--- conflicted
+++ resolved
@@ -109,12 +109,8 @@
   std::vector<std::int64_t> required_dimensions;
 
 public:
-<<<<<<< HEAD
-  const std::vector<int64_t> &expected_dimensions = this->required_dimensions;
-=======
   const std::vector<std::int64_t> &expected_dimensions =
       this->required_dimensions;
->>>>>>> da31e1b7
   const std::unordered_map<std::string, std::string> parameter_descriptions;
 
   Definition(
