/*******************************************************************************
 * Copyright (c) 2022 - 2025 NVIDIA Corporation & Affiliates.                  *
 * All rights reserved.                                                        *
 *                                                                             *
 * This source code and the accompanying materials are made available under    *
 * the terms of the Apache License 2.0 which accompanies this distribution.    *
 ******************************************************************************/

#include "common/Logger.h"
#include "common/RestClient.h"
#include "common/ServerHelper.h"
#include "cudaq/utils/cudaq_utils.h"
#include <fstream>
#include <iostream>
#include <thread>

namespace cudaq {

/// @brief The QuantinuumServerHelper implements the ServerHelper interface
/// to map Job requests and Job result retrievals actions from the calling
/// Executor to the specific schema required by the remote Quantinuum REST
/// server.
class QuantinuumServerHelper : public ServerHelper {
protected:
  /// @brief The base URL
  std::string baseUrl = "https://nexus.quantinuum.com/";
  /// @brief URL for jobs
  std::string jobUrl = "/api/jobs/v1beta3/";
  /// @brief The machine we are targeting
  std::string machine = "H2-1SC";
  /// @brief Time string, when the last tokens were retrieved
  std::string timeStr = "";
  /// @brief The refresh token
  std::string refreshKey = "";
  /// @brief The API token for the remote server
  std::string apiKey = "";
  std::string userSpecifiedCredentials = "";
  std::string credentialsPath = "";
  // Access token lifetime in seconds
  static constexpr int tokenExpirySecs = 60;
  // Rest client to send additional requests
  RestClient restClient;

  RestClient restClient;

  /// @brief Quantinuum requires the API token be updated every so often,
  /// using the provided refresh token. This function will do that.
  void refreshTokens(bool force_refresh = false);

  /// @brief Create a QIR module from the provided circuit code
  ServerMessage createQIRModule(const KernelExecution &circuitCode);

  /// @brief Helper to parse the result ID from the job response
  std::string getResultId(ServerMessage &getJobResponse);

public:
  /// @brief Return the name of this server helper, must be the
  /// same as the qpu config file.
  const std::string name() const override { return "quantinuum"; }

  RestHeaders getHeaders() override;
  RestCookies getCookies() override;

  void initialize(BackendConfig config) override {
    backendConfig = config;

    // Set the machine
    auto iter = backendConfig.find("machine");
    if (iter != backendConfig.end())
      machine = iter->second;

    // Set an alternate base URL if provided
    iter = backendConfig.find("url");
    if (iter != backendConfig.end()) {
      baseUrl = iter->second;
      if (!baseUrl.ends_with("/"))
        baseUrl += "/";
    }

    if (auto project_id = std::getenv("QUANTINUMM_NEXUS_PROJECT_ID"))
      config["project_id"] = project_id;
    else
      config["project_id"] = "";

    iter = backendConfig.find("credentials");
    if (iter != backendConfig.end())
      userSpecifiedCredentials = iter->second;

    parseConfigForCommonParams(config);
  }

  /// @brief Create a job payload for the provided quantum codes
  ServerJobPayload
  createJob(std::vector<KernelExecution> &circuitCodes) override;

  /// @brief Return the job id from the previous job post
  std::string extractJobId(ServerMessage &postResponse) override;

  /// @brief Return the URL for retrieving job results
  std::string constructGetJobPath(ServerMessage &postResponse) override;
  std::string constructGetJobPath(std::string &jobId) override;

  /// @brief Return true if the job is done
  bool jobIsDone(ServerMessage &getJobResponse) override;

  /// @brief Given a completed job response, map back to the sample_result
  cudaq::sample_result processResults(ServerMessage &postJobResponse,
                                      std::string &jobID) override;
};

<<<<<<< HEAD
ServerMessage
QuantinuumServerHelper::createQIRModule(const KernelExecution &circuitCode) {
  ServerMessage qir;
  /// Ref:
  /// https://nexus.quantinuum.com/api-docs#/qir/create_qir_module_api_qir_v1beta_post
  qir["data"] = ServerMessage::object();
  qir["data"]["type"] = "qir";
  // Add attributes
  qir["data"]["attributes"] = ServerMessage::object();
  qir["data"]["attributes"]["name"] = circuitCode.name;
  qir["data"]["attributes"]["description"] = "Generated by CUDA-Q";
  qir["data"]["attributes"]["properties"] = ServerMessage::object();
  qir["data"]["attributes"]["contents"] = circuitCode.code;
  // Add relationships section
  qir["data"]["relationships"] = ServerMessage::object();
  qir["data"]["relationships"]["project"] = ServerMessage::object();
  qir["data"]["relationships"]["project"]["data"] = ServerMessage::object();
  qir["data"]["relationships"]["project"]["data"]["id"] =
      backendConfig.at("project_id");
  qir["data"]["relationships"]["project"]["data"]["type"] = "project";
  return qir;
=======
// Load the API key and refresh token from the config file
static void findApiKeyInFile(std::string &apiKey, const std::string &path,
                             std::string &refreshKey, std::string &timeStr) {
  std::ifstream stream(path);
  std::string contents((std::istreambuf_iterator<char>(stream)),
                       std::istreambuf_iterator<char>());

  std::vector<std::string> lines;
  lines = cudaq::split(contents, '\n');
  for (const std::string &l : lines) {
    std::vector<std::string> keyAndValue = cudaq::split(l, ':');
    if (keyAndValue.size() != 2)
      throw std::runtime_error("Ill-formed configuration file (" + path +
                               "). Key-value pairs must be in `<key> : "
                               "<value>` format. (One per line)");
    cudaq::trim(keyAndValue[0]);
    cudaq::trim(keyAndValue[1]);
    if (keyAndValue[0] == "key")
      apiKey = keyAndValue[1];
    else if (keyAndValue[0] == "refresh")
      refreshKey = keyAndValue[1];
    else if (keyAndValue[0] == "time")
      timeStr = keyAndValue[1];
    else
      throw std::runtime_error(
          "Unknown key in configuration file: " + keyAndValue[0] + ".");
  }
  if (apiKey.empty())
    throw std::runtime_error("Empty API key in configuration file (" + path +
                             ").");
  if (refreshKey.empty())
    throw std::runtime_error("Empty refresh key in configuration file (" +
                             path + ").");
  // The `time` key is not required.
}

/// Search for the API key, invokes findApiKeyInFile
static std::string searchAPIKey(std::string &key, std::string &refreshKey,
                                std::string &timeStr,
                                std::string userSpecifiedConfig = "") {
  std::string hwConfig;
  // Allow someone to tweak this with an environment variable
  if (auto creds = std::getenv("CUDAQ_QUANTINUUM_CREDENTIALS"))
    hwConfig = std::string(creds);
  else if (!userSpecifiedConfig.empty())
    hwConfig = userSpecifiedConfig;
  else
    hwConfig = std::string(getenv("HOME")) + std::string("/.quantinuum_config");
  if (cudaq::fileExists(hwConfig)) {
    findApiKeyInFile(key, hwConfig, refreshKey, timeStr);
  } else {
    throw std::runtime_error(
        "Cannot find Quantinuum Config file with credentials "
        "(~/.quantinuum_config).");
  }

  return hwConfig;
>>>>>>> 37c9bcbc
}

ServerJobPayload
QuantinuumServerHelper::createJob(std::vector<KernelExecution> &circuitCodes) {
<<<<<<< HEAD
  std::vector<ServerMessage> messages;
  // Get the headers
=======
  // Just a placeholder for the job post URL path, headers, and messages
  std::vector<ServerMessage> messages(circuitCodes.size());

  // Get the tokens we need
  credentialsPath =
      searchAPIKey(apiKey, refreshKey, timeStr, userSpecifiedCredentials);
>>>>>>> 37c9bcbc
  refreshTokens();
  RestHeaders headers = getHeaders();

  // Construct the job, one per circuit
  for (auto &circuitCode : circuitCodes) {
    // First create a QIR module, and then use its ID in the job
    ServerMessage qir = createQIRModule(circuitCode);
    // Post the QIR module to the server and extract the program ID
    auto response =
        restClient.post(baseUrl + "api/qir/v1beta/", "", qir, headers);
    if (response["status"] != "success")
      throw std::runtime_error("Failed to create QIR module: " +
                               response.dump());

    std::string programId = response["data"]["id"].get<std::string>();

    /// Ref:
    /// https://nexus.quantinuum.com/api-docs#/jobs/create_job_api_jobs_v1beta3_post
    ServerMessage j;
    j["data"] = ServerMessage::object();
    j["data"]["type"] = "job";
    // Add attributes
    j["data"]["attributes"] = ServerMessage::object();
    j["data"]["attributes"]["name"] = circuitCode.name;
    j["data"]["attributes"]["job_type"] = "execute";
    j["data"]["attributes"]["properties"] = ServerMessage::object();
    // Add definition section
    j["data"]["attributes"]["definition"] = ServerMessage::object();
    j["data"]["attributes"]["definition"]["job_definition_type"] =
        "execute_job_definition";
    j["data"]["attributes"]["definition"]["language"] = "QIR 1.0";
    // Add backend configuration
    j["data"]["attributes"]["definition"]["backend_config"] =
        ServerMessage::object();
    j["data"]["attributes"]["definition"]["backend_config"]["type"] =
        "QuantinuumConfig";
    j["data"]["attributes"]["definition"]["backend_config"]["device_name"] =
        machine;
    // Add program items
    j["data"]["attributes"]["definition"]["items"] = ServerMessage::array();
    ServerMessage item = ServerMessage::object();
    item["program_id"] = programId;
    item["n_shots"] = shots;
    j["data"]["attributes"]["definition"]["items"].push_back(item);
    // Add relationships section
    j["data"]["relationships"] = ServerMessage::object();
    j["data"]["relationships"]["project"] = ServerMessage::object();
    j["data"]["relationships"]["project"]["data"] = ServerMessage::object();
    j["data"]["relationships"]["project"]["data"]["id"] =
        backendConfig.at("project_id");
    j["data"]["relationships"]["project"]["data"]["type"] = "project";

    messages.push_back(j);
    CUDAQ_DBG("Payload {}", j.dump(2));
  }

<<<<<<< HEAD
  CUDAQ_INFO("Created job payload targeting {}", machine);

  // Return the payload with the correct endpoint
  return std::make_tuple(baseUrl + jobUrl, headers, messages);
=======
  // Get the headers
  RestHeaders headers;

  return std::make_tuple(baseUrl + "api/jobs/v1beta", headers, messages);
>>>>>>> 37c9bcbc
}

std::string QuantinuumServerHelper::extractJobId(ServerMessage &postResponse) {
  // "job_id": "$response.body#/data.id"
  return postResponse["data"]["id"].get<std::string>();
}

std::string
QuantinuumServerHelper::constructGetJobPath(ServerMessage &postResponse) {
  return baseUrl + "api/jobs/v1beta3/" + extractJobId(postResponse);
}

std::string QuantinuumServerHelper::constructGetJobPath(std::string &jobId) {
  // TODO: we can use a more lightweight path here.
  // but for now, we will use the overall job path, since we need to get the
  // result Id when it completes.
  return baseUrl + "api/jobs/v1beta3/" + jobId;
}

bool QuantinuumServerHelper::jobIsDone(ServerMessage &getJobResponse) {
  // Job status strings: "COMPLETED", "QUEUED", "SUBMITTED", "RUNNING",
  // "CANCELLED", "ERROR"
  const std::string jobStatus =
      getJobResponse["data"]["attributes"]["status"]["status"]
          .get<std::string>();
  if (jobStatus == "ERROR") {
    const std::string errorMsg =
        getJobResponse["data"]["attributes"]["status"]["error_detail"]
            .get<std::string>();
    throw std::runtime_error("Job failed with error: " + errorMsg);
  } else if (jobStatus == "CANCELLED") {
    throw std::runtime_error("Job was cancelled.");
  }
  return jobStatus == "COMPLETED";
}

std::string QuantinuumServerHelper::getResultId(ServerMessage &getJobResponse) {
  if (!jobIsDone(getJobResponse)) {
    throw std::runtime_error("Job is not done, cannot retrieve result ID.");
  }
  const auto resultItems =
      getJobResponse["data"]["attributes"]["definition"]["items"];

  // Note: currently, we only support a single result item.
  if (!resultItems.is_array())
    throw std::runtime_error(
        "Expected 'items' to be an array in job response.");
  if (resultItems.size() != 1)
    throw std::runtime_error("Expected exactly one item in 'items' array.");

  const auto &item = resultItems[0];
  if (!item.contains("result_id")) {
    throw std::runtime_error("No 'result_id' found in job response item.");
  }
  return item["result_id"].get<std::string>();
}

cudaq::sample_result
QuantinuumServerHelper::processResults(ServerMessage &jobResponse,
                                       std::string &jobId) {
  const std::string resultId = getResultId(jobResponse);
  const std::string resultPath = baseUrl + "api/results/v1beta3/" + resultId;
  CUDAQ_INFO("Retrieving results from path: {}", resultPath);
  RestHeaders headers = generateRequestHeader();
  RestCookies cookies = getCookies();
  auto resultResponse = restClient.get(resultPath, "", headers, false, cookies);
  CUDAQ_INFO("Job result response: {}\n", resultResponse.dump());
  auto results = resultResponse["data"]["attributes"]["counts_formatted"];
  CUDAQ_INFO("Count data: {}", results.dump());

  // TODO: handle register mapping and qubit numbers
  // This is just a very basic implementation that assumes all qubits are
  // measured.
  cudaq::CountsDictionary counts;
  std::vector<std::string> bitStrings;
  for (const auto &element : results) {
    const auto bitString = element["bitstring"].get<std::string>();
    const auto count = element["count"].get<std::size_t>();
    counts[bitString] = count;
    for (std::size_t i = 0; i < count; ++i) {
      bitStrings.push_back(bitString);
    }
  }
  cudaq::ExecutionResult result{counts, GlobalRegisterName};
  result.sequentialData = bitStrings;
  return cudaq::sample_result{result};
}

<<<<<<< HEAD
=======
std::map<std::string, std::string>
QuantinuumServerHelper::generateRequestHeader() const {
  std::map<std::string, std::string> headers{
      {"Content-Type", "application/json"},
      {"Connection", "keep-alive"},
      {"Accept", "*/*"}};
  return headers;
}

>>>>>>> 37c9bcbc
RestHeaders QuantinuumServerHelper::getHeaders() {
  std::string accessToken, refreshToken;
  /// TODO: Implement a way to retrieve the access token and refresh token
  // searchAPIKey(accessToken, refreshToken, userSpecifiedCredentials);
  RestHeaders headers;
  headers["Authorization"] = accessToken;
  headers["Content-Type"] = "application/json";
  headers["Connection"] = "keep-alive";
  headers["Accept"] = "*/*";
  return headers;
}

RestCookies QuantinuumServerHelper::getCookies() {
  if (apiKey.empty() || refreshKey.empty()) {
    searchAPIKey(apiKey, refreshKey, timeStr, userSpecifiedCredentials);
  }
  if (refreshKey.empty()) {
    throw std::runtime_error(
        "Cannot get cookies, refresh key is empty. Please check your "
        "configuration.");
  }
  refreshTokens();
  return {{"myqos_id", apiKey}};
}

/// Refresh the api key and refresh-token
void QuantinuumServerHelper::refreshTokens(bool force_refresh) {
  if (refreshKey.empty()) {
    throw std::runtime_error(
        "Cannot get refresh access token, refresh key is empty.");
  }
  std::mutex m;
  std::lock_guard<std::mutex> l(m);
  auto now = std::chrono::high_resolution_clock::now();

  // If we are getting close to an 30 min, then we will refresh
  const bool needsRefresh = [&]() {
    // If the time string is empty, we probably need to refresh`
    if (timeStr.empty()) {
      return true;
    }

    // We first check how much time has elapsed since the
    // existing refresh key was created
    std::int64_t timeAsLong = std::stol(timeStr);
    std::chrono::high_resolution_clock::duration d(timeAsLong);
    std::chrono::high_resolution_clock::time_point oldTime(d);
    auto secondsDuration =
        1e-3 *
        std::chrono::duration_cast<std::chrono::milliseconds>(now - oldTime);

    return secondsDuration.count() * (1. / tokenExpirySecs) > .85;
  }();

  if (needsRefresh || force_refresh) {
    cudaq::info("Refreshing id-token");
    RestHeaders cookies{{"myqos_oat", refreshKey}};
    RestCookies headers = generateRequestHeader();
    nlohmann::json j;
    auto response_json =
        restClient.post(baseUrl, "auth/tokens/refresh", j, headers, cookies);
    const auto iter = cookies.find("myqos_id");
    if (iter == cookies.end())
      throw std::runtime_error("Failed to refresh API key, 'myqos_id' not "
                               "found in response cookies.");
    apiKey = iter->second;
    std::ofstream out(credentialsPath);
    out << "key:" << apiKey << '\n';
    out << "refresh:" << refreshKey << '\n';
    out << "time:" << now.time_since_epoch().count() << '\n';
    timeStr = std::to_string(now.time_since_epoch().count());
  }
}

} // namespace cudaq

CUDAQ_REGISTER_TYPE(cudaq::ServerHelper, cudaq::QuantinuumServerHelper,
                    quantinuum)<|MERGE_RESOLUTION|>--- conflicted
+++ resolved
@@ -25,7 +25,7 @@
   /// @brief The base URL
   std::string baseUrl = "https://nexus.quantinuum.com/";
   /// @brief URL for jobs
-  std::string jobUrl = "/api/jobs/v1beta3/";
+  std::string jobUrl = "api/jobs/v1beta3/";
   /// @brief The machine we are targeting
   std::string machine = "H2-1SC";
   /// @brief Time string, when the last tokens were retrieved
@@ -41,11 +41,12 @@
   // Rest client to send additional requests
   RestClient restClient;
 
-  RestClient restClient;
-
   /// @brief Quantinuum requires the API token be updated every so often,
   /// using the provided refresh token. This function will do that.
   void refreshTokens(bool force_refresh = false);
+
+  /// @brief Return the headers required for the REST calls
+  RestHeaders generateRequestHeader() const;
 
   /// @brief Create a QIR module from the provided circuit code
   ServerMessage createQIRModule(const KernelExecution &circuitCode);
@@ -77,10 +78,10 @@
         baseUrl += "/";
     }
 
-    if (auto project_id = std::getenv("QUANTINUMM_NEXUS_PROJECT_ID"))
-      config["project_id"] = project_id;
+    if (auto project_id = std::getenv("QUANTINUUM_NEXUS_PROJECT_ID"))
+      backendConfig["project_id"] = project_id;
     else
-      config["project_id"] = "";
+      backendConfig["project_id"] = "";
 
     iter = backendConfig.find("credentials");
     if (iter != backendConfig.end())
@@ -108,7 +109,65 @@
                                       std::string &jobID) override;
 };
 
-<<<<<<< HEAD
+// Load the API key and refresh token from the config file
+static void findApiKeyInFile(std::string &apiKey, const std::string &path,
+                             std::string &refreshKey, std::string &timeStr) {
+  std::ifstream stream(path);
+  std::string contents((std::istreambuf_iterator<char>(stream)),
+                       std::istreambuf_iterator<char>());
+
+  std::vector<std::string> lines;
+  lines = cudaq::split(contents, '\n');
+  for (const std::string &l : lines) {
+    std::vector<std::string> keyAndValue = cudaq::split(l, ':');
+    if (keyAndValue.size() != 2)
+      throw std::runtime_error("Ill-formed configuration file (" + path +
+                               "). Key-value pairs must be in `<key> : "
+                               "<value>` format. (One per line)");
+    cudaq::trim(keyAndValue[0]);
+    cudaq::trim(keyAndValue[1]);
+    if (keyAndValue[0] == "key")
+      apiKey = keyAndValue[1];
+    else if (keyAndValue[0] == "refresh")
+      refreshKey = keyAndValue[1];
+    else if (keyAndValue[0] == "time")
+      timeStr = keyAndValue[1];
+    else
+      throw std::runtime_error(
+          "Unknown key in configuration file: " + keyAndValue[0] + ".");
+  }
+  if (apiKey.empty())
+    throw std::runtime_error("Empty API key in configuration file (" + path +
+                             ").");
+  if (refreshKey.empty())
+    throw std::runtime_error("Empty refresh key in configuration file (" +
+                             path + ").");
+  // The `time` key is not required.
+}
+
+/// Search for the API key, invokes findApiKeyInFile
+static std::string searchAPIKey(std::string &key, std::string &refreshKey,
+                                std::string &timeStr,
+                                std::string userSpecifiedConfig = "") {
+  std::string hwConfig;
+  // Allow someone to tweak this with an environment variable
+  if (auto creds = std::getenv("CUDAQ_QUANTINUUM_CREDENTIALS"))
+    hwConfig = std::string(creds);
+  else if (!userSpecifiedConfig.empty())
+    hwConfig = userSpecifiedConfig;
+  else
+    hwConfig = std::string(getenv("HOME")) + std::string("/.quantinuum_config");
+  if (cudaq::fileExists(hwConfig)) {
+    findApiKeyInFile(key, hwConfig, refreshKey, timeStr);
+  } else {
+    throw std::runtime_error(
+        "Cannot find Quantinuum Config file with credentials "
+        "(~/.quantinuum_config).");
+  }
+
+  return hwConfig;
+}
+
 ServerMessage
 QuantinuumServerHelper::createQIRModule(const KernelExecution &circuitCode) {
   ServerMessage qir;
@@ -130,90 +189,27 @@
       backendConfig.at("project_id");
   qir["data"]["relationships"]["project"]["data"]["type"] = "project";
   return qir;
-=======
-// Load the API key and refresh token from the config file
-static void findApiKeyInFile(std::string &apiKey, const std::string &path,
-                             std::string &refreshKey, std::string &timeStr) {
-  std::ifstream stream(path);
-  std::string contents((std::istreambuf_iterator<char>(stream)),
-                       std::istreambuf_iterator<char>());
-
-  std::vector<std::string> lines;
-  lines = cudaq::split(contents, '\n');
-  for (const std::string &l : lines) {
-    std::vector<std::string> keyAndValue = cudaq::split(l, ':');
-    if (keyAndValue.size() != 2)
-      throw std::runtime_error("Ill-formed configuration file (" + path +
-                               "). Key-value pairs must be in `<key> : "
-                               "<value>` format. (One per line)");
-    cudaq::trim(keyAndValue[0]);
-    cudaq::trim(keyAndValue[1]);
-    if (keyAndValue[0] == "key")
-      apiKey = keyAndValue[1];
-    else if (keyAndValue[0] == "refresh")
-      refreshKey = keyAndValue[1];
-    else if (keyAndValue[0] == "time")
-      timeStr = keyAndValue[1];
-    else
-      throw std::runtime_error(
-          "Unknown key in configuration file: " + keyAndValue[0] + ".");
-  }
-  if (apiKey.empty())
-    throw std::runtime_error("Empty API key in configuration file (" + path +
-                             ").");
-  if (refreshKey.empty())
-    throw std::runtime_error("Empty refresh key in configuration file (" +
-                             path + ").");
-  // The `time` key is not required.
-}
-
-/// Search for the API key, invokes findApiKeyInFile
-static std::string searchAPIKey(std::string &key, std::string &refreshKey,
-                                std::string &timeStr,
-                                std::string userSpecifiedConfig = "") {
-  std::string hwConfig;
-  // Allow someone to tweak this with an environment variable
-  if (auto creds = std::getenv("CUDAQ_QUANTINUUM_CREDENTIALS"))
-    hwConfig = std::string(creds);
-  else if (!userSpecifiedConfig.empty())
-    hwConfig = userSpecifiedConfig;
-  else
-    hwConfig = std::string(getenv("HOME")) + std::string("/.quantinuum_config");
-  if (cudaq::fileExists(hwConfig)) {
-    findApiKeyInFile(key, hwConfig, refreshKey, timeStr);
-  } else {
-    throw std::runtime_error(
-        "Cannot find Quantinuum Config file with credentials "
-        "(~/.quantinuum_config).");
-  }
-
-  return hwConfig;
->>>>>>> 37c9bcbc
 }
 
 ServerJobPayload
 QuantinuumServerHelper::createJob(std::vector<KernelExecution> &circuitCodes) {
-<<<<<<< HEAD
-  std::vector<ServerMessage> messages;
-  // Get the headers
-=======
   // Just a placeholder for the job post URL path, headers, and messages
   std::vector<ServerMessage> messages(circuitCodes.size());
 
   // Get the tokens we need
   credentialsPath =
       searchAPIKey(apiKey, refreshKey, timeStr, userSpecifiedCredentials);
->>>>>>> 37c9bcbc
   refreshTokens();
-  RestHeaders headers = getHeaders();
-
+
+  RestHeaders headers = generateRequestHeader();
+  RestCookies cookies = getCookies();
   // Construct the job, one per circuit
   for (auto &circuitCode : circuitCodes) {
     // First create a QIR module, and then use its ID in the job
     ServerMessage qir = createQIRModule(circuitCode);
     // Post the QIR module to the server and extract the program ID
     auto response =
-        restClient.post(baseUrl + "api/qir/v1beta/", "", qir, headers);
+        restClient.post(baseUrl, "api/qir/v1beta/", qir, headers, cookies);
     if (response["status"] != "success")
       throw std::runtime_error("Failed to create QIR module: " +
                                response.dump());
@@ -260,17 +256,10 @@
     CUDAQ_DBG("Payload {}", j.dump(2));
   }
 
-<<<<<<< HEAD
   CUDAQ_INFO("Created job payload targeting {}", machine);
 
   // Return the payload with the correct endpoint
   return std::make_tuple(baseUrl + jobUrl, headers, messages);
-=======
-  // Get the headers
-  RestHeaders headers;
-
-  return std::make_tuple(baseUrl + "api/jobs/v1beta", headers, messages);
->>>>>>> 37c9bcbc
 }
 
 std::string QuantinuumServerHelper::extractJobId(ServerMessage &postResponse) {
@@ -280,14 +269,14 @@
 
 std::string
 QuantinuumServerHelper::constructGetJobPath(ServerMessage &postResponse) {
-  return baseUrl + "api/jobs/v1beta3/" + extractJobId(postResponse);
+  return baseUrl + jobUrl + extractJobId(postResponse);
 }
 
 std::string QuantinuumServerHelper::constructGetJobPath(std::string &jobId) {
   // TODO: we can use a more lightweight path here.
   // but for now, we will use the overall job path, since we need to get the
   // result Id when it completes.
-  return baseUrl + "api/jobs/v1beta3/" + jobId;
+  return baseUrl + jobUrl + jobId;
 }
 
 bool QuantinuumServerHelper::jobIsDone(ServerMessage &getJobResponse) {
@@ -359,8 +348,6 @@
   return cudaq::sample_result{result};
 }
 
-<<<<<<< HEAD
-=======
 std::map<std::string, std::string>
 QuantinuumServerHelper::generateRequestHeader() const {
   std::map<std::string, std::string> headers{
@@ -370,17 +357,8 @@
   return headers;
 }
 
->>>>>>> 37c9bcbc
 RestHeaders QuantinuumServerHelper::getHeaders() {
-  std::string accessToken, refreshToken;
-  /// TODO: Implement a way to retrieve the access token and refresh token
-  // searchAPIKey(accessToken, refreshToken, userSpecifiedCredentials);
-  RestHeaders headers;
-  headers["Authorization"] = accessToken;
-  headers["Content-Type"] = "application/json";
-  headers["Connection"] = "keep-alive";
-  headers["Accept"] = "*/*";
-  return headers;
+  return generateRequestHeader();
 }
 
 RestCookies QuantinuumServerHelper::getCookies() {
