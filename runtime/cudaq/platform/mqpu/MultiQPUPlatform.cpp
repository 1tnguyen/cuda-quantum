/*******************************************************************************
 * Copyright (c) 2022 - 2023 NVIDIA Corporation & Affiliates.                  *
 * All rights reserved.                                                        *
 *                                                                             *
 * This source code and the accompanying materials are made available under    *
 * the terms of the Apache License 2.0 which accompanies this distribution.    *
 ******************************************************************************/

#include "common/ExecutionContext.h"
#include "common/Logger.h"
#include "common/NoiseModel.h"
#include "cudaq/platform/qpu.h"
#include "cudaq/platform/quantum_platform.h"
#include "cudaq/qis/qubit_qis.h"
#include "cudaq/spin_op.h"
#include "helpers/MQPUUtils.h"
#include "llvm/Support/Base64.h"
#include <fstream>
<<<<<<< HEAD
#include <spdlog/cfg/env.h>
=======
#include <iostream>
>>>>>>> dc174b2f

LLVM_INSTANTIATE_REGISTRY(cudaq::QPU::RegistryType)

namespace {
class MultiQPUQuantumPlatform : public cudaq::quantum_platform {
  std::vector<std::unique_ptr<cudaq::AutoLaunchRestServerProcess>>
      m_remoteServers;

public:
  ~MultiQPUQuantumPlatform() = default;
  MultiQPUQuantumPlatform() {
    if (cudaq::registry::isRegistered<cudaq::QPU>("GPUEmulatedQPU")) {
      int nDevices = cudaq::getCudaGetDeviceCount();
      auto envVal = spdlog::details::os::getenv("CUDAQ_MQPU_NGPUS");
      if (!envVal.empty()) {
        int specifiedNDevices = 0;
        try {
          specifiedNDevices = std::stoi(envVal);
        } catch (...) {
          throw std::runtime_error("Invalid CUDAQ_MQPU_NGPUS environment "
                                   "variable, must be integer.");
        }

        if (specifiedNDevices < nDevices)
          nDevices = specifiedNDevices;
      }

      if (nDevices == 0)
        throw std::runtime_error("No GPUs available to instantiate platform.");

      // Add a QPU for each GPU.
      for (int i = 0; i < nDevices; i++)
        platformQPUs.emplace_back(
            cudaq::registry::get<cudaq::QPU>("GPUEmulatedQPU"));

      platformNumQPUs = platformQPUs.size();
      platformCurrentQPU = 0;
    }
  }

  bool supports_task_distribution() const override { return true; }

  void setTargetBackend(const std::string &description) override {
    const auto getOpt = [](const std::string &str,
                           const std::string &prefix) -> std::string {
      // Return the first key-value configuration option found in the format:
      // "<prefix>;<option>".
      // Note: This expects an exact match of the prefix and the option value is
      // the next one.
      auto splitParts = cudaq::split(str, ';');
      if (splitParts.empty())
        return "";
      for (std::size_t i = 0; i < splitParts.size() - 1; ++i) {
        if (splitParts[i] == prefix) {
          cudaq::debug(
              "Retrieved option '{}' for the key '{}' from input string '{}'",
              splitParts[i + 1], prefix, str);
          if (splitParts[i + 1].starts_with("base64_")) {
            splitParts[i + 1].erase(0, 7); // erase "base64_"
            std::vector<char> decoded_vec;
            if (auto err = llvm::decodeBase64(splitParts[i + 1], decoded_vec))
              throw std::runtime_error("DecodeBase64 error");
            std::string decodedStr(decoded_vec.data(), decoded_vec.size());
            cudaq::info("Decoded {} parameter from '{}' to '{}'", splitParts[i],
                        splitParts[i + 1], decodedStr);
            return decodedStr;
          }
          return splitParts[i + 1];
        }
      }
      return "";
    };

<<<<<<< HEAD
    if (description.find("remote_execution") != std::string::npos) {
      if (!cudaq::registry::isRegistered<cudaq::QPU>("RemoteSimulatorQPU"))
=======
    const char *envVal = std::getenv("CUDAQ_MQPU_NGPUS");
    if (envVal != nullptr) {
      int specifiedNDevices = 0;
      try {
        specifiedNDevices = std::stoi(envVal);
      } catch (...) {
>>>>>>> dc174b2f
        throw std::runtime_error(
            "Unable to retrieve RemoteSimulatorQPU implementation.");
      auto urls = cudaq::split(getOpt(description, "url"), ',');
      auto sims = cudaq::split(getOpt(description, "backend"), ',');
      // Default to qpp simulator if none provided.
      if (sims.empty())
        sims.emplace_back("qpp");
      // If no URL is provided, default to auto launching one server instance.
      const bool autoLaunch =
          description.find("auto_launch") != std::string::npos || urls.empty();

      const auto formatUrl = [](const std::string &url) -> std::string {
        auto formatted = url;
        // Default to http:// if none provided.
        if (!formatted.starts_with("http"))
          formatted = std::string("http://") + formatted;
        if (!formatted.empty() && formatted.back() != '/')
          formatted += '/';
        return formatted;
      };
      if (autoLaunch) {
        urls.clear();
        const auto numInstanceStr = getOpt(description, "auto_launch");
        // Default to launching one instance if no other setting is available.
        const int numInstances =
            numInstanceStr.empty() ? 1 : std::stoi(numInstanceStr);
        cudaq::info("Auto launch {} REST servers", numInstances);
        for (int i = 0; i < numInstances; ++i) {
          m_remoteServers.emplace_back(
              std::make_unique<cudaq::AutoLaunchRestServerProcess>());
          urls.emplace_back(m_remoteServers.back()->getUrl());
        }
      }

      // List of simulator names must either be one or the same length as the
      // URL list. If one simulator name is provided, assuming that all the URL
      // should be using the same simulator.
      if (sims.size() > 1 && sims.size() != urls.size())
        throw std::runtime_error(
            fmt::format("Invalid number of remote backend simulators provided: "
                        "receiving {}, expecting {}.",
                        sims.size(), urls.size()));
      platformQPUs.clear();
      for (std::size_t qId = 0; qId < urls.size(); ++qId) {
        const auto simName = sims.size() == 1 ? sims.front() : sims[qId];
        // Populate the information and add the QPUs
        auto qpu = cudaq::registry::get<cudaq::QPU>("RemoteSimulatorQPU");
        qpu->setId(qId);
        const std::string configStr =
            fmt::format("url;{};simulator;{}", formatUrl(urls[qId]), simName);
        qpu->setTargetBackend(configStr);
        threadToQpuId[std::hash<std::thread::id>{}(
            qpu->getExecutionThreadId())] = qId;
        platformQPUs.emplace_back(std::move(qpu));
      }

      platformNumQPUs = platformQPUs.size();
    }
  }
};
} // namespace

CUDAQ_REGISTER_PLATFORM(MultiQPUQuantumPlatform, mqpu)<|MERGE_RESOLUTION|>--- conflicted
+++ resolved
@@ -16,11 +16,6 @@
 #include "helpers/MQPUUtils.h"
 #include "llvm/Support/Base64.h"
 #include <fstream>
-<<<<<<< HEAD
-#include <spdlog/cfg/env.h>
-=======
-#include <iostream>
->>>>>>> dc174b2f
 
 LLVM_INSTANTIATE_REGISTRY(cudaq::QPU::RegistryType)
 
@@ -34,7 +29,7 @@
   MultiQPUQuantumPlatform() {
     if (cudaq::registry::isRegistered<cudaq::QPU>("GPUEmulatedQPU")) {
       int nDevices = cudaq::getCudaGetDeviceCount();
-      auto envVal = spdlog::details::os::getenv("CUDAQ_MQPU_NGPUS");
+      auto envVal = std::getenv("CUDAQ_MQPU_NGPUS");
       if (!envVal.empty()) {
         int specifiedNDevices = 0;
         try {
@@ -94,17 +89,8 @@
       return "";
     };
 
-<<<<<<< HEAD
     if (description.find("remote_execution") != std::string::npos) {
       if (!cudaq::registry::isRegistered<cudaq::QPU>("RemoteSimulatorQPU"))
-=======
-    const char *envVal = std::getenv("CUDAQ_MQPU_NGPUS");
-    if (envVal != nullptr) {
-      int specifiedNDevices = 0;
-      try {
-        specifiedNDevices = std::stoi(envVal);
-      } catch (...) {
->>>>>>> dc174b2f
         throw std::runtime_error(
             "Unable to retrieve RemoteSimulatorQPU implementation.");
       auto urls = cudaq::split(getOpt(description, "url"), ',');
