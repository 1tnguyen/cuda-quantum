--- conflicted
+++ resolved
@@ -45,7 +45,6 @@
   return state(new CuDensityMatState(dim, localizedState));
 }
 
-<<<<<<< HEAD
 static CuDensityMatState *asCudmState(cudaq::state &cudaqState) {
   auto *simState = cudaq::state_helper::getSimulationState(&cudaqState);
   auto *cudmState = dynamic_cast<CuDensityMatState *>(simState);
@@ -58,8 +57,65 @@
 evolveSingleImpl(const std::vector<int64_t> &dims, const schedule &schedule,
                  base_integrator &integrator,
                  const std::vector<sum_op<cudaq::matrix_handler>> &observables,
-                 bool storeIntermediateResults) {
-=======
+                 IntermediateResultSave storeIntermediateResults) {
+  LOG_API_TIME();
+  cudensitymatHandle_t handle =
+      dynamics::Context::getCurrentContext()->getHandle();
+  std::vector<CuDensityMatExpectation> expectations;
+  auto &opConverter =
+      cudaq::dynamics::Context::getCurrentContext()->getOpConverter();
+  for (auto &obs : observables)
+    expectations.emplace_back(CuDensityMatExpectation(
+        handle, opConverter.convertToCudensitymatOperator({}, obs, dims)));
+
+  std::vector<std::vector<double>> expectationVals;
+  std::vector<cudaq::state> intermediateStates;
+  for (const auto &step : schedule) {
+    integrator.integrate(step.real());
+    auto [t, currentState] = integrator.getState();
+    if (storeIntermediateResults != cudaq::IntermediateResultSave::None) {
+      std::vector<double> expVals;
+
+      for (auto &expectation : expectations) {
+        auto *cudmState = asCudmState(currentState);
+        expectation.prepare(cudmState->get_impl());
+        const auto expVal = expectation.compute(cudmState->get_impl(),
+                                                step.real(), /*batchSize=*/1);
+        assert(expVal.size() == 1);
+        expVals.emplace_back(expVal.front().real());
+      }
+      expectationVals.emplace_back(std::move(expVals));
+      if (storeIntermediateResults == cudaq::IntermediateResultSave::All)
+        intermediateStates.emplace_back(currentState);
+    }
+  }
+
+  if (cudaq::details::should_log(cudaq::details::LogLevel::trace))
+    cudaq::dynamics::dumpPerfTrace();
+
+  if (storeIntermediateResults == cudaq::IntermediateResultSave::All) {
+    return evolve_result(intermediateStates, expectationVals);
+  } else {
+    // Only final state is needed
+    auto [finalTime, finalState] = integrator.getState();
+
+    if (storeIntermediateResults ==
+        cudaq::IntermediateResultSave::ExpectationValue)
+      return evolve_result({finalState}, expectationVals);
+
+    std::vector<double> expVals;
+    auto *cudmState = asCudmState(finalState);
+    for (auto &expectation : expectations) {
+      expectation.prepare(cudmState->get_impl());
+      const auto expVal = expectation.compute(cudmState->get_impl(), finalTime,
+                                              /*batchSize=*/1);
+      assert(expVal.size() == 1);
+      expVals.emplace_back(expVal.front().real());
+    }
+    return evolve_result(finalState, expVals);
+  }
+}
+
 /// @brief Evolve the system for a single time step.
 /// @param hamiltonian Hamiltonian operator.
 /// @param dimensionsMap Dimension of the system.
@@ -79,83 +135,6 @@
     const std::vector<sum_op<cudaq::matrix_handler>> &observables,
     IntermediateResultSave storeIntermediateResults,
     std::optional<int> shotsCount) {
->>>>>>> 6eb06d99
-  LOG_API_TIME();
-  cudensitymatHandle_t handle =
-      dynamics::Context::getCurrentContext()->getHandle();
-  std::vector<CuDensityMatExpectation> expectations;
-  auto &opConverter =
-      cudaq::dynamics::Context::getCurrentContext()->getOpConverter();
-  for (auto &obs : observables)
-    expectations.emplace_back(CuDensityMatExpectation(
-        handle, opConverter.convertToCudensitymatOperator({}, obs, dims)));
-
-  std::vector<std::vector<double>> expectationVals;
-  std::vector<cudaq::state> intermediateStates;
-  for (const auto &step : schedule) {
-    integrator.integrate(step.real());
-    auto [t, currentState] = integrator.getState();
-    if (storeIntermediateResults != cudaq::IntermediateResultSave::None) {
-      std::vector<double> expVals;
-
-      for (auto &expectation : expectations) {
-        auto *cudmState = asCudmState(currentState);
-        expectation.prepare(cudmState->get_impl());
-        const auto expVal = expectation.compute(cudmState->get_impl(),
-                                                step.real(), /*batchSize=*/1);
-        assert(expVal.size() == 1);
-        expVals.emplace_back(expVal.front().real());
-      }
-      expectationVals.emplace_back(std::move(expVals));
-      if (storeIntermediateResults == cudaq::IntermediateResultSave::All)
-        intermediateStates.emplace_back(currentState);
-    }
-  }
-
-  if (cudaq::details::should_log(cudaq::details::LogLevel::trace))
-    cudaq::dynamics::dumpPerfTrace();
-
-  if (storeIntermediateResults == cudaq::IntermediateResultSave::All) {
-    return evolve_result(intermediateStates, expectationVals);
-  } else {
-    // Only final state is needed
-    auto [finalTime, finalState] = integrator.getState();
-
-    if (storeIntermediateResults ==
-        cudaq::IntermediateResultSave::ExpectationValue)
-      return evolve_result({finalState}, expectationVals);
-
-    std::vector<double> expVals;
-    auto *cudmState = asCudmState(finalState);
-    for (auto &expectation : expectations) {
-      expectation.prepare(cudmState->get_impl());
-      const auto expVal = expectation.compute(cudmState->get_impl(), finalTime,
-                                              /*batchSize=*/1);
-      assert(expVal.size() == 1);
-      expVals.emplace_back(expVal.front().real());
-    }
-    return evolve_result(finalState, expVals);
-  }
-}
-
-/// @brief Evolve the system for a single time step.
-/// @param hamiltonian Hamiltonian operator.
-/// @param dimensionsMap Dimension of the system.
-/// @param schedule Time schedule.
-/// @param initialState Initial state.
-/// @param inIntegrator Integrator.
-/// @param collapseOperators Collapse operators.
-/// @param observables Observables.
-/// @param storeIntermediateResults Store intermediate results.
-/// @param shotsCount Number of shots.
-/// @return evolve_result Result of the evolution.
-evolve_result evolveSingle(
-    const sum_op<cudaq::matrix_handler> &hamiltonian,
-    const cudaq::dimension_map &dimensionsMap, const schedule &schedule,
-    const state &initialState, base_integrator &integrator,
-    const std::vector<sum_op<cudaq::matrix_handler>> &collapseOperators,
-    const std::vector<sum_op<cudaq::matrix_handler>> &observables,
-    bool storeIntermediateResults, std::optional<int> shotsCount) {
   LOG_API_TIME();
   cudensitymatHandle_t handle =
       dynamics::Context::getCurrentContext()->getHandle();
@@ -210,22 +189,11 @@
       collapse_operators, observables, store_intermediate_results, shots_count);
 }
 
-<<<<<<< HEAD
 static std::vector<evolve_result>
 evolveBatchedImpl(const std::vector<int64_t> dims, const schedule &schedule,
                   std::size_t batchSize, base_integrator &integrator,
                   const std::vector<sum_op<cudaq::matrix_handler>> &observables,
-                  bool storeIntermediateResults) {
-=======
-std::vector<evolve_result> evolveBatched(
-    const sum_op<cudaq::matrix_handler> &hamiltonian,
-    const cudaq::dimension_map &dimensionsMap, const schedule &schedule,
-    const std::vector<state> &initialStates, base_integrator &integrator,
-    const std::vector<sum_op<cudaq::matrix_handler>> &collapseOperators,
-    const std::vector<sum_op<cudaq::matrix_handler>> &observables,
-    IntermediateResultSave storeIntermediateResults,
-    std::optional<int> shotsCount) {
->>>>>>> 6eb06d99
+                  IntermediateResultSave storeIntermediateResults) {
   LOG_API_TIME();
   cudensitymatHandle_t handle =
       dynamics::Context::getCurrentContext()->getHandle();
@@ -243,7 +211,7 @@
   for (const auto &step : schedule) {
     integrator.integrate(step.real());
     auto [t, currentState] = integrator.getState();
-    if (storeIntermediateResults != cudaq::IntermediateResultSave::None) {
+    if (storeIntermediateResults) {
       auto *cudmState = asCudmState(currentState);
       std::vector<std::vector<double>> expVals(batchSize);
       for (auto &expectation : expectations) {
@@ -255,28 +223,16 @@
           expVals[i].emplace_back(expVal[i].real());
         }
       }
-<<<<<<< HEAD
       auto states = CuDensityMatState::splitBatchedState(*cudmState);
       assert(states.size() == batchSize);
       for (int i = 0; i < batchSize; ++i) {
-=======
-
-      if (storeIntermediateResults == cudaq::IntermediateResultSave::All) {
-        auto states = CuDensityMatState::splitBatchedState(*cudmState);
-        assert(states.size() == initialStates.size());
-        for (int i = 0; i < initialStates.size(); ++i) {
-          intermediateStates[i].emplace_back(cudaq::state(states[i]));
-        }
+        expectationVals[i].emplace_back(expVals[i]);
+        intermediateStates[i].emplace_back(cudaq::state(states[i]));
       }
-
-      for (int i = 0; i < initialStates.size(); ++i) {
->>>>>>> 6eb06d99
-        expectationVals[i].emplace_back(expVals[i]);
-      }
-    }
-  }
-
-  if (storeIntermediateResults == cudaq::IntermediateResultSave::All) {
+    }
+  }
+
+  if (storeIntermediateResults) {
     std::vector<evolve_result> results;
     for (int i = 0; i < batchSize; ++i) {
       results.emplace_back(
@@ -287,25 +243,7 @@
     // Only final state is needed
     auto [finalTime, finalState] = integrator.getState();
     auto *cudmState = asCudmState(finalState);
-<<<<<<< HEAD
     std::vector<std::vector<double>> expVals(batchSize);
-=======
-    auto states = CuDensityMatState::splitBatchedState(*cudmState);
-    assert(states.size() == initialStates.size());
-
-    if (storeIntermediateResults ==
-        cudaq::IntermediateResultSave::ExpectationValue) {
-      std::vector<evolve_result> results;
-      for (int i = 0; i < initialStates.size(); ++i) {
-        results.emplace_back(
-            evolve_result({cudaq::state(states[i])}, expectationVals[i]));
-      }
-      return results;
-    }
-
-    // Compute final expectation values
-    std::vector<std::vector<double>> expVals(initialStates.size());
->>>>>>> 6eb06d99
     for (auto &expectation : expectations) {
       expectation.prepare(cudmState->get_impl());
       const auto expVal =
@@ -315,12 +253,8 @@
         expVals[i].emplace_back(expVal[i].real());
       }
     }
-<<<<<<< HEAD
     auto states = CuDensityMatState::splitBatchedState(*cudmState);
     assert(states.size() == batchSize);
-=======
-
->>>>>>> 6eb06d99
     std::vector<evolve_result> results;
     for (int i = 0; i < batchSize; ++i) {
       results.emplace_back(evolve_result(cudaq::state(states[i]), expVals[i]));
@@ -335,7 +269,8 @@
     const std::vector<state> &initialStates, base_integrator &integrator,
     const std::vector<sum_op<cudaq::matrix_handler>> &collapseOperators,
     const std::vector<sum_op<cudaq::matrix_handler>> &observables,
-    bool storeIntermediateResults, std::optional<int> shotsCount) {
+    IntermediateResultSave storeIntermediateResults,
+    std::optional<int> shotsCount) {
   LOG_API_TIME();
   cudensitymatHandle_t handle =
       dynamics::Context::getCurrentContext()->getHandle();
@@ -362,7 +297,8 @@
              const schedule &schedule, const state &initialState,
              base_integrator &integrator,
              const std::vector<sum_op<cudaq::matrix_handler>> &observables,
-             bool storeIntermediateResults, std::optional<int> shotsCount) {
+             IntermediateResultSave storeIntermediateResults,
+             std::optional<int> shotsCount) {
   LOG_API_TIME();
   cudensitymatHandle_t handle =
       dynamics::Context::getCurrentContext()->getHandle();
@@ -389,7 +325,8 @@
              const schedule &schedule, InitialState initial_state,
              base_integrator &integrator,
              const std::vector<sum_op<cudaq::matrix_handler>> &observables,
-             bool storeIntermediateResults, std::optional<int> shotsCount) {
+             IntermediateResultSave storeIntermediateResults,
+             std::optional<int> shotsCount) {
   LOG_API_TIME();
   cudensitymatHandle_t handle =
       dynamics::Context::getCurrentContext()->getHandle();
@@ -413,7 +350,8 @@
               const schedule &schedule, const std::vector<state> &initialStates,
               base_integrator &integrator,
               const std::vector<sum_op<cudaq::matrix_handler>> &observables,
-              bool storeIntermediateResults, std::optional<int> shotsCount) {
+              IntermediateResultSave storeIntermediateResults,
+              std::optional<int> shotsCount) {
   LOG_API_TIME();
   cudensitymatHandle_t handle =
       dynamics::Context::getCurrentContext()->getHandle();
