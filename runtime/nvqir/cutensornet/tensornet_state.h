--- conflicted
+++ resolved
@@ -20,7 +20,6 @@
 /// already has some gates applied to.
 constexpr std::int64_t InvalidTensorIndexValue = -1;
 
-<<<<<<< HEAD
 /// @brief An MPSTensor is a representation
 /// of a MPS tensor and encapsulates the
 /// tensor device data and the tensor extents.
@@ -32,13 +31,12 @@
 /// Track gate tensors that were appended to the tensor network.
 struct AppliedTensorOp {
   void *deviceData = nullptr;
-  std::vector<int32_t> qubitIds;
+  std::vector<int32_t> targetQubitIds;
+  std::vector<int32_t> controlQubitIds;
   bool isAdjoint;
   bool isUnitary;
 };
 
-=======
->>>>>>> 02e766a2
 /// @brief Wrapper of cutensornetState_t to provide convenient API's for CUDA-Q
 /// simulator implementation.
 class TensorNetState {
