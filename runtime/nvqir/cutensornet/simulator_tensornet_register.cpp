--- conflicted
+++ resolved
@@ -51,7 +51,6 @@
                                                       m_cutnHandle);
   }
 
-<<<<<<< HEAD
   void addQubitsToState(
       std::unique_ptr<cudaq::SimulationState> &&initState) override {
     // Check if it is the state of this Simulator
@@ -88,7 +87,9 @@
       }
       statePtr->destroyState();
       delete statePtr;
-=======
+    }
+  }
+
   void addQubitsToState(std::size_t numQubits, const void *ptr) override {
     LOG_API_TIME();
     if (!m_state) {
@@ -109,7 +110,6 @@
         std::span<std::complex<double>> stateVec(casted, 1ULL << numQubits);
         m_state->addQubits(stateVec);
       }
->>>>>>> d3f261ac
     }
   }
 
