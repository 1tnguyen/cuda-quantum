--- conflicted
+++ resolved
@@ -248,12 +248,8 @@
                const std::string_view registerName = GlobalRegisterName);
 
   /// @brief Reorder the bits in an ExecutionResult
-<<<<<<< HEAD
-  /// @param idx Vector of indices such that `newBitStr(:) = oldBitStr(idx(:))`
-=======
   /// @param index Vector of indices such that
   /// `newBitStr(:)=oldBitStr(index(:))`
->>>>>>> 7328080f
   /// @param registerName register name to process (defaults to global)
   void reorder(const std::vector<std::size_t> &index,
                const std::string_view registerName = GlobalRegisterName);
