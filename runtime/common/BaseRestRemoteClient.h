/****************************************************************-*- C++ -*-****
 * Copyright (c) 2022 - 2024 NVIDIA Corporation & Affiliates.                  *
 * All rights reserved.                                                        *
 *                                                                             *
 * This source code and the accompanying materials are made available under    *
 * the terms of the Apache License 2.0 which accompanies this distribution.    *
 ******************************************************************************/

#pragma once

#include "common/ArgumentConversion.h"
#include "common/Environment.h"
#include "common/JsonConvert.h"
#include "common/Logger.h"
#include "common/NvqcConfig.h"
#include "common/RemoteKernelExecutor.h"
#include "common/RestClient.h"
#include "common/RuntimeMLIR.h"
#include "common/UnzipUtils.h"
#include "cudaq.h"
#include "cudaq/Frontend/nvqpp/AttributeNames.h"
#include "cudaq/Optimizer/Builder/Runtime.h"
#include "cudaq/Optimizer/CodeGen/OpenQASMEmitter.h"
#include "cudaq/Optimizer/CodeGen/Passes.h"
#include "cudaq/Optimizer/CodeGen/Pipelines.h"
#include "cudaq/Optimizer/Dialect/CC/CCDialect.h"
#include "cudaq/Optimizer/Dialect/CC/CCOps.h"
#include "cudaq/Optimizer/Dialect/Quake/QuakeDialect.h"
#include "cudaq/Optimizer/Transforms/Passes.h"
#include "llvm/Bitcode/BitcodeReader.h"
#include "llvm/Bitcode/BitcodeWriter.h"
#include "llvm/IR/Module.h"
#include "llvm/IRReader/IRReader.h"
#include "llvm/Support/Base64.h"
#include "llvm/Support/MemoryBuffer.h"
#include "llvm/Support/Path.h"
#include "llvm/Support/SourceMgr.h"
#include "mlir/Dialect/Arith/IR/Arith.h"
#include "mlir/Dialect/Func/IR/FuncOps.h"
#include "mlir/Dialect/LLVMIR/LLVMDialect.h"
#include "mlir/Dialect/Math/IR/Math.h"
#include "mlir/ExecutionEngine/ExecutionEngine.h"
#include "mlir/ExecutionEngine/OptUtils.h"
#include "mlir/IR/ImplicitLocOpBuilder.h"
#include "mlir/Parser/Parser.h"
#include "mlir/Pass/PassManager.h"
#include "mlir/Pass/PassRegistry.h"
#include <cxxabi.h>
#include <dlfcn.h>
#include <fstream>
#include <iostream>
#include <limits>
#include <regex>
#include <streambuf>

namespace {
/// Util class to execute a functor when an object of this class goes
/// out-of-scope.
// This can be used to perform some clean up.
// ```
// {
//   ScopeExit cleanUp(f);
//   ...
// } <- f() is called to perform some cleanup action.
// ```
struct ScopeExit {
  ScopeExit(std::function<void()> &&func) : m_atExitFunc(std::move(func)) {}
  ~ScopeExit() noexcept { m_atExitFunc(); }
  ScopeExit(const ScopeExit &) = delete;
  ScopeExit &operator=(const ScopeExit &) = delete;
  ScopeExit(ScopeExit &&other) = delete;
  ScopeExit &operator=(ScopeExit &&other) = delete;

private:
  std::function<void()> m_atExitFunc;
};
} // namespace

namespace cudaq {
class BaseRemoteRestRuntimeClient : public cudaq::RemoteRuntimeClient {
protected:
  std::string m_url;
  static inline const std::vector<std::string> clientPasses = {};
  static inline const std::vector<std::string> serverPasses = {};
  // Random number generator.
  std::mt19937 randEngine{std::random_device{}()};

  static constexpr std::array<std::string_view, 1>
      DISALLOWED_EXECUTION_CONTEXT = {"tracer"};

  static constexpr bool isDisallowed(std::string_view context) {
    return std::any_of(DISALLOWED_EXECUTION_CONTEXT.begin(),
                       DISALLOWED_EXECUTION_CONTEXT.end(),
                       [context](std::string_view disallowed) {
                         return disallowed == context;
                       });
  }

  /// @brief Flag indicating whether we should enable MLIR printing before and
  /// after each pass. This is similar to `-mlir-print-ir-before-all` and
  /// `-mlir-print-ir-after-all` in `cudaq-opt`.
  bool enablePrintMLIREachPass = false;

public:
  virtual void setConfig(
      const std::unordered_map<std::string, std::string> &configs) override {
    const auto urlIter = configs.find("url");
    if (urlIter != configs.end())
      m_url = urlIter->second;
  }

  virtual int version() const override {
    // Check if we have an environment variable override
    if (auto *envVal = std::getenv("CUDAQ_REST_CLIENT_VERSION"))
      return std::stoi(envVal);

    // Otherwise, just use the version defined in the code.
    return cudaq::RestRequest::REST_PAYLOAD_VERSION;
  }

  std::string constructKernelPayload(
      mlir::MLIRContext &mlirContext, const std::string &name,
      void (*kernelFunc)(void *), const void *args, std::uint64_t voidStarSize,
      std::size_t startingArgIdx, const std::vector<void *> *rawArgs) {
    enablePrintMLIREachPass =
        getEnvBool("CUDAQ_MLIR_PRINT_EACH_PASS", enablePrintMLIREachPass);

    if (cudaq::__internal__::isLibraryMode(name)) {
      // Library mode: retrieve the embedded bitcode in the executable.
      const auto path = llvm::sys::fs::getMainExecutable(nullptr, nullptr);
      // Load the object file
      auto [objBin, objBuffer] =
          llvm::cantFail(llvm::object::ObjectFile::createObjectFile(path))
              .takeBinary();
      if (!objBin)
        throw std::runtime_error("Failed to load binary object file");
      for (const auto &section : objBin->sections()) {
        // Get the bitcode section
        if (section.isBitcode()) {
          llvm::MemoryBufferRef llvmBc(llvm::cantFail(section.getContents()),
                                       "Bitcode");
          return llvm::encodeBase64(llvmBc.getBuffer());
        }
      }
      return "";
    } else {
      // Get the quake representation of the kernel
      auto quakeCode = cudaq::get_quake_by_name(name);
      auto module = parseSourceString<mlir::ModuleOp>(quakeCode, &mlirContext);
      if (!module)
        throw std::runtime_error("module cannot be parsed");

      // Extract the kernel name
      auto func = module->lookupSymbol<mlir::func::FuncOp>(
          std::string("__nvqpp__mlirgen__") + name);

      // Create a new Module to clone the function into
      auto location =
          mlir::FileLineColLoc::get(&mlirContext, "<builder>", 1, 1);
      mlir::ImplicitLocOpBuilder builder(location, &mlirContext);
      // Add CUDA-Q kernel attribute if not already set.
      if (!func->hasAttr(cudaq::kernelAttrName))
        func->setAttr(cudaq::kernelAttrName, builder.getUnitAttr());
      // Add entry-point attribute if not already set.
      if (!func->hasAttr(cudaq::entryPointAttrName))
        func->setAttr(cudaq::entryPointAttrName, builder.getUnitAttr());
      auto moduleOp = builder.create<mlir::ModuleOp>();
      moduleOp->setAttrs((*module)->getAttrDictionary());
      for (auto &op : *module) {
        if (auto funcOp = dyn_cast<mlir::func::FuncOp>(op)) {
          // Add quantum kernels defined in the module.
          if (funcOp->hasAttr(cudaq::kernelAttrName) ||
              funcOp.getName().startswith("__nvqpp__mlirgen__") ||
              funcOp.getBody().empty())
            moduleOp.push_back(funcOp.clone());
        }
        // Add globals defined in the module.
        if (auto globalOp = dyn_cast<cc::GlobalOp>(op))
          moduleOp.push_back(globalOp.clone());
      }

      if (rawArgs || args) {
        mlir::PassManager pm(&mlirContext);
        if (rawArgs && !rawArgs->empty()) {
          cudaq::info("Run Argument Synth.\n");
          opt::ArgumentConverter argCon(name, moduleOp);
          argCon.gen_drop_front(*rawArgs, startingArgIdx);
          std::string kernName = runtime::cudaqGenPrefixName + name;
          mlir::SmallVector<mlir::StringRef> kernels = {kernName};
          std::string substBuff;
          llvm::raw_string_ostream ss(substBuff);
          ss << argCon.getSubstitutionModule();
          mlir::SmallVector<mlir::StringRef> substs = {substBuff};
          pm.addNestedPass<mlir::func::FuncOp>(
              opt::createArgumentSynthesisPass(kernels, substs));
        } else if (args) {
          cudaq::info("Run Quake Synth.\n");
          pm.addPass(opt::createQuakeSynthesizer(name, args, startingArgIdx));
        }
        pm.addPass(mlir::createCanonicalizerPass());
        if (enablePrintMLIREachPass) {
          moduleOp.getContext()->disableMultithreading();
          pm.enableIRPrinting();
        }
        if (failed(pm.run(moduleOp)))
          throw std::runtime_error("Could not successfully apply quake-synth.");
      }

      // Note: do not run state preparation pass here since we are always
      // using simulators.

      // Run client-side passes. `clientPasses` is empty right now, but the code
      // below accommodates putting passes into it.
      mlir::PassManager pm(&mlirContext);
      std::string errMsg;
      llvm::raw_string_ostream os(errMsg);
      const std::string pipeline =
          std::accumulate(clientPasses.begin(), clientPasses.end(),
                          std::string(), [](const auto &ss, const auto &s) {
                            return ss.empty() ? s : ss + "," + s;
                          });
      if (enablePrintMLIREachPass) {
        moduleOp.getContext()->disableMultithreading();
        pm.enableIRPrinting();
      }
      if (failed(parsePassPipeline(pipeline, pm, os)))
        throw std::runtime_error(
            "Remote rest platform failed to add passes to pipeline (" + errMsg +
            ").");

      opt::addPipelineConvertToQIR(pm);

      if (failed(pm.run(moduleOp)))
        throw std::runtime_error(
            "Remote rest platform: applying IR passes failed.");

      std::string mlirCode;
      llvm::raw_string_ostream outStr(mlirCode);
      mlir::OpPrintingFlags opf;
      opf.enableDebugInfo(/*enable=*/true,
                          /*pretty=*/false);
      moduleOp.print(outStr, opf);
      return llvm::encodeBase64(mlirCode);
    }
  }
  cudaq::RestRequest constructVQEJobRequest(
      mlir::MLIRContext &mlirContext, cudaq::ExecutionContext &io_context,
      const std::string &backendSimName, const std::string &kernelName,
      const void *kernelArgs, cudaq::gradient *gradient,
      cudaq::optimizer &optimizer, const int n_params,
      const std::vector<void *> *rawArgs) {
    cudaq::RestRequest request(io_context, version());

    request.opt = RestRequestOptFields();
    request.opt->optimizer_n_params = n_params;
    request.opt->optimizer_type = get_optimizer_type(optimizer);
    request.opt->optimizer_ptr = &optimizer;
    request.opt->gradient_ptr = gradient;
    if (gradient)
      request.opt->gradient_type = get_gradient_type(*gradient);

    request.entryPoint = kernelName;
    request.passes = serverPasses;
    request.format = cudaq::CodeFormat::MLIR;
    request.code =
        constructKernelPayload(mlirContext, kernelName, /*kernelFunc=*/nullptr,
                               /*kernelArgs=*/kernelArgs,
                               /*argsSize=*/0, /*startingArgIdx=*/1, rawArgs);
    request.simulator = backendSimName;
    // Remote server seed
    // Note: unlike local executions whereby a static instance of the simulator
    // is seeded once when `cudaq::set_random_seed` is called, thus not being
    // re-seeded between executions. For remote executions, we use the runtime
    // level seed value to seed a random number generator to seed the server.
    // i.e., consecutive remote executions on the server from the same client
    // session (where `cudaq::set_random_seed` is called), get new random seeds
    // for each execution. The sequence is still deterministic based on the
    // runtime-level seed value.
    request.seed = [&]() {
      std::uniform_int_distribution<std::size_t> seedGen(
          std::numeric_limits<std::size_t>::min(),
          std::numeric_limits<std::size_t>::max());
      return seedGen(randEngine);
    }();
    return request;
  }

  cudaq::RestRequest constructJobRequest(
      mlir::MLIRContext &mlirContext, cudaq::ExecutionContext &io_context,
      cudaq::SerializedCodeExecutionContext *serializedCodeContext,
      const std::string &backendSimName, const std::string &kernelName,
      void (*kernelFunc)(void *), const void *kernelArgs,
      std::uint64_t argsSize, const std::vector<void *> *rawArgs) {

    cudaq::RestRequest request(io_context, version());
    if (serializedCodeContext)
      request.serializedCodeExecutionContext = *serializedCodeContext;
    request.entryPoint = kernelName;
    if (cudaq::__internal__::isLibraryMode(kernelName)) {
      request.format = cudaq::CodeFormat::LLVM;
      if (kernelArgs && argsSize > 0) {
        cudaq::info("Serialize {} bytes of args.", argsSize);
        request.args.resize(argsSize);
        std::memcpy(request.args.data(), kernelArgs, argsSize);
      }

      if (kernelFunc) {
        ::Dl_info info;
        ::dladdr(reinterpret_cast<void *>(kernelFunc), &info);
        const auto funcName = cudaq::quantum_platform::demangle(info.dli_sname);
        cudaq::info("RemoteSimulatorQPU: retrieve name '{}' for kernel {}",
                    funcName, kernelName);
        request.entryPoint = funcName;
      }
    } else {
      request.passes = serverPasses;
      request.format = cudaq::CodeFormat::MLIR;
    }

    if (io_context.name == "state-overlap") {
      if (!io_context.overlapComputeStates.has_value())
        throw std::runtime_error("Invalid execution context: no input states");
      const auto *castedState1 = dynamic_cast<const RemoteSimulationState *>(
          io_context.overlapComputeStates->first);
      const auto *castedState2 = dynamic_cast<const RemoteSimulationState *>(
          io_context.overlapComputeStates->second);
      if (!castedState1 || !castedState2)
        throw std::runtime_error(
            "Invalid execution context: input states are not compatible");
      auto [kernelName1, args1] = castedState1->getKernelInfo();
      auto [kernelName2, args2] = castedState2->getKernelInfo();
      cudaq::IRPayLoad stateIrPayload1, stateIrPayload2;

      stateIrPayload1.entryPoint = kernelName1;
      stateIrPayload1.ir =
          constructKernelPayload(mlirContext, kernelName1, nullptr, nullptr, 0,
                                 /*startingArgIdx=*/0, &args1);
      stateIrPayload2.entryPoint = kernelName2;
      stateIrPayload2.ir =
          constructKernelPayload(mlirContext, kernelName2, nullptr, nullptr, 0,
                                 /*startingArgIdx=*/0, &args2);
      // First kernel of the overlap calculation
      request.code = stateIrPayload1.ir;
      request.entryPoint = stateIrPayload1.entryPoint;
      // Second kernel of the overlap calculation
      request.overlapKernel = stateIrPayload2;
    } else if (serializedCodeContext == nullptr) {
      request.code = constructKernelPayload(mlirContext, kernelName, kernelFunc,
                                            kernelArgs, argsSize,
                                            /*startingArgIdx=*/0, rawArgs);
    }
    request.simulator = backendSimName;
    // Remote server seed
    // Note: unlike local executions whereby a static instance of the simulator
    // is seeded once when `cudaq::set_random_seed` is called, thus not being
    // re-seeded between executions. For remote executions, we use the runtime
    // level seed value to seed a random number generator to seed the server.
    // i.e., consecutive remote executions on the server from the same client
    // session (where `cudaq::set_random_seed` is called), get new random seeds
    // for each execution. The sequence is still deterministic based on the
    // runtime-level seed value.
    request.seed = [&]() {
      std::uniform_int_distribution<std::size_t> seedGen(
          std::numeric_limits<std::size_t>::min(),
          std::numeric_limits<std::size_t>::max());
      return seedGen(randEngine);
    }();
    return request;
  }

  virtual bool
  sendRequest(mlir::MLIRContext &mlirContext,
              cudaq::ExecutionContext &io_context,
              cudaq::SerializedCodeExecutionContext *serializedCodeContext,
              cudaq::gradient *vqe_gradient, cudaq::optimizer *vqe_optimizer,
              const int vqe_n_params, const std::string &backendSimName,
              const std::string &kernelName, void (*kernelFunc)(void *),
              const void *kernelArgs, std::uint64_t argsSize,
              std::string *optionalErrorMsg,
              const std::vector<void *> *rawArgs) override {
    if (isDisallowed(io_context.name))
      throw std::runtime_error(
          io_context.name +
          " operation is not supported with cudaq target remote-mqpu!");

    cudaq::RestRequest request = [&]() {
      if (vqe_n_params > 0)
        return constructVQEJobRequest(mlirContext, io_context, backendSimName,
                                      kernelName, kernelArgs, vqe_gradient,
                                      *vqe_optimizer, vqe_n_params, rawArgs);
      return constructJobRequest(mlirContext, io_context, serializedCodeContext,
                                 backendSimName, kernelName, kernelFunc,
                                 kernelArgs, argsSize, rawArgs);
    }();

    if (request.code.empty() && (serializedCodeContext == nullptr ||
                                 serializedCodeContext->source_code.empty())) {
      if (optionalErrorMsg)
        *optionalErrorMsg =
            std::string(
                "Failed to construct/retrieve kernel IR for kernel named ") +
            kernelName;
      return false;
    }

    // Don't let curl adding "Expect: 100-continue" header, which is not
    // suitable for large requests, e.g., bitcode in the JSON request.
    //  Ref: https://gms.tf/when-curl-sends-100-continue.html
    std::map<std::string, std::string> headers{
        {"Expect:", ""}, {"Content-type", "application/json"}};
    json requestJson = request;
    try {
      cudaq::RestClient restClient;
      auto resultJs =
          restClient.post(m_url, "job", requestJson, headers, false);
      cudaq::debug("Response: {}", resultJs.dump(/*indent=*/2));

      if (!resultJs.contains("executionContext")) {
        std::stringstream errorMsg;
        if (resultJs.contains("status")) {
          errorMsg << "Failed to execute the kernel on the remote server: "
                   << resultJs["status"] << "\n";
          if (resultJs.contains("errorMessage")) {
            errorMsg << "Error message: " << resultJs["errorMessage"] << "\n";
          }
        } else {
          errorMsg << "Failed to execute the kernel on the remote server.\n";
          errorMsg << "Unexpected response from the REST server. Missing the "
                      "required field 'executionContext'.";
        }
        if (optionalErrorMsg)
          *optionalErrorMsg = errorMsg.str();
        return false;
      }
      resultJs["executionContext"].get_to(io_context);
      return true;
    } catch (std::exception &e) {
      if (optionalErrorMsg)
        *optionalErrorMsg = e.what();
      return false;
    } catch (...) {
      std::string exType = __cxxabiv1::__cxa_current_exception_type()->name();
      auto demangledPtr =
          __cxxabiv1::__cxa_demangle(exType.c_str(), nullptr, nullptr, nullptr);
      if (demangledPtr && optionalErrorMsg) {
        std::string demangledName(demangledPtr);
        *optionalErrorMsg = "Unhandled exception of type " + demangledName;
      } else if (optionalErrorMsg) {
        *optionalErrorMsg = "Unhandled exception of unknown type";
      }
      return false;
    }
  }

  virtual void resetRemoteRandomSeed(std::size_t seed) override {
    // Re-seed the generator, e.g., when `cudaq::set_random_seed` is called.
    randEngine.seed(seed);
  }

  // The remote-mqpu backend (this class) returns true for all remote
  // capabilities unless overridden by environment variable.
  virtual RemoteCapabilities getRemoteCapabilities() const override {
    // Default to all true, but allow the user to override to all false.
    if (getEnvBool("CUDAQ_CLIENT_REMOTE_CAPABILITY_OVERRIDE", true))
      return RemoteCapabilities(/*initValues=*/true);
    return RemoteCapabilities(/*initValues=*/false);
  }
};

/// Base class for the REST client submitting jobs to NVCF-hosted `cudaq-qpud`
/// service.
class BaseNvcfRuntimeClient : public cudaq::BaseRemoteRestRuntimeClient {
protected:
  // None: Don't log; Info: basic info; Trace: Timing data per invocation.
  enum class LogLevel : int { None = 0, Info, Trace };
  // NVQC logging level
  // Enabled high-level info log by default (can be set by an environment
  // variable)
  LogLevel m_logLevel = LogLevel::Info;
  // API key for authentication
  std::string m_apiKey;
  // Rest client to send HTTP request
  cudaq::RestClient m_restClient;
  // NVCF function Id to use
  std::string m_functionId;
  // NVCF version Id of that function to use
  std::string m_functionVersionId;
  // Information about function deployment from environment variable info.
  struct FunctionEnvironments {
    // These configs should be positive numbers.
    int majorVersion{-1};
    int minorVersion{-1};
    int numGpus{-1};
    int timeoutSecs{-1};
    int hasSerializedCodeExec{-1}; // -1 means unknown; 0 = false, 1 = true
    std::string name;
  };
  // Available functions: function Id to info mapping
  using DeploymentInfo = std::unordered_map<std::string, FunctionEnvironments>;
  DeploymentInfo m_availableFuncs;
  const std::string CUDAQ_NCA_ID = cudaq::getNvqcNcaId();
  // Base URL for NVCF APIs
  static inline const std::string m_baseUrl = "api.nvcf.nvidia.com/v2";
  // Return the URL to invoke the function specified in this client
  std::string nvcfInvocationUrl() const {
    return fmt::format("https://{}/nvcf/exec/functions/{}/versions/{}",
                       m_baseUrl, m_functionId, m_functionVersionId);
  }
  // Return the URL to request an Asset upload link
  std::string nvcfAssetUrl() const {
    return fmt::format("https://{}/nvcf/assets", m_baseUrl);
  }
  // Return the URL to retrieve status/result of an NVCF request.
  std::string
  nvcfInvocationStatus(const std::string &invocationRequestId) const {
    return fmt::format("https://{}/nvcf/exec/status/{}", m_baseUrl,
                       invocationRequestId);
  }
  // Construct the REST headers for calling NVCF REST APIs
  std::map<std::string, std::string> getHeaders() const {
    std::map<std::string, std::string> header{
        {"Authorization", fmt::format("Bearer {}", m_apiKey)},
        {"Content-type", "application/json"}};
    return header;
  };
  // Helper to retrieve the list of all available versions of the specified
  // function Id.
  std::vector<cudaq::NvcfFunctionVersionInfo> getFunctionVersions() {
    auto headers = getHeaders();
    auto versionDataJs = m_restClient.get(
        fmt::format("https://{}/nvcf/functions/{}", m_baseUrl, m_functionId),
        "/versions", headers, /*enableSsl=*/true);
    cudaq::info("Version data: {}", versionDataJs.dump());
    std::vector<cudaq::NvcfFunctionVersionInfo> versions;
    versionDataJs["functions"].get_to(versions);
    return versions;
  }
  DeploymentInfo
  getAllAvailableDeployments(const std::string &functionOverride,
                             const std::string &versionOverride) {
    auto headers = getHeaders();
    auto allVisibleFunctions =
        m_restClient.get(fmt::format("https://{}/nvcf/functions", m_baseUrl),
                         "", headers, /*enableSsl=*/true);
    const std::string cudaqNvcfFuncNamePrefix = "cuda_quantum";
    DeploymentInfo info;

    // NCA ID Precedence order is:
    // 1. CUDAQ_NCA_ID if it was specifically overriden
    // 2. Dev org NCA ID if active dev functions are visible with selected key
    // 3. Production NCA ID
    const std::string ncaIdToSearch = [&]() {
      // Check for override
      if (isNvqcNcaIdOverridden())
        return CUDAQ_NCA_ID;
      // Check to see if dev NCA ID functions are available
      for (auto funcInfo : allVisibleFunctions["functions"]) {
        if (funcInfo["ncaId"].get<std::string>() ==
                std::string(DEV_NVQC_NCA_ID) &&
            funcInfo["status"].get<std::string>() == "ACTIVE" &&
            funcInfo["name"].get<std::string>().starts_with(
                cudaqNvcfFuncNamePrefix)) {
          return std::string(DEV_NVQC_NCA_ID);
        }
      }
      // Fallback on production NCA ID
      return CUDAQ_NCA_ID;
    }();

    // Only add functions that are the latest minor version for the major
    // version matched by the client.
    // I.e. If client 1.x sees server 1.2 and 1.3, choose 1.3.
    int highestMinorVersion = 0;
    for (auto funcInfo : allVisibleFunctions["functions"]) {
      bool matchesOverride =
          funcInfo["id"].get<std::string>() == functionOverride ||
          funcInfo["versionId"].get<std::string>() == versionOverride;
      bool matchesWithoutOverride =
          funcInfo["ncaId"].get<std::string>() == ncaIdToSearch &&
          funcInfo["status"].get<std::string>() == "ACTIVE" &&
          funcInfo["name"].get<std::string>().starts_with(
              cudaqNvcfFuncNamePrefix);
      if (matchesOverride || matchesWithoutOverride) {
        const auto containerEnvs = [&]() -> FunctionEnvironments {
          FunctionEnvironments envs;
          // Function name convention:
          // Example: cuda_quantum_v1_t3600_8x
          //          ------------  -  ---- -
          //            Prefix      |    |  |
          //              Version __|    |  |
          //           Timeout (secs)  __|  |
          //              Number of GPUs  __|
          // Also supported: cuda_quantum_v1-1_t3600_8x
          // Also supported: cuda_quantum_suffix_v1-1_t3600_8x
          const std::regex funcNameRegex(
              R"(^cuda_quantum_.*v([\d\-]+)_t(\d+)_(\d+)x$)");
          // The first match is the whole string.
          constexpr std::size_t expectedNumMatches = 4;
          std::smatch baseMatch;
          const std::string fname = funcInfo["name"].get<std::string>();
          auto getMajorMinorVersion = [](const std::string &versionStr) {
            std::size_t pos = versionStr.find('-');
            int majorVersion = 0;
            int minorVersion = 0;
            if (pos != std::string::npos) {
              majorVersion = std::stoi(versionStr.substr(0, pos));
              minorVersion = std::stoi(versionStr.substr(pos + 1));
            } else {
              // If it doesn't say x.y, then assume it is x.0
              majorVersion = std::stoi(versionStr);
              minorVersion = 0;
            }
            return std::make_pair(majorVersion, minorVersion);
          };
          // If the function name matches 'Production' naming convention,
          // retrieve deployment information from the name.
          envs.name = fname;
          if (std::regex_match(fname, baseMatch, funcNameRegex) &&
              baseMatch.size() == expectedNumMatches) {
            std::tie(envs.majorVersion, envs.minorVersion) =
                getMajorMinorVersion(baseMatch[1].str());
            envs.timeoutSecs = std::stoi(baseMatch[2].str());
            envs.numGpus = std::stoi(baseMatch[3].str());
            envs.hasSerializedCodeExec =
                fname.starts_with("cuda_quantum_remote_py") ? 1 : 0;
          } else if (funcInfo.contains("containerEnvironment")) {
            // Otherwise, retrieve the info from deployment configurations.
            // TODO: at some point, we may want to consolidate these two paths
            // (name vs. meta-data). We keep it here since function metadata
            // (similar to `containerEnvironment`) will be supported in the near
            // future.
            // Convert to unordered_map
            std::unordered_map<std::string, std::string> containerEnvironment;
            for (auto it : funcInfo["containerEnvironment"])
              containerEnvironment[it["key"].get<std::string>()] =
                  it["value"].get<std::string>();
            // Fetch values
            const auto getIntIfFound = [&](const std::string &envKey,
                                           int &varToSet) {
              if (auto it = containerEnvironment.find(envKey);
                  it != containerEnvironment.end())
                varToSet = std::stoi(it->second);
            };
            getIntIfFound("NUM_GPUS", envs.numGpus);
            getIntIfFound("WATCHDOG_TIMEOUT_SEC", envs.timeoutSecs);
            getIntIfFound("CUDAQ_SER_CODE_EXEC", envs.hasSerializedCodeExec);
            if (auto it =
                    containerEnvironment.find("NVQC_REST_PAYLOAD_VERSION");
                it != containerEnvironment.end())
              std::tie(envs.majorVersion, envs.minorVersion) =
                  getMajorMinorVersion(it->second);
          }

          // Note: invalid/uninitialized FunctionEnvironments will be
          // discarded, i.e., not added to the valid deployment list, since the
          // API version number will not match.
          return envs;
        }();

        // Only add functions that match client version, unless overridden
        if (matchesOverride || containerEnvs.majorVersion == version()) {
          info[funcInfo["id"].get<std::string>()] = containerEnvs;
          highestMinorVersion =
              std::max(highestMinorVersion, containerEnvs.minorVersion);
        }
      }
    }

    // Now make a pass through info and remove all the lower minor versions.
    if (functionOverride.empty()) {
      std::vector<std::string> funcsToRemove;
      for (auto &iter : info)
        if (iter.second.minorVersion != highestMinorVersion)
          funcsToRemove.push_back(iter.first);
      for (auto &funcToRemove : funcsToRemove)
        info.erase(funcToRemove);
    }

    return info;
  }

  std::optional<std::size_t> getQueueDepth(const std::string &funcId,
                                           const std::string &verId) {
    auto headers = getHeaders();
    try {
      auto queueDepthInfo = m_restClient.get(
          fmt::format("https://{}/nvcf/queues/functions/{}/versions/{}",
                      m_baseUrl, funcId, verId),
          "", headers, /*enableSsl=*/true);

      if (queueDepthInfo.contains("functionId") &&
          queueDepthInfo["functionId"] == funcId &&
          queueDepthInfo.contains("queues")) {
        for (auto queueInfo : queueDepthInfo["queues"]) {
          if (queueInfo.contains("functionVersionId") &&
              queueInfo["functionVersionId"] == verId &&
              queueInfo.contains("queueDepth")) {
            return queueInfo["queueDepth"].get<std::size_t>();
          }
        }
      }
      return std::nullopt;
    } catch (...) {
      // Make this non-fatal. Returns null, i.e., unknown.
      return std::nullopt;
    }
  }

  // Fetch the queue position of the given request ID. If the job has already
  // begun execution, it will return `std::nullopt`.
  std::optional<std::size_t> getQueuePosition(const std::string &requestId) {
    auto headers = getHeaders();
    try {
      auto queuePos =
          m_restClient.get(fmt::format("https://{}/nvcf/queues/{}/position",
                                       m_baseUrl, requestId),
                           "", headers, /*enableSsl=*/true);
      if (queuePos.contains("positionInQueue"))
        return queuePos["positionInQueue"].get<std::size_t>();
      // When the job enters execution, it returns "status": 400 and "title":
      // "Bad Request", so translate that to `std::nullopt`.
      return std::nullopt;
    } catch (...) {
      // Make this non-fatal. Returns null, i.e., unknown.
      return std::nullopt;
    }
  }

public:
  virtual void setConfig(
      const std::unordered_map<std::string, std::string> &configs) override {
    {
      // Check if user set a specific log level (e.g., disable logging)
      if (auto logConfigEnv = std::getenv("NVQC_LOG_LEVEL")) {
        auto logConfig = std::string(logConfigEnv);
        std::transform(logConfig.begin(), logConfig.end(), logConfig.begin(),
                       [](unsigned char c) { return std::tolower(c); });
        if (logConfig == "0" || logConfig == "off" || logConfig == "false" ||
            logConfig == "no" || logConfig == "none")
          m_logLevel = LogLevel::None;
        if (logConfig == "trace")
          m_logLevel = LogLevel::Trace;
        if (logConfig == "info")
          m_logLevel = LogLevel::Info;
      }
    }
    {
      const auto apiKeyIter = configs.find("api-key");
      if (apiKeyIter != configs.end())
        m_apiKey = apiKeyIter->second;
      if (m_apiKey.empty())
        throw std::runtime_error("No NVQC API key is provided.");
    }

    // Save some iterators to be used later
    const auto funcIdIter = configs.find("function-id");
    const auto versionIdIter = configs.find("version-id");
    const auto nGpusIter = configs.find("ngpus");
    // Default is 1 GPU if none specified
    const int numGpusRequested =
        (nGpusIter != configs.end()) ? std::stoi(nGpusIter->second) : 1;

    // Override strings for function id and function version
    const auto functionOverride = [&]() -> std::string {
      if (funcIdIter == configs.end())
        return "";
      return funcIdIter->second;
    }();
    const auto versionOverride = [&]() -> std::string {
      if (versionIdIter == configs.end())
        return "";
      return versionIdIter->second;
    }();

    // Pass the optional overrides to getAllAvailableDeployments so that it will
    // return information about functions if they are manually specified by the
    // user, even if they don't conform to naming conventions.
    m_availableFuncs =
        getAllAvailableDeployments(functionOverride, versionOverride);
    for (const auto &[funcId, info] : m_availableFuncs)
      cudaq::info("Function Id {} (API version {}.{}) has {} GPUs.", funcId,
                  info.majorVersion, info.minorVersion, info.numGpus);
    {
      if (funcIdIter != configs.end()) {
        // User overrides a specific function Id.
        m_functionId = funcIdIter->second;
        if (m_logLevel > LogLevel::None) {
          // Print out the configuration
          cudaq::log("Submitting jobs to NVQC using function Id {}.",
                     m_functionId);
        }
      } else {
        // Output an error message if no deployments can be found.
        if (m_availableFuncs.empty())
          throw std::runtime_error(
              "Unable to find any active NVQC deployments for this key. Check "
              "if you see any active functions on ngc.nvidia.com in the cloud "
              "functions tab, or try to regenerate the key.");

        // Determine the function Id based on the number of GPUs
        cudaq::info("Looking for an NVQC deployment that has {} GPUs.",
                    numGpusRequested);
        for (const auto &[funcId, info] : m_availableFuncs) {
          if (info.numGpus == numGpusRequested) {
            m_functionId = funcId;
            if (m_logLevel > LogLevel::None) {
              // Print out the configuration
              cudaq::log(
                  "Submitting jobs to NVQC service with {} GPU(s). Max "
                  "execution time: {} seconds (excluding queue wait time).",
                  info.numGpus, info.timeoutSecs);
            }
            break;
          }
        }
        if (m_functionId.empty()) {
          // Make sure that we sort the GPU count list
          std::set<std::size_t> gpuCounts;
          for (const auto &[funcId, info] : m_availableFuncs) {
            gpuCounts.emplace(info.numGpus);
          }
          std::stringstream ss;
          ss << "Unable to find NVQC deployment with " << numGpusRequested
             << " GPUs.\nAvailable deployments have ";
          ss << fmt::format("{}", gpuCounts) << " GPUs.\n";
          ss << "Please check your 'ngpus' value (Python) or `--nvqc-ngpus` "
                "value (C++).\n";
          throw std::runtime_error(ss.str());
        }
      }
    }
    {
      auto versions = getFunctionVersions();
      // Check if a version Id is set
      if (versionIdIter != configs.end()) {
        m_functionVersionId = versionIdIter->second;
        // Do a sanity check that this is an active version (i.e., usable).
        const auto versionInfoIter =
            std::find_if(versions.begin(), versions.end(),
                         [&](const cudaq::NvcfFunctionVersionInfo &info) {
                           return info.versionId == m_functionVersionId;
                         });
        // Invalid version Id.
        if (versionInfoIter == versions.end())
          throw std::runtime_error(
              fmt::format("Version Id '{}' is not valid for NVQC function Id "
                          "'{}'. Please check your NVQC configurations.",
                          m_functionVersionId, m_functionId));
        // The version is not active/deployed.
        if (versionInfoIter->status != cudaq::FunctionStatus::ACTIVE)
          throw std::runtime_error(
              fmt::format("Version Id '{}' of NVQC function Id "
                          "'{}' is not ACTIVE. Please check your NVQC "
                          "configurations or contact support.",
                          m_functionVersionId, m_functionId));
      } else {
        // No version Id is set. Just pick the latest version of the function
        // Id. The timestamp is an ISO 8601 string, e.g.,
        // 2024-01-25T04:14:46.360Z. To sort it from latest to oldest, we can
        // use string sorting.
        std::sort(versions.begin(), versions.end(),
                  [](const auto &a, const auto &b) {
                    return a.createdAt > b.createdAt;
                  });
        for (const auto &versionInfo : versions)
          cudaq::info("Found version Id {}, created at {}",
                      versionInfo.versionId, versionInfo.createdAt);

        auto activeVersions =
            versions |
            std::ranges::views::filter(
                [](const cudaq::NvcfFunctionVersionInfo &info) {
                  return info.status == cudaq::FunctionStatus::ACTIVE;
                });

        if (activeVersions.empty())
          throw std::runtime_error(
              fmt::format("No active version available for NVQC function Id "
                          "'{}'. Please check your function Id.",
                          m_functionId));

        m_functionVersionId = activeVersions.front().versionId;
        cudaq::info("Selected the latest version Id {} for function Id {}",
                    m_functionVersionId, m_functionId);
      }
    }
  }

  // The NVCF version of this function needs to dynamically determine the remote
  // capabilities based on the servers currently deployed.
  virtual RemoteCapabilities getRemoteCapabilities() const override {
    // Allow the user to override to all true.
    if (getEnvBool("CUDAQ_CLIENT_REMOTE_CAPABILITY_OVERRIDE", false))
      return RemoteCapabilities(/*initValues=*/true);
    // Else determine capabilities based on server deployment info.
    RemoteCapabilities capabilities(/*initValues=*/false);
    if (!m_availableFuncs.contains(m_functionId)) {
      // The user has manually overridden an NVQC function selection, but it
      // wasn't found in m_availableFuncs.
      cudaq::info(
          "Function id overriden ({}) but cannot retrieve its remote "
          "capabilities because a deployment for it was not found. Will assume "
          "all optional remote capabilities are unsupported. You can set "
          "CUDAQ_CLIENT_REMOTE_CAPABILITY_OVERRIDE=1 if you wish to override "
          "this.",
          m_functionId);
      return capabilities;
    }
    const auto &funcEnv = m_availableFuncs.at(m_functionId);
    capabilities.serializedCodeExec = funcEnv.hasSerializedCodeExec > 0;
    capabilities.stateOverlap =
        funcEnv.majorVersion > 1 ||
        (funcEnv.majorVersion >= 1 && funcEnv.minorVersion >= 1);
    capabilities.vqe = funcEnv.majorVersion > 1 ||
                       (funcEnv.majorVersion >= 1 && funcEnv.minorVersion >= 1);
<<<<<<< HEAD
    capabilities.samplingRunExec =
        funcEnv.majorVersion > 1 ||
        (funcEnv.majorVersion >= 1 && funcEnv.minorVersion >= 1);
=======
    capabilities.isRemoteSimulator = true;
>>>>>>> 5710205d
    return capabilities;
  }

  virtual bool
  sendRequest(mlir::MLIRContext &mlirContext,
              cudaq::ExecutionContext &io_context,
              cudaq::SerializedCodeExecutionContext *serializedCodeContext,
              cudaq::gradient *vqe_gradient, cudaq::optimizer *vqe_optimizer,
              const int vqe_n_params, const std::string &backendSimName,
              const std::string &kernelName, void (*kernelFunc)(void *),
              const void *kernelArgs, std::uint64_t argsSize,
              std::string *optionalErrorMsg,
              const std::vector<void *> *rawArgs) override {
    if (isDisallowed(io_context.name))
      throw std::runtime_error(
          io_context.name +
          " operation is not supported with cudaq target nvqc!");

    static const std::vector<std::string> MULTI_GPU_BACKENDS = {
        "tensornet", "nvidia-mgpu", "nvidia-mqpu"};
    {
      // Print out a message if users request a multi-GPU deployment while
      // setting the backend to a single-GPU one. Only print once in case this
      // is a execution loop.
      static bool printOnce = false;
      if (m_availableFuncs[m_functionId].numGpus > 1 &&
          std::find(MULTI_GPU_BACKENDS.begin(), MULTI_GPU_BACKENDS.end(),
                    backendSimName) == MULTI_GPU_BACKENDS.end() &&
          !printOnce) {
        std::cout << "The requested backend simulator (" << backendSimName
                  << ") is not capable of using all "
                  << m_availableFuncs[m_functionId].numGpus
                  << " GPUs requested.\n";
        std::cout << "Only one GPU will be used for simulation.\n";
        std::cout << "Please refer to CUDA-Q documentation for a list of "
                     "multi-GPU capable simulator backends.\n";
        printOnce = true;
      }
    }
    // Construct the base `cudaq-qpud` request payload.
    cudaq::RestRequest request = [&]() {
      if (vqe_n_params > 0)
        return constructVQEJobRequest(mlirContext, io_context, backendSimName,
                                      kernelName, kernelArgs, vqe_gradient,
                                      *vqe_optimizer, vqe_n_params, rawArgs);
      return constructJobRequest(mlirContext, io_context, serializedCodeContext,
                                 backendSimName, kernelName, kernelFunc,
                                 kernelArgs, argsSize, rawArgs);
    }();

    if (request.code.empty() && (serializedCodeContext == nullptr ||
                                 serializedCodeContext->source_code.empty())) {
      if (optionalErrorMsg)
        *optionalErrorMsg =
            std::string(
                "Failed to construct/retrieve kernel IR for kernel named ") +
            kernelName;
      return false;
    }

    if (request.format != cudaq::CodeFormat::MLIR &&
        serializedCodeContext == nullptr) {
      // The `.config` file may have been tampered with.
      std::cerr << "Internal error: unsupported kernel IR detected.\nThis may "
                   "indicate a corrupted CUDA-Q installation.";
      std::abort();
    }

    // Max message size that we can send in the body
    constexpr std::size_t MAX_SIZE_BYTES = 250000; // 250 KB
    json requestJson;
    auto jobHeader = getHeaders();
    std::optional<std::string> assetId;
    // Make sure that we delete the asset that we've uploaded when this
    // `sendRequest` function exits (success or not).
    ScopeExit deleteAssetOnExit([&]() {
      if (assetId.has_value()) {
        cudaq::info("Deleting NVQC Asset Id {}", assetId.value());
        auto headers = getHeaders();
        m_restClient.del(nvcfAssetUrl(), std::string("/") + assetId.value(),
                         headers, /*enableLogging=*/false, /*enableSsl=*/true);
      }
    });

    // Upload this request as an NVCF asset if needed.
    // Note: The majority of the payload is the IR code. Hence, first checking
    // if it exceed the size limit. Otherwise, if the code is small, make sure
    // that the total payload doesn't exceed that limit as well by constructing
    // a temporary JSON object of the full payload.
    if (request.code.size() > MAX_SIZE_BYTES ||
        json(request).dump().size() > MAX_SIZE_BYTES) {
      assetId = uploadRequest(request);
      if (!assetId.has_value()) {
        if (optionalErrorMsg)
          *optionalErrorMsg = "Failed to upload request to NVQC as NVCF assets";
        return false;
      }
      json requestBody;
      // Use NVCF `inputAssetReferences` field to specify the asset that needs
      // to be pulled in when invoking this function.
      requestBody["inputAssetReferences"] =
          std::vector<std::string>{assetId.value()};
      requestJson["requestBody"] = requestBody;
      requestJson["requestHeader"] = requestBody;
    } else {
      requestJson["requestBody"] = request;
    }

    try {
      // Making the request
      cudaq::debug("Sending NVQC request to {}", nvcfInvocationUrl());
      auto lastQueuePos = std::numeric_limits<std::size_t>::max();

      if (m_logLevel > LogLevel::Info)
        cudaq::log("Posting NVQC request now");
      auto resultJs =
          m_restClient.post(nvcfInvocationUrl(), "", requestJson, jobHeader,
                            /*enableLogging=*/false, /*enableSsl=*/true);
      cudaq::debug("Response: {}", resultJs.dump());

      // Call getQueuePosition() until we're at the front of the queue. If log
      // level is "none", then skip all this because we don't need to show the
      // status to the user, and we don't need to know the precise
      // requestStartTime.
      if (m_logLevel > LogLevel::None) {
        if (resultJs.contains("status") &&
            resultJs["status"] == "pending-evaluation") {
          const std::string reqId = resultJs["reqId"];
          auto queuePos = getQueuePosition(reqId);
          while (queuePos.has_value() && queuePos.value() > 0) {
            if (queuePos.value() != lastQueuePos) {
              // Position in queue has changed.
              if (lastQueuePos == std::numeric_limits<std::size_t>::max()) {
                // If lastQueuePos hasn't been populated with a true value yet,
                // it means we have not fetched the queue depth or displayed
                // anything to the user yet.
                cudaq::log("Number of jobs ahead of yours in the NVQC queue: "
                           "{}. Your job will start executing once it gets to "
                           "the head of the queue.",
                           queuePos.value());
              } else {
                cudaq::log("Position in queue for request {} has changed from "
                           "{} to {}",
                           reqId, lastQueuePos, queuePos.value());
              }
              lastQueuePos = queuePos.value();
            }
            std::this_thread::sleep_for(std::chrono::seconds(1));
            queuePos = getQueuePosition(reqId);
          }
        }
        if (lastQueuePos != std::numeric_limits<std::size_t>::max())
          cudaq::log("Your job is finished waiting in the queue and will now "
                     "begin execution.");
      }

      const auto requestStartTime = std::chrono::system_clock::now();
      bool needToPrintNewline = false;
      while (resultJs.contains("status") &&
             resultJs["status"] == "pending-evaluation") {
        const std::string reqId = resultJs["reqId"];
        const int elapsedTimeSecs =
            std::chrono::duration_cast<std::chrono::seconds>(
                std::chrono::system_clock::now() - requestStartTime)
                .count();
        // Warns if the remaining time is less than this threshold.
        constexpr int TIMEOUT_WARNING_SECS = 5 * 60; // 5 minutes.
        const int remainingSecs =
            m_availableFuncs[m_functionId].timeoutSecs - elapsedTimeSecs;
        std::string additionalInfo;
        if (remainingSecs < 0)
          fmt::format_to(std::back_inserter(additionalInfo),
                         ". Exceeded wall time limit ({} seconds), but time "
                         "spent waiting in queue is not counted. Proceeding.",
                         m_availableFuncs[m_functionId].timeoutSecs);
        else if (remainingSecs < TIMEOUT_WARNING_SECS)
          fmt::format_to(std::back_inserter(additionalInfo),
                         ". Approaching the wall time limit ({} seconds). "
                         "Remaining time: {} seconds.",
                         m_availableFuncs[m_functionId].timeoutSecs,
                         remainingSecs);
        // If NVQC log level is high enough or if we have additional info to
        // print, then print the full message; else print a simple "."
        if (m_logLevel > LogLevel::Info || !additionalInfo.empty()) {
          if (needToPrintNewline)
            std::cout << "\n";
          needToPrintNewline = false;
          cudaq::log("Polling NVQC result data for Request Id {}{}", reqId,
                     additionalInfo);
        } else if (m_logLevel > LogLevel::None) {
          std::cout << ".";
          std::cout.flush();
          needToPrintNewline = true;
        }
        // Wait 1 sec then poll the result
        std::this_thread::sleep_for(std::chrono::seconds(1));
        resultJs = m_restClient.get(nvcfInvocationStatus(reqId), "", jobHeader,
                                    /*enableSsl=*/true);
      }

      if (needToPrintNewline)
        std::cout << "\n";

      if (!resultJs.contains("status") || resultJs["status"] != "fulfilled") {
        if (optionalErrorMsg)
          *optionalErrorMsg =
              std::string(
                  "Failed to complete the simulation request. Status: ") +
              (resultJs.contains("status") ? std::string(resultJs["status"])
                                           : std::string("unknown"));
        return false;
      }

      // If there is a `responseReference` field, this is a large response.
      // Hence, need to download result .zip file from the provided URL.
      if (resultJs.contains("responseReference")) {
        // This is a large response that needs to be downloaded
        const std::string downloadUrl = resultJs["responseReference"];
        const std::string reqId = resultJs["reqId"];
        cudaq::info("Download result for Request Id {} at {}", reqId,
                    downloadUrl);
        llvm::SmallString<32> tempDir;
        llvm::sys::path::system_temp_directory(/*ErasedOnReboot*/ true,
                                               tempDir);
        std::filesystem::path resultFilePath =
            std::filesystem::path(tempDir.c_str()) / (reqId + ".zip");
        m_restClient.download(downloadUrl, resultFilePath.string(),
                              /*enableLogging=*/false, /*enableSsl=*/true);
        cudaq::info("Downloaded zip file {}", resultFilePath.string());
        std::filesystem::path unzipDir =
            std::filesystem::path(tempDir.c_str()) / reqId;
        // Unzip the response
        cudaq::utils::unzip(resultFilePath, unzipDir);
        std::filesystem::path resultJsonFile =
            unzipDir / (reqId + "_result.json");
        if (!std::filesystem::exists(resultJsonFile)) {
          if (optionalErrorMsg)
            *optionalErrorMsg =
                "Unexpected response file: missing the result JSON file.";
          return false;
        }
        std::ifstream t(resultJsonFile.string());
        std::string resultJsonFromFile((std::istreambuf_iterator<char>(t)),
                                       std::istreambuf_iterator<char>());
        try {
          resultJs["response"] = json::parse(resultJsonFromFile);
        } catch (...) {
          if (optionalErrorMsg)
            *optionalErrorMsg =
                fmt::format("Failed to parse the response JSON from file '{}'.",
                            resultJsonFile.string());
          return false;
        }
        cudaq::info(
            "Delete response zip file {} and its inflated contents in {}",
            resultFilePath.c_str(), unzipDir.c_str());
        std::filesystem::remove(resultFilePath);
        std::filesystem::remove_all(unzipDir);
      }

      if (!resultJs.contains("response")) {
        if (optionalErrorMsg)
          *optionalErrorMsg = "Unexpected response from the NVQC invocation. "
                              "Missing the 'response' field.";
        return false;
      }
      if (!resultJs["response"].contains("executionContext")) {
        if (optionalErrorMsg) {
          if (resultJs["response"].contains("errorMessage")) {
            *optionalErrorMsg = fmt::format(
                "NVQC failed to handle request. Server error: {}",
                resultJs["response"]["errorMessage"].get<std::string>());
          } else {
            *optionalErrorMsg =
                "Unexpected response from the NVQC response. "
                "Missing the required field 'executionContext'.";
          }
        }
        return false;
      }
      if (m_logLevel > LogLevel::None &&
          resultJs["response"].contains("executionInfo")) {
        try {
          // We only print GPU device info once if logging is not disabled.
          static bool printDeviceInfoOnce = false;
          cudaq::NvcfExecutionInfo info;
          resultJs["response"]["executionInfo"].get_to(info);
          if (!printDeviceInfoOnce) {
            std::size_t totalWidth = 50;
            std::string message = "NVQC Device Info";
            auto strLen = message.size() + 2; // Account for surrounding spaces
            auto leftSize = (totalWidth - strLen) / 2;
            auto rightSize = (totalWidth - strLen) - leftSize;
            std::string leftSide(leftSize, '=');
            std::string rightSide(rightSize, '=');
            auto &platform = cudaq::get_platform();
            std::ostream &os =
                platform.getLogStream() ? *platform.getLogStream() : std::cout;
            os << fmt::format("\n{} {} {}\n", leftSide, message, rightSide);
            os << fmt::format("GPU Device Name: \"{}\"\n",
                              info.deviceProps.deviceName);
            os << fmt::format(
                "CUDA Driver Version / Runtime Version: {}.{} / {}.{}\n",
                info.deviceProps.driverVersion / 1000,
                (info.deviceProps.driverVersion % 100) / 10,
                info.deviceProps.runtimeVersion / 1000,
                (info.deviceProps.runtimeVersion % 100) / 10);
            os << fmt::format("Total global memory (GB): {:.1f}\n",
                              (float)(info.deviceProps.totalGlobalMemMbytes) /
                                  1024.0);
            os << fmt::format("Memory Clock Rate (MHz): {:.3f}\n",
                              info.deviceProps.memoryClockRateMhz);
            os << fmt::format("GPU Clock Rate (MHz): {:.3f}\n",
                              info.deviceProps.clockRateMhz);
            os << fmt::format("{}\n", std::string(totalWidth, '='));
            // Only print this device info once.
            printDeviceInfoOnce = true;
          }

          // If trace logging mode is enabled, log timing data for each request.
          if (m_logLevel == LogLevel::Trace) {
            fmt::print("\n===== NVQC Execution Timing ======\n");
            fmt::print(" - Pre-processing: {} milliseconds \n",
                       info.simulationStart - info.requestStart);
            fmt::print(" - Execution: {} milliseconds \n",
                       info.simulationEnd - info.simulationStart);
            fmt::print("==================================\n");
          }
        } catch (...) {
          fmt::print("Unable to parse NVQC execution info metadata.\n");
        }
      }
      resultJs["response"]["executionContext"].get_to(io_context);
      return true;
    } catch (std::exception &e) {
      if (optionalErrorMsg)
        *optionalErrorMsg = e.what();
      return false;
    } catch (...) {
      std::string exType = __cxxabiv1::__cxa_current_exception_type()->name();
      auto demangledPtr =
          __cxxabiv1::__cxa_demangle(exType.c_str(), nullptr, nullptr, nullptr);
      if (demangledPtr && optionalErrorMsg) {
        std::string demangledName(demangledPtr);
        *optionalErrorMsg = "Unhandled exception of type " + demangledName;
      } else if (optionalErrorMsg) {
        *optionalErrorMsg = "Unhandled exception of unknown type";
      }
      return false;
    }
  }

  // Upload a job request as an NVCF asset.
  // Return asset Id on success. Otherwise, return null.
  std::optional<std::string>
  uploadRequest(const cudaq::RestRequest &jobRequest) {
    json requestJson;
    requestJson["contentType"] = "application/json";
    requestJson["description"] = "cudaq-nvqc-job";
    try {
      auto headers = getHeaders();
      auto resultJs =
          m_restClient.post(nvcfAssetUrl(), "", requestJson, headers,
                            /*enableLogging=*/false, /*enableSsl=*/true);
      const std::string uploadUrl = resultJs["uploadUrl"];
      const std::string assetId = resultJs["assetId"];
      cudaq::info("Upload NVQC job request as NVCF Asset Id {} to {}", assetId,
                  uploadUrl);
      std::map<std::string, std::string> uploadHeader;
      // This must match the request to create the upload link
      uploadHeader["Content-Type"] = "application/json";
      uploadHeader["x-amz-meta-nvcf-asset-description"] = "cudaq-nvqc-job";
      json jobRequestJs = jobRequest;
      m_restClient.put(uploadUrl, "", jobRequestJs, uploadHeader,
                       /*enableLogging=*/false, /*enableSsl=*/true);
      return assetId;
    } catch (...) {
      return {};
    }
  }
};

} // namespace cudaq<|MERGE_RESOLUTION|>--- conflicted
+++ resolved
@@ -913,13 +913,10 @@
         (funcEnv.majorVersion >= 1 && funcEnv.minorVersion >= 1);
     capabilities.vqe = funcEnv.majorVersion > 1 ||
                        (funcEnv.majorVersion >= 1 && funcEnv.minorVersion >= 1);
-<<<<<<< HEAD
+    capabilities.isRemoteSimulator = true;
     capabilities.samplingRunExec =
         funcEnv.majorVersion > 1 ||
         (funcEnv.majorVersion >= 1 && funcEnv.minorVersion >= 1);
-=======
-    capabilities.isRemoteSimulator = true;
->>>>>>> 5710205d
     return capabilities;
   }
 
