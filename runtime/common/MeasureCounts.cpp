--- conflicted
+++ resolved
@@ -319,16 +319,9 @@
     return 0.0;
 
   const auto countIter = iter->second.counts.find(bitStr.data());
-<<<<<<< HEAD
-  if (countIter == iter->second.counts.end())
-    return 0.0;
-  else
-    return (double)countIter->second / totalShots;
-=======
   return (countIter == iter->second.counts.end())
              ? 0.0
              : (double)countIter->second / totalShots;
->>>>>>> 7328080f
 }
 
 std::size_t sample_result::count(std::string_view bitStr,
