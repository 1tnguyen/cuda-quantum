--- conflicted
+++ resolved
@@ -164,19 +164,10 @@
       if (iter->Type != cudaq::config::ArgumentType::FeatureFlag) {
         // If this is a platform option (platform argument key is provide),
         // forward the value to the platform extra arguments.
-<<<<<<< HEAD
-        if (!iter->PlatformArgKey.empty())
+        if (!iter->PlatformArgKey.empty() && idx + 1 < targetArgv.size())
           platformExtraArgs << ";" << iter->PlatformArgKey << ";"
                             << targetArgv[idx + 1];
-
-      } else {
-=======
-        if (!iter->PlatformArgKey.empty() && idx + 1 < targetArgv.size()) {
-          platformExtraArgs << ";" << iter->PlatformArgKey << ";"
-                            << targetArgv[idx + 1];
-        }
       } else if (idx + 1 < targetArgv.size()) {
->>>>>>> 3ac6150f
         // This is an option flag, construct the value for mapping selection.
         const auto featureFlags = targetArgv[idx + 1];
         llvm::SmallVector<llvm::StringRef> flagStrs;
