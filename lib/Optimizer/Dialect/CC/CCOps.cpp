/*******************************************************************************
 * Copyright (c) 2022 - 2024 NVIDIA Corporation & Affiliates.                  *
 * All rights reserved.                                                        *
 *                                                                             *
 * This source code and the accompanying materials are made available under    *
 * the terms of the Apache License 2.0 which accompanies this distribution.    *
 ******************************************************************************/

#include "cudaq/Optimizer/Dialect/CC/CCOps.h"
#include "cudaq/Optimizer/Builder/Factory.h"
#include "cudaq/Optimizer/Dialect/CC/CCDialect.h"
#include "cudaq/Optimizer/Dialect/Quake/QuakeTypes.h"
#include "llvm/ADT/TypeSwitch.h"
#include "mlir/Dialect/ControlFlow/IR/ControlFlowOps.h"
#include "mlir/Dialect/Utils/IndexingUtils.h"
#include "mlir/Dialect/Utils/StructuredOpsUtils.h"
#include "mlir/IR/Builders.h"
#include "mlir/IR/OpImplementation.h"
#include "mlir/IR/PatternMatch.h"
#include "mlir/IR/TypeUtilities.h"

using namespace mlir;

template <typename R>
R getParentOfType(Operation *op) {
  do {
    op = op->getParentOp();
    if (auto r = dyn_cast_or_null<R>(op))
      return r;
  } while (op);
  return {};
}

//===----------------------------------------------------------------------===//
// AddressOfOp
//===----------------------------------------------------------------------===//

LogicalResult
cudaq::cc::AddressOfOp::verifySymbolUses(SymbolTableCollection &symbolTable) {
  Operation *op = symbolTable.lookupSymbolIn(
      getParentOfType<ModuleOp>(getOperation()), getGlobalNameAttr());

  // TODO: add globals?
  if (!isa_and_nonnull<func::FuncOp, GlobalOp>(op))
    return emitOpError("must reference a global defined by 'func.func'");
  return success();
}

//===----------------------------------------------------------------------===//
// AllocaOp
//===----------------------------------------------------------------------===//

void cudaq::cc::AllocaOp::print(OpAsmPrinter &p) {
  p << ' ' << getElementType();
  if (auto size = getSeqSize())
    p << '[' << size << " : " << size.getType() << ']';
}

ParseResult cudaq::cc::AllocaOp::parse(OpAsmParser &parser,
                                       OperationState &result) {
  Type eleTy;
  if (parser.parseType(eleTy))
    return failure();
  result.addAttribute("elementType", TypeAttr::get(eleTy));
  Type resTy;
  if (succeeded(parser.parseOptionalLSquare())) {
    OpAsmParser::UnresolvedOperand operand;
    Type operTy;
    if (parser.parseOperand(operand) || parser.parseColonType(operTy) ||
        parser.parseRSquare() ||
        parser.resolveOperand(operand, operTy, result.operands))
      return failure();
    resTy = cc::PointerType::get(cc::ArrayType::get(eleTy));
  } else {
    resTy = cc::PointerType::get(eleTy);
  }
  if (!resTy || parser.parseOptionalAttrDict(result.attributes) ||
      parser.addTypeToList(resTy, result.types))
    return failure();
  return success();
}

OpFoldResult cudaq::cc::AllocaOp::fold(FoldAdaptor adaptor) {
  auto params = adaptor.getOperands();
  if (params.size() == 1) {
    // If allocating a contiguous block of elements and the size of the block is
    // a constant, fold the size into the cc.array type and allocate a constant
    // sized block.
    if (auto intAttr = dyn_cast_or_null<IntegerAttr>(params[0])) {
      auto size = intAttr.getInt();
      if (size > 0) {
        auto resTy = cast<cc::ArrayType>(
            cast<cc::PointerType>(getType()).getElementType());
        auto arrTy = cc::ArrayType::get(resTy.getContext(),
                                        resTy.getElementType(), size);
        getOperation()->setAttr("elementType", TypeAttr::get(arrTy));
        getResult().setType(cc::PointerType::get(arrTy));
        getOperation()->eraseOperand(0);
        return getResult();
      }
    }
  }
  return nullptr;
}

//===----------------------------------------------------------------------===//
// CastOp
//===----------------------------------------------------------------------===//

OpFoldResult cudaq::cc::CastOp::fold(FoldAdaptor) {
  // If cast is a nop, just forward the argument to the uses.
  if (getType() == getValue().getType())
    return getValue();
  return nullptr;
}

LogicalResult cudaq::cc::CastOp::verify() {
  auto inTy = getValue().getType();
  auto outTy = getType();

  // Make sure sint/zint are properly used.
  if (getSint() || getZint()) {
    if (getSint() && getZint())
      return emitOpError("cannot be both signed and unsigned.");
    if ((isa<IntegerType>(inTy) && isa<IntegerType>(outTy)) ||
        (isa<FloatType>(inTy) && isa<IntegerType>(outTy)) ||
        (isa<IntegerType>(inTy) && isa<FloatType>(outTy))) {
      // ok, do nothing.
    } else {
      return emitOpError("signed (unsigned) may only be applied to integer to "
                         "integer or integer to/from float.");
    }
  }

  // Make sure this cast can be translated to one of LLVM's instructions.
  if (isa<IntegerType>(inTy) || isa<IntegerType>(outTy)) {
    // Check casts to and from integer types.
    if (isa<IntegerType>(inTy) && isa<IntegerType>(outTy)) {
      // trunc, sext, zext, nop
      auto iTy1 = cast<IntegerType>(inTy);
      auto iTy2 = cast<IntegerType>(outTy);
      if ((iTy1.getWidth() < iTy2.getWidth()) && !getSint() && !getZint())
        return emitOpError("integer extension must be signed or unsigned.");
    } else if (isa<IntegerType>(inTy) && isa<cc::PointerType>(outTy)) {
      // ok: inttoptr
    } else if (isa<cc::PointerType>(inTy) && isa<IntegerType>(outTy)) {
      // ok: ptrtoint
    } else if (isa<IntegerType>(inTy) && isa<FloatType>(outTy)) {
      if (!getSint() && !getZint()) {
        // bitcast
        auto iTy1 = cast<IntegerType>(inTy);
        auto fTy2 = cast<FloatType>(outTy);
        if (iTy1.getWidth() != fTy2.getWidth())
          return emitOpError("bitcast must be same number of bits.");
      } else {
        // ok: sitofp, uitofp
      }
    } else if (isa<FloatType>(inTy) && isa<IntegerType>(outTy)) {
      if (!getSint() && !getZint()) {
        // bitcast
        auto iTy1 = cast<IntegerType>(outTy);
        auto fTy2 = cast<FloatType>(inTy);
        if (iTy1.getWidth() != fTy2.getWidth())
          return emitOpError("bitcast must be same number of bits.");
      } else {
        // ok: fptosi, fptoui
      }
    } else {
      return emitOpError("invalid integer cast.");
    }
  } else if (isa<FloatType>(inTy) && isa<FloatType>(outTy)) {
    // ok, floating-point casts: fptrunc, fpext, nop
  } else if (isa<cc::PointerType, LLVM::LLVMPointerType>(inTy) &&
             isa<cc::PointerType, LLVM::LLVMPointerType>(outTy)) {
    // ok, pointer casts: bitcast, nop
  } else {
    // Could support a bitcast of a float with pointer size bits to/from a
    // pointer, but that doesn't seem like it would be very common.
    return emitOpError("invalid cast.");
  }
  return success();
}

//===----------------------------------------------------------------------===//
// ComputePtrOp
//===----------------------------------------------------------------------===//

static ParseResult
parseComputePtrIndices(OpAsmParser &parser,
                       SmallVectorImpl<OpAsmParser::UnresolvedOperand> &indices,
                       DenseI32ArrayAttr &rawConstantIndices) {
  SmallVector<int32_t> constantIndices;

  auto idxParser = [&]() -> ParseResult {
    int32_t constantIndex;
    OptionalParseResult parsedInteger =
        parser.parseOptionalInteger(constantIndex);
    if (parsedInteger.has_value()) {
      if (failed(parsedInteger.value()))
        return failure();
      constantIndices.push_back(constantIndex);
      return success();
    }

    constantIndices.push_back(LLVM::GEPOp::kDynamicIndex);
    return parser.parseOperand(indices.emplace_back());
  };
  if (parser.parseCommaSeparatedList(idxParser))
    return failure();

  rawConstantIndices =
      DenseI32ArrayAttr::get(parser.getContext(), constantIndices);
  return success();
}

static void printComputePtrIndices(OpAsmPrinter &printer,
                                   cudaq::cc::ComputePtrOp computePtrOp,
                                   OperandRange indices,
                                   DenseI32ArrayAttr rawConstantIndices) {
  llvm::interleaveComma(cudaq::cc::ComputePtrIndicesAdaptor<OperandRange>(
                            rawConstantIndices, indices),
                        printer, [&](PointerUnion<IntegerAttr, Value> cst) {
                          if (Value val = cst.dyn_cast<Value>())
                            printer.printOperand(val);
                          else
                            printer << cst.get<IntegerAttr>().getInt();
                        });
}

void cudaq::cc::ComputePtrOp::build(OpBuilder &builder, OperationState &result,
                                    Type resultType, Value basePtr,
                                    ValueRange indices,
                                    ArrayRef<NamedAttribute> attrs) {
  build(builder, result, resultType, basePtr,
        SmallVector<ComputePtrArg>(indices), attrs);
}

static void
destructureIndices(Type currType, ArrayRef<cudaq::cc::ComputePtrArg> indices,
                   SmallVectorImpl<std::int32_t> &rawConstantIndices,
                   SmallVectorImpl<Value> &dynamicIndices) {
  for (const cudaq::cc::ComputePtrArg &iter : indices) {
    if (Value val = iter.dyn_cast<Value>()) {
      rawConstantIndices.push_back(cudaq::cc::ComputePtrOp::kDynamicIndex);
      dynamicIndices.push_back(val);
    } else {
      rawConstantIndices.push_back(
          iter.get<cudaq::cc::ComputePtrConstantIndex>());
    }

    currType =
        TypeSwitch<Type, Type>(currType)
            .Case([](cudaq::cc::ArrayType containerType) {
              return containerType.getElementType();
            })
            .Case([&](cudaq::cc::StructType structType) -> Type {
              int64_t memberIndex = rawConstantIndices.back();
              if (memberIndex >= 0 && static_cast<std::size_t>(memberIndex) <
                                          structType.getMembers().size())
                return structType.getMembers()[memberIndex];
              return {};
            })
            .Default(Type{});
  }
}

void cudaq::cc::ComputePtrOp::build(OpBuilder &builder, OperationState &result,
                                    Type resultType, Value basePtr,
                                    ArrayRef<ComputePtrArg> cpArgs,
                                    ArrayRef<NamedAttribute> attrs) {
  SmallVector<int32_t> rawConstantIndices;
  SmallVector<Value> dynamicIndices;
  Type elementType = cast<cc::PointerType>(basePtr.getType()).getElementType();
  destructureIndices(elementType, cpArgs, rawConstantIndices, dynamicIndices);

  result.addTypes(resultType);
  result.addAttributes(attrs);
  result.addAttribute(getRawConstantIndicesAttrName(result.name),
                      builder.getDenseI32ArrayAttr(rawConstantIndices));
  result.addOperands(basePtr);
  result.addOperands(dynamicIndices);
}

OpFoldResult cudaq::cc::ComputePtrOp::fold(FoldAdaptor adaptor) {
  if (getDynamicIndices().empty())
    return nullptr;
  SmallVector<std::tuple<Attribute, std::int32_t>> pairs;
  auto params = adaptor.getOperands();
  for (auto p : llvm::zip(params.drop_front(), getRawConstantIndices()))
    pairs.push_back(p);
  auto dynIter = getDynamicIndices().begin();
  SmallVector<int32_t> newConstantIndices;
  SmallVector<Value> newIndices;
  bool changed = false;
  for (auto [paramAttr, index] : pairs) {
    if (index == kDynamicIndex) {
      std::int32_t newVal;
      if (paramAttr) {
        newVal = cast<IntegerAttr>(paramAttr).getInt();
        changed = true;
      } else {
        newVal = index;
        newIndices.push_back(*dynIter);
      }
      newConstantIndices.push_back(newVal);
      dynIter++;
    } else {
      newConstantIndices.push_back(index);
    }
  }
  if (changed) {
    assert(newConstantIndices.size() == getRawConstantIndices().size());
    assert(newIndices.size() < getDynamicIndices().size());
    getDynamicIndicesMutable().assign(newIndices);
    setRawConstantIndices(newConstantIndices);
    return Value{*this};
  }
  return nullptr;
}

namespace {
// Address arithmetic for pointers to arrays is additive.
struct FuseAddressArithmetic
    : public OpRewritePattern<cudaq::cc::ComputePtrOp> {
  using Base = OpRewritePattern<cudaq::cc::ComputePtrOp>;
  using Base::Base;

  LogicalResult matchAndRewrite(cudaq::cc::ComputePtrOp ptrOp,
                                PatternRewriter &rewriter) const override {
    auto base = ptrOp.getBase();
    auto checkIsPtrToArr = [&](Type ty) -> bool {
      auto ptrTy = dyn_cast<cudaq::cc::PointerType>(ty);
      if (!ptrTy)
        return false;
      return true; // isa<cudaq::cc::ArrayType>(ptrTy.getElementType());
    };
    if (!checkIsPtrToArr(base.getType()))
      return success();
    if (auto origPtr =
            ptrOp.getBase().getDefiningOp<cudaq::cc::ComputePtrOp>()) {
      if (!checkIsPtrToArr(origPtr.getBase().getType()))
        return success();
      if (ptrOp.getRawConstantIndices().size() != 1 ||
          origPtr.getRawConstantIndices().size() != 1)
        return success();
      auto myOffset = ptrOp.getRawConstantIndices()[0];
      auto inOffset = origPtr.getRawConstantIndices()[0];
      auto extractConstant = [&](cudaq::cc::ComputePtrOp thisOp,
                                 std::int64_t othOffset) -> Value {
        auto v1 = thisOp.getDynamicIndices()[0];
        auto v1Ty = v1.getType();
        auto offAttr = IntegerAttr::get(v1Ty, othOffset);
        auto loc = thisOp.getLoc();
        auto newOff = rewriter.create<arith::ConstantOp>(loc, offAttr, v1Ty);
        return rewriter.create<arith::AddIOp>(loc, newOff, v1);
      };
      if (myOffset == cudaq::cc::ComputePtrOp::kDynamicIndex) {
        if (inOffset == cudaq::cc::ComputePtrOp::kDynamicIndex) {
          Value sum = rewriter.create<arith::AddIOp>(
              ptrOp.getLoc(), ptrOp.getDynamicIndices()[0],
              origPtr.getDynamicIndices()[0]);
          rewriter.replaceOpWithNewOp<cudaq::cc::ComputePtrOp>(
              ptrOp, ptrOp.getType(), origPtr.getBase(),
              ArrayRef<cudaq::cc::ComputePtrArg>{sum});
          return success();
        }
        auto sum = extractConstant(ptrOp, inOffset);
        rewriter.replaceOpWithNewOp<cudaq::cc::ComputePtrOp>(
            ptrOp, ptrOp.getType(), origPtr.getBase(),
            ArrayRef<cudaq::cc::ComputePtrArg>{sum});
        return success();
      }
      if (inOffset == cudaq::cc::ComputePtrOp::kDynamicIndex) {
        auto sum = extractConstant(origPtr, myOffset);
        rewriter.replaceOpWithNewOp<cudaq::cc::ComputePtrOp>(
            ptrOp, ptrOp.getType(), origPtr.getBase(),
            ArrayRef<cudaq::cc::ComputePtrArg>{sum});
        return success();
      }
      rewriter.replaceOpWithNewOp<cudaq::cc::ComputePtrOp>(
          ptrOp, ptrOp.getType(), origPtr.getBase(),
          ArrayRef<cudaq::cc::ComputePtrArg>{myOffset + inOffset});
    }
    return success();
  }
};
} // namespace

void cudaq::cc::ComputePtrOp::getCanonicalizationPatterns(
    RewritePatternSet &patterns, MLIRContext *context) {
  patterns.add<FuseAddressArithmetic>(context);
}

//===----------------------------------------------------------------------===//
// GetConstantElementOp
//===----------------------------------------------------------------------===//

// If this operation has a constant offset, then the value can be looked up in
// the constant array and used as a scalar value directly.
OpFoldResult cudaq::cc::GetConstantElementOp::fold(FoldAdaptor adaptor) {
  auto params = adaptor.getOperands();
  if (params.size() < 2)
    return nullptr;
  auto intAttr = dyn_cast_or_null<IntegerAttr>(params[1]);
  if (!intAttr)
    return nullptr;
  auto offset = intAttr.getInt();
  auto conArr = getConstantArray().getDefiningOp<ConstantArrayOp>();
  if (!conArr)
    return nullptr;
  cc::ArrayType arrTy = conArr.getType();
  if (arrTy.isUnknownSize())
    return nullptr;
  auto eleTy = arrTy.getElementType();
  auto arrSize = arrTy.getSize();
  OpBuilder builder(getContext());
  builder.setInsertionPoint(getOperation());
  auto loc = getLoc();
  if (offset < arrSize) {
    if (auto fltTy = dyn_cast<FloatType>(eleTy)) {
      auto floatConstVal =
          cast<FloatAttr>(conArr.getConstantValues()[offset]).getValue();
      return builder.create<arith::ConstantFloatOp>(loc, floatConstVal, fltTy)
          .getResult();
    }
    auto intConstVal =
        cast<IntegerAttr>(conArr.getConstantValues()[offset]).getInt();
    auto intTy = cast<IntegerType>(eleTy);
    return builder.create<arith::ConstantIntOp>(loc, intConstVal, intTy)
        .getResult();
  }
  return builder.create<cc::PoisonOp>(loc, eleTy).getResult();
}

//===----------------------------------------------------------------------===//
// GlobalOp
//===----------------------------------------------------------------------===//

ParseResult cudaq::cc::GlobalOp::parse(OpAsmParser &parser,
                                       OperationState &result) {
  // Check for the `extern` optional keyword first.
  if (succeeded(parser.parseOptionalKeyword("extern")))
    result.addAttribute(getExternalAttrName(result.name),
                        parser.getBuilder().getUnitAttr());

  // Check for the `constant` optional keyword second.
  if (succeeded(parser.parseOptionalKeyword("constant")))
    result.addAttribute(getConstantAttrName(result.name),
                        parser.getBuilder().getUnitAttr());

  // Parse the rest of the global.
  //   @<symbol> ( <initializer-attr> ) : <result-type>
  StringAttr name;
  if (parser.parseSymbolName(name, getSymNameAttrName(result.name),
                             result.attributes))
    return failure();
  if (succeeded(parser.parseOptionalLParen())) {
    Attribute value;
    if (parser.parseAttribute(value, getValueAttrName(result.name),
                              result.attributes) ||
        parser.parseRParen())
      return failure();
  }
  SmallVector<Type, 1> types;
  if (parser.parseOptionalColonTypeList(types) ||
      parser.parseOptionalAttrDict(result.attributes))
    return failure();
  if (types.size() > 1)
    return parser.emitError(parser.getNameLoc(), "expected zero or one type");
  result.addAttribute(getGlobalTypeAttrName(result.name),
                      TypeAttr::get(types[0]));
  return success();
}

void cudaq::cc::GlobalOp::print(OpAsmPrinter &p) {
  p << ' ';
  if (getExternal())
    p << "extern ";
  if (getConstant())
    p << "constant ";
  p.printSymbolName(getSymName());
  if (auto value = getValue()) {
    p << " (";
    p.printAttribute(*value);
    p << ")";
  }
  p << " : " << getGlobalType();
  p.printOptionalAttrDictWithKeyword(
      (*this)->getAttrs(),
      {getSymNameAttrName(), getValueAttrName(), getGlobalTypeAttrName(),
       getConstantAttrName(), getExternalAttrName()});
}

//===----------------------------------------------------------------------===//
// StdvecDataOp
//===----------------------------------------------------------------------===//

namespace {
struct ForwardStdvecInitData
    : public OpRewritePattern<cudaq::cc::StdvecDataOp> {
  using Base = OpRewritePattern<cudaq::cc::StdvecDataOp>;
  using Base::Base;

  LogicalResult matchAndRewrite(cudaq::cc::StdvecDataOp data,
                                PatternRewriter &rewriter) const override {
    // Bypass the std::vector wrappers for the creation of an abstract
    // subvector. This is possible because copies of std::vector data aren't
    // created but instead passed around like std::span objects. Specifically, a
    // pointer to the data and a length. Thus the pointer wrapped by stdvec_init
    // and unwrapped by stdvec_data is the same pointer value. This pattern will
    // arise after inlining, for example.
    if (auto ini = data.getStdvec().getDefiningOp<cudaq::cc::StdvecInitOp>()) {
      Value cast = rewriter.create<cudaq::cc::CastOp>(
          data.getLoc(), data.getType(), ini.getBuffer());
      rewriter.replaceOp(data, cast);
    }
    return success();
  }
};
} // namespace

void cudaq::cc::StdvecDataOp::getCanonicalizationPatterns(
    RewritePatternSet &patterns, MLIRContext *context) {
  patterns.add<ForwardStdvecInitData>(context);
}

//===----------------------------------------------------------------------===//
// StdvecSizeOp
//===----------------------------------------------------------------------===//

namespace {
struct ForwardStdvecInitSize
    : public OpRewritePattern<cudaq::cc::StdvecSizeOp> {
  using Base = OpRewritePattern<cudaq::cc::StdvecSizeOp>;
  using Base::Base;

  LogicalResult matchAndRewrite(cudaq::cc::StdvecSizeOp size,
                                PatternRewriter &rewriter) const override {
    if (auto ini = size.getStdvec().getDefiningOp<cudaq::cc::StdvecInitOp>()) {
      Value cast = rewriter.create<cudaq::cc::CastOp>(
          size.getLoc(), size.getType(), ini.getLength());
      rewriter.replaceOp(size, cast);
    }
    return success();
  }
};
} // namespace

void cudaq::cc::StdvecSizeOp::getCanonicalizationPatterns(
    RewritePatternSet &patterns, MLIRContext *context) {
  patterns.add<ForwardStdvecInitSize>(context);
}

//===----------------------------------------------------------------------===//
// LoopOp
//===----------------------------------------------------------------------===//

// Override the default.
Region &cudaq::cc::LoopOp::getLoopBody() { return getBodyRegion(); }

// The basic block of the step region must end in a continue op, which need not
// be pretty printed if the loop has no block arguments. This ensures the step
// block is properly terminated.
static void ensureStepTerminator(OpBuilder &builder, OperationState &result,
                                 Region *stepRegion) {
  if (stepRegion->empty())
    return;
  auto *block = &stepRegion->back();
  auto addContinue = [&]() {
    OpBuilder::InsertionGuard guard(builder);
    builder.setInsertionPointToEnd(block);
    builder.create<cudaq::cc::ContinueOp>(result.location);
  };
  if (block->empty()) {
    addContinue();
  } else {
    auto *term = &block->back();
    if (!term->hasTrait<OpTrait::IsTerminator>())
      addContinue();
  }
}

void cudaq::cc::LoopOp::build(OpBuilder &builder, OperationState &result,
                              TypeRange resultTypes, ValueRange iterArgs,
                              bool postCond, RegionBuilderFn whileBuilder,
                              RegionBuilderFn bodyBuilder,
                              RegionBuilderFn stepBuilder) {
  auto *whileRegion = result.addRegion();
  auto *bodyRegion = result.addRegion();
  auto *stepRegion = result.addRegion();
  [[maybe_unused]] auto *elseRegion = result.addRegion();
  whileBuilder(builder, result.location, *whileRegion);
  bodyBuilder(builder, result.location, *bodyRegion);
  if (stepBuilder) {
    stepBuilder(builder, result.location, *stepRegion);
    ensureStepTerminator(builder, result, stepRegion);
  }
  result.addAttribute(postCondAttrName(), builder.getBoolAttr(postCond));
  result.addOperands(iterArgs);
  result.addTypes(resultTypes);
}

void cudaq::cc::LoopOp::build(OpBuilder &builder, OperationState &result,
                              ValueRange iterArgs, bool postCond,
                              RegionBuilderFn whileBuilder,
                              RegionBuilderFn bodyBuilder,
                              RegionBuilderFn stepBuilder) {
  build(builder, result, iterArgs.getTypes(), iterArgs, postCond, whileBuilder,
        bodyBuilder, stepBuilder);
}

void cudaq::cc::LoopOp::build(OpBuilder &builder, OperationState &result,
                              TypeRange resultTypes, ValueRange iterArgs,
                              RegionBuilderFn whileBuilder,
                              RegionBuilderFn bodyBuilder,
                              RegionBuilderFn stepBuilder,
                              RegionBuilderFn elseBuilder) {
  auto *whileRegion = result.addRegion();
  auto *bodyRegion = result.addRegion();
  auto *stepRegion = result.addRegion();
  auto *elseRegion = result.addRegion();
  whileBuilder(builder, result.location, *whileRegion);
  bodyBuilder(builder, result.location, *bodyRegion);
  stepBuilder(builder, result.location, *stepRegion);
  ensureStepTerminator(builder, result, stepRegion);
  elseBuilder(builder, result.location, *elseRegion);
  result.addAttribute(postCondAttrName(), builder.getBoolAttr(false));
  result.addOperands(iterArgs);
  result.addTypes(resultTypes);
}

void cudaq::cc::LoopOp::build(OpBuilder &builder, OperationState &result,
                              ValueRange iterArgs, RegionBuilderFn whileBuilder,
                              RegionBuilderFn bodyBuilder,
                              RegionBuilderFn stepBuilder,
                              RegionBuilderFn elseBuilder) {
  build(builder, result, iterArgs.getTypes(), iterArgs, whileBuilder,
        bodyBuilder, stepBuilder, elseBuilder);
}

LogicalResult cudaq::cc::LoopOp::verify() {
  const auto initArgsSize = getInitialArgs().size();
  if (getResults().size() != initArgsSize)
    return emitOpError("size of init args and outputs must be equal");
  if (getWhileArguments().size() != initArgsSize)
    return emitOpError("size of init args and while region args must be equal");
<<<<<<< HEAD
  if (auto condOp = dyn_cast<ConditionOp>(getWhileBlock()->getTerminator())) {
=======
  if (auto condOp =
          dyn_cast<cudaq::cc::ConditionOp>(getWhileBlock()->getTerminator())) {
>>>>>>> 02e766a2
    if (condOp.getResults().size() != initArgsSize)
      return emitOpError("size of init args and condition op must be equal");
  } else {
    return emitOpError("while region must end with condition op");
  }
  if (getDoEntryArguments().size() != initArgsSize)
    return emitOpError("size of init args and body region args must be equal");
  if (hasStep()) {
    if (isPostConditional())
      return emitOpError("post-conditional loop cannot have a step region");
    if (getStepArguments().size() != initArgsSize)
      return emitOpError(
          "size of init args and step region args must be equal");
<<<<<<< HEAD
    if (auto contOp = dyn_cast<ContinueOp>(getStepBlock()->getTerminator())) {
=======
    if (auto contOp =
            dyn_cast<cudaq::cc::ContinueOp>(getStepBlock()->getTerminator())) {
>>>>>>> 02e766a2
      if (contOp.getOperands().size() != initArgsSize)
        return emitOpError("size of init args and continue op must be equal");
    } else {
      return emitOpError("step region must end with continue op");
    }
  }
  if (hasPythonElse()) {
    if (isPostConditional())
      return emitOpError("post-conditional loop cannot have an else region");
    if (!hasStep())
      return emitOpError("python for-else must have step region");
    if (getElseEntryArguments().size() != initArgsSize)
      return emitOpError(
          "size of init args and else region args must be equal");
  }
  return success();
}

static void printInitializationList(OpAsmPrinter &p,
                                    Block::BlockArgListType blocksArgs,
                                    Operation::operand_range initializers) {
  assert(blocksArgs.size() == initializers.size() &&
         "expected same length of arguments and initializers");
  if (initializers.empty())
    return;

  p << "((";
  llvm::interleaveComma(llvm::zip(blocksArgs, initializers), p, [&](auto it) {
    p << std::get<0>(it) << " = " << std::get<1>(it);
  });
  p << ") -> (" << initializers.getTypes() << ")) ";
}

void cudaq::cc::LoopOp::print(OpAsmPrinter &p) {
  if (isPostConditional()) {
    p << " do ";
    printInitializationList(p, getDoEntryArguments(), getOperands());
    p.printRegion(getBodyRegion(), /*printEntryBlockArgs=*/false,
                  /*printBlockTerminators=*/true);
    p << " while ";
    p.printRegion(getWhileRegion(), /*printEntryBlockArgs=*/hasArguments(),
                  /*printBlockTerminators=*/true);
  } else {
    p << " while ";
    printInitializationList(p, getWhileArguments(), getOperands());
    p.printRegion(getWhileRegion(), /*printEntryBlockArgs=*/false,
                  /*printBlockTerminators=*/true);
    p << " do ";
    p.printRegion(getBodyRegion(), /*printEntryBlockArgs=*/hasArguments(),
                  /*printBlockTerminators=*/true);
    if (hasStep()) {
      p << " step ";
      p.printRegion(getStepRegion(), /*printEntryBlockArgs=*/hasArguments(),
                    /*printBlockTerminators=*/hasArguments());
    }
    if (hasPythonElse()) {
      p << " else ";
      p.printRegion(getElseRegion(), /*printEntryBlockArgs=*/hasArguments(),
                    /*printBlockTerminators=*/hasArguments());
    }
  }
  p.printOptionalAttrDict((*this)->getAttrs(), {postCondAttrName()});
}

ParseResult cudaq::cc::LoopOp::parse(OpAsmParser &parser,
                                     OperationState &result) {
  auto &builder = parser.getBuilder();
  bool isPostCondition = false;
  auto *cond = result.addRegion();
  auto *body = result.addRegion();
  auto *step = result.addRegion();
  auto *elseReg = result.addRegion();
  auto parseOptBlockArgs =
      [&](SmallVector<OpAsmParser::Argument, 4> &regionArgs) {
        SmallVector<OpAsmParser::UnresolvedOperand, 4> operands;
        if (succeeded(parser.parseOptionalLParen())) {
          // Parse assignment list and results type list.
          if (parser.parseAssignmentList(regionArgs, operands) ||
              parser.parseArrowTypeList(result.types) || parser.parseRParen())
            return true;

          // Resolve input operands.
          for (auto argOperandType :
               llvm::zip(regionArgs, operands, result.types)) {
            auto type = std::get<2>(argOperandType);
            std::get<0>(argOperandType).type = type;
            if (parser.resolveOperand(std::get<1>(argOperandType), type,
                                      result.operands))
              return true;
          }
        }
        return false;
      };
  if (succeeded(parser.parseOptionalKeyword("while"))) {
    SmallVector<OpAsmParser::Argument, 4> regionArgs;
    if (parseOptBlockArgs(regionArgs) || parser.parseRegion(*cond, regionArgs))
      return failure();
    SmallVector<OpAsmParser::Argument, 4> emptyArgs;
    if (parser.parseKeyword("do") || parser.parseRegion(*body, emptyArgs))
      return failure();
    if (succeeded(parser.parseOptionalKeyword("step"))) {
      if (parser.parseRegion(*step, emptyArgs))
        return failure();
      OpBuilder opBuilder(builder.getContext());
      ensureStepTerminator(opBuilder, result, step);
    }
    if (succeeded(parser.parseOptionalKeyword("else"))) {
      if (parser.parseRegion(*elseReg, emptyArgs))
        return failure();
    }
  } else if (succeeded(parser.parseOptionalKeyword("do"))) {
    isPostCondition = true;
    SmallVector<OpAsmParser::Argument, 4> regionArgs;
    if (parseOptBlockArgs(regionArgs) || parser.parseRegion(*body, regionArgs))
      return failure();
    SmallVector<OpAsmParser::Argument, 4> emptyArgs;
    if (parser.parseKeyword("while") || parser.parseRegion(*cond, emptyArgs))
      return failure();
  } else {
    return parser.emitError(parser.getNameLoc(), "expected 'while' or 'do'");
  }
  result.addAttribute(
      postCondAttrName(),
      builder.getIntegerAttr(builder.getI1Type(), isPostCondition));
  if (parser.parseOptionalAttrDict(result.attributes))
    return failure();
  return success();
}

bool cudaq::cc::LoopOp::hasBreakInBody() {
  // Note: the lowering of unwinds should've taken place for this to be
  // accurate. Add an assertion?
  for (Block &block : getBodyRegion())
    for (Operation &op : block)
      if (isa<BreakOp>(op))
        return true;
  return false;
}

void cudaq::cc::LoopOp::getSuccessorRegions(
    std::optional<unsigned> index, ArrayRef<Attribute> operands,
    SmallVectorImpl<RegionSuccessor> &regions) {
  if (!index) {
    // loop op, successor is either the WHILE region, or the DO region if loop
    // is post conditional.
    if (isPostConditional())
      regions.push_back(
          RegionSuccessor(&getBodyRegion(), getDoEntryArguments()));
    else
      regions.push_back(
          RegionSuccessor(&getWhileRegion(), getWhileArguments()));
    return;
  }
  switch (index.value()) {
  case 0:
    // WHILE region, successors are the DO region and either the owning loop op
    // (if no else region is present) or the else region.
    regions.push_back(RegionSuccessor(&getBodyRegion(), getDoEntryArguments()));
    if (hasPythonElse())
      regions.push_back(
          RegionSuccessor(&getElseRegion(), getElseEntryArguments()));
    else
      regions.push_back(RegionSuccessor(getResults()));
    break;
  case 1:
    // DO region, successor is STEP region (2) if present, or WHILE region (0)
    // if STEP is absent.
    if (hasStep())
      regions.push_back(RegionSuccessor(&getStepRegion(), getStepArguments()));
    else
      regions.push_back(
          RegionSuccessor(&getWhileRegion(), getWhileArguments()));
    // If the body contains a break, then the loop op is also a successor.
    if (hasBreakInBody())
      regions.push_back(RegionSuccessor(getResults()));
    break;
  case 2:
    // STEP region, if present, WHILE region is always successor.
    if (hasStep())
      regions.push_back(
          RegionSuccessor(&getWhileRegion(), getWhileArguments()));
    break;
  case 3:
    // ELSE region, successors are the owning loop op.
    if (hasPythonElse())
      regions.push_back(RegionSuccessor(getResults()));
    break;
  }
}

OperandRange
cudaq::cc::LoopOp::getSuccessorEntryOperands(std::optional<unsigned> index) {
  assert(index && "invalid index region");
  switch (*index) {
  case 0:
    if (!isPostConditional())
      return getInitialArgs();
    break;
  case 1:
    if (isPostConditional())
      return getInitialArgs();
    break;
  }
  return {nullptr, 0};
}

namespace {
// If an argument to a LoopOp traverses the loop unchanged then it is invariant
// across all iterations of the loop and can be hoisted out of the loop. This
// pattern detects invariant arguments and removes them from the LoopOp. This
// performs the following rewrite, where the notation `⟦x := y⟧` means all uses
// of `x` are replaced with `y`.
//
//    %result = cc.loop while ((%invariant = %1) -> (T)) {
//      ...
//      cc.condition %cond(%invariant : T)
//    } do {
//    ^bb1(%invariant : T):
//      ...
//      cc.continue %invariant : T
//    } step {
//    ^bb1(%invariant : T):
//      ...
//      cc.continue %invariant : T
//    } else {
//    ^bb1(%invariant : T):
//      ...
//      cc.continue %invariant : T
//    }
//  ──────────────────────────────────────
//    cc.loop while {
//      ...⟦%invariant := %1⟧...
//      cc.condition %cond
//    } do {
//    ^bb1:
//      ...⟦%invariant := %1⟧...
//      cc.continue
//    } step {
//    ^bb1:
//      ...⟦%invariant := %1⟧...
//      cc.continue
//    } else {
//    ^bb1:
//      ...⟦%invariant := %1⟧...
//      cc.continue
//    }
//    ...⟦%result := %1⟧...

struct HoistLoopInvariantArgs : public OpRewritePattern<cudaq::cc::LoopOp> {
  using Base = OpRewritePattern<cudaq::cc::LoopOp>;
  using Base::Base;

  LogicalResult matchAndRewrite(cudaq::cc::LoopOp loop,
                                PatternRewriter &rewriter) const override {
    // 1. Find all the terminators.
    SmallVector<Operation *> terminators;
    for (auto *reg : loop.getRegions())
      for (auto &block : *reg)
        if (block.hasNoSuccessors())
          terminators.push_back(block.getTerminator());

    // 2. Determine if any arguments are invariant.
    SmallVector<bool> invariants;
    bool hasInvariants = false;
    for (auto iter : llvm::enumerate(loop.getInitialArgs())) {
      bool isInvar = true;
      auto i = iter.index();
      for (auto *term : terminators) {
        Value blkArg = term->getBlock()->getParent()->front().getArgument(i);
        if (auto cond = dyn_cast<cudaq::cc::ConditionOp>(term)) {
          if (cond.getResults()[i] != blkArg)
            isInvar = false;
        } else if (auto cont = dyn_cast<cudaq::cc::ContinueOp>(term)) {
          if (cont.getOperands()[i] != blkArg)
            isInvar = false;
        } else if (auto brk = dyn_cast<cudaq::cc::BreakOp>(term)) {
          if (brk.getOperands()[i] != blkArg)
            isInvar = false;
        }
        if (!isInvar)
          break;
      }
      if (isInvar)
        hasInvariants = true;
      invariants.push_back(isInvar);
    }

    // 3. For each invariant argument replace the uses with the original
    // invariant value throughout.
    if (hasInvariants) {
      for (auto iter : llvm::enumerate(invariants)) {
        if (iter.value()) {
          auto i = iter.index();
          Value initialVal = loop.getInitialArgs()[i];
          loop.getResult(i).replaceAllUsesWith(initialVal);
          for (auto *reg : loop.getRegions()) {
            if (reg->empty())
              continue;
            auto &entry = reg->front();
            entry.getArgument(i).replaceAllUsesWith(initialVal);
          }
        }
      }
    }

    return success();
  }
};
} // namespace

void cudaq::cc::LoopOp::getCanonicalizationPatterns(RewritePatternSet &patterns,
                                                    MLIRContext *context) {
  patterns.add<HoistLoopInvariantArgs>(context);
}

//===----------------------------------------------------------------------===//
// ScopeOp
//===----------------------------------------------------------------------===//

void cudaq::cc::ScopeOp::build(OpBuilder &builder, OperationState &result,
                               BodyBuilderFn bodyBuilder) {
  auto *bodyRegion = result.addRegion();
  bodyRegion->push_back(new Block);
  auto &bodyBlock = bodyRegion->front();
  OpBuilder::InsertionGuard guard(builder);
  builder.setInsertionPointToStart(&bodyBlock);
  if (bodyBuilder)
    bodyBuilder(builder, result.location);
}

void cudaq::cc::ScopeOp::print(OpAsmPrinter &p) {
  bool printBlockTerminators = getRegion().getBlocks().size() > 1;
  if (!getResults().empty()) {
    p << " -> (" << getResultTypes() << ")";
    // Print terminator explicitly if the op defines values.
    printBlockTerminators = true;
  }
  p << ' ';
  p.printRegion(getRegion(), /*printEntryBlockArgs=*/false,
                printBlockTerminators);
  p.printOptionalAttrDict((*this)->getAttrs());
}

static void ensureScopeRegionTerminator(OpBuilder &builder,
                                        OperationState &result,
                                        Region *region) {
  auto *block = region->empty() ? nullptr : &region->back();
  if (!block)
    return;
  if (!block->empty()) {
    auto *term = &block->back();
    if (term->hasTrait<OpTrait::IsTerminator>())
      return;
  }
  OpBuilder::InsertionGuard guard(builder);
  builder.setInsertionPointToEnd(block);
  builder.create<cudaq::cc::ContinueOp>(result.location);
}

ParseResult cudaq::cc::ScopeOp::parse(OpAsmParser &parser,
                                      OperationState &result) {
  if (parser.parseOptionalArrowTypeList(result.types))
    return failure();
  auto *body = result.addRegion();
  if (parser.parseRegion(*body, /*arguments=*/{}) ||
      parser.parseOptionalAttrDict(result.attributes))
    return failure();
  OpBuilder opBuilder(parser.getContext());
  ensureScopeRegionTerminator(opBuilder, result, body);
  return success();
}

void cudaq::cc::ScopeOp::getRegionInvocationBounds(
    ArrayRef<Attribute> attrs, SmallVectorImpl<InvocationBounds> &bounds) {}

void cudaq::cc::ScopeOp::getSuccessorRegions(
    std::optional<unsigned> index, ArrayRef<Attribute> operands,
    SmallVectorImpl<RegionSuccessor> &regions) {
  if (!index) {
    regions.push_back(RegionSuccessor(&getRegion()));
    return;
  }
  regions.push_back(RegionSuccessor(getResults()));
}

namespace {
// If there are no allocations in the scope, then the scope is not needed as
// there is nothing to deallocate. This transformation does the following
// rewrite.
//
//    op1
//    <vals> = cc.scope {
//      sop1; ...; sopN;
//      cc.continue <args>
//    }
//    op2
//  ──────────────────────────────────────
//    op1
//    br bb1^
//  ^bb1:
//    sop1; ...; sopN;
//    br bb2^(<args>)
//  ^bb2(<vals>):
//    op2
//
// The canonicalizer will then fuse these blocks appropriately.
struct EraseScopeWhenNotNeeded : public OpRewritePattern<cudaq::cc::ScopeOp> {
  using Base = OpRewritePattern<cudaq::cc::ScopeOp>;
  using Base::Base;

  LogicalResult matchAndRewrite(cudaq::cc::ScopeOp scope,
                                PatternRewriter &rewriter) const override {
    for (auto &reg : scope->getRegions())
      if (hasAllocation(reg))
        return success();

    // scope does not allocate, so the region can be inlined into the parent.
    auto loc = scope.getLoc();
    auto *scopeBlock = rewriter.getInsertionBlock();
    auto scopePt = rewriter.getInsertionPoint();
    // Split the block at the cc.scope. Make sure to maintain any values that
    // escape the cc.scope as block arguments.
    auto *splitBlock = rewriter.splitBlock(scopeBlock, scopePt);
    Block *succBlock;
    if (scope.getNumResults() == 0) {
      succBlock = splitBlock;
    } else {
      succBlock = rewriter.createBlock(
          splitBlock, scope.getResultTypes(),
          SmallVector<Location>(scope.getNumResults(), loc));
      rewriter.create<cf::BranchOp>(loc, splitBlock);
    }
    // Inline the cc.scope's region into the parent and create a branch to the
    // new successor block.
    auto &initRegion = scope.getInitRegion();
    auto *initBlock = &initRegion.front();
    auto *initTerminator = initRegion.back().getTerminator();
    auto initTerminatorOperands = initTerminator->getOperands();
    rewriter.setInsertionPointToEnd(&initRegion.back());
    rewriter.create<cf::BranchOp>(loc, succBlock, initTerminatorOperands);
    rewriter.eraseOp(initTerminator);
    rewriter.inlineRegionBefore(initRegion, succBlock);
    // Replace the cc.scope with a branch to the newly inlined region's entry
    // block.
    rewriter.setInsertionPointToEnd(scopeBlock);
    rewriter.create<cf::BranchOp>(loc, initBlock, ValueRange{});
    rewriter.replaceOp(scope, succBlock->getArguments());
    return success();
  }

  static bool hasAllocation(Region &region) {
    for (auto &block : region)
      for (auto &op : block) {
        if (auto mem = dyn_cast<MemoryEffectOpInterface>(op))
          if (mem.hasEffect<MemoryEffects::Allocate>())
            return true;
        for (auto &opReg : op.getRegions())
          if (hasAllocation(opReg))
            return true;
      }
    return false;
  }
};
} // namespace

void cudaq::cc::ScopeOp::getCanonicalizationPatterns(
    RewritePatternSet &patterns, MLIRContext *context) {
  patterns.add<EraseScopeWhenNotNeeded>(context);
}

//===----------------------------------------------------------------------===//
// IfOp
//===----------------------------------------------------------------------===//

void cudaq::cc::IfOp::build(OpBuilder &builder, OperationState &result,
                            TypeRange resultTypes, Value cond,
                            RegionBuilderFn thenBuilder,
                            RegionBuilderFn elseBuilder) {
  auto *thenRegion = result.addRegion();
  auto *elseRegion = result.addRegion();
  thenBuilder(builder, result.location, *thenRegion);
  if (elseBuilder)
    elseBuilder(builder, result.location, *elseRegion);
  result.addOperands(cond);
  result.addTypes(resultTypes);
}

LogicalResult cudaq::cc::IfOp::verify() {
  if (getNumResults() != 0 && getElseRegion().empty())
    return emitOpError("must have an else block if defining values");
  return success();
}

void cudaq::cc::IfOp::print(OpAsmPrinter &p) {
  p << '(' << getCondition() << ')';
  if (!getLinearArgs().empty()) {
    p << " ((";
    llvm::interleaveComma(
        llvm::zip(getThenEntryArguments(), getLinearArgs()), p,
        [&](auto it) { p << std::get<0>(it) << " = " << std::get<1>(it); });
    p << "))";
  }
  p.printOptionalArrowTypeList(getResultTypes());
  p << ' ';
  const bool printBlockTerminators =
      !getThenRegion().hasOneBlock() || (getNumResults() > 0);
  p.printRegion(getThenRegion(), /*printEntryBlockArgs=*/false,
                printBlockTerminators);
  if (!getElseRegion().empty()) {
    p << " else ";
    const bool printBlockTerminators =
        !getElseRegion().hasOneBlock() || (getNumResults() > 0);
    p.printRegion(getElseRegion(), /*printEntryBlockArgs=*/false,
                  printBlockTerminators);
  }
  p.printOptionalAttrDict((*this)->getAttrs());
}

static void ensureIfRegionTerminator(OpBuilder &builder, OperationState &result,
                                     Region *ifRegion) {
  if (ifRegion->empty())
    return;
  auto *block = &ifRegion->back();
  if (!block)
    return;
  if (!block->empty()) {
    auto *term = &block->back();
    if (term->hasTrait<OpTrait::IsTerminator>())
      return;
  }
  OpBuilder::InsertionGuard guard(builder);
  builder.setInsertionPointToEnd(block);
  builder.create<cudaq::cc::ContinueOp>(result.location);
}

ParseResult cudaq::cc::IfOp::parse(OpAsmParser &parser,
                                   OperationState &result) {
  auto &builder = parser.getBuilder();
  auto *thenRegion = result.addRegion();
  auto *elseRegion = result.addRegion();
  OpAsmParser::UnresolvedOperand cond;
  auto i1Type = builder.getIntegerType(1);
  if (parser.parseLParen() || parser.parseOperand(cond) ||
      parser.parseRParen() ||
      parser.resolveOperand(cond, i1Type, result.operands))
    return failure();
  SmallVector<OpAsmParser::Argument, 4> regionArgs;
  if (succeeded(parser.parseOptionalLParen())) {
    // Linear type arguments.
    SmallVector<OpAsmParser::UnresolvedOperand, 4> linearOperands;
    if (parser.parseAssignmentList(regionArgs, linearOperands) ||
        parser.parseRParen())
      return failure();
    Type wireTy = quake::WireType::get(builder.getContext());
    for (auto argOperand : llvm::zip(regionArgs, linearOperands)) {
      std::get<0>(argOperand).type = wireTy;
      if (parser.resolveOperand(std::get<1>(argOperand), wireTy,
                                result.operands))
        return failure();
    }
  }
  if (parser.parseOptionalArrowTypeList(result.types))
    return failure();
  if (!regionArgs.empty()) {
    // Check that the result.types is compatible with the regionArgs. To be
    // compatible, it must have at least as many linear types as there are
    // region arguments. (It can have more.)
    std::int64_t numRegionArgs = regionArgs.size();
    std::for_each(result.types.begin(), result.types.end(), [&](Type t) {
      if (quake::isLinearType(t))
        --numRegionArgs;
    });
    if (numRegionArgs > 0)
      return failure();
  }
  if (parser.parseRegion(*thenRegion, regionArgs))
    return failure();
  OpBuilder opBuilder(parser.getContext());
  ensureIfRegionTerminator(opBuilder, result, thenRegion);

  // If we find an 'else' keyword then parse the 'else' region.
  if (!parser.parseOptionalKeyword("else")) {
    if (parser.parseRegion(*elseRegion, regionArgs))
      return failure();
    ensureIfRegionTerminator(opBuilder, result, elseRegion);
  }

  // Parse the optional attribute list.
  if (parser.parseOptionalAttrDict(result.attributes))
    return failure();
  return success();
}

void cudaq::cc::IfOp::getRegionInvocationBounds(
    ArrayRef<Attribute> attrs, SmallVectorImpl<InvocationBounds> &bounds) {
  // Assume non-constant condition. Each region may be executed 0 or 1 times.
  bounds.assign(2, {0, 1});
}

void cudaq::cc::IfOp::getSuccessorRegions(
    std::optional<unsigned> index, ArrayRef<Attribute> operands,
    SmallVectorImpl<RegionSuccessor> &regions) {
  if (index) {
    regions.push_back(RegionSuccessor(getResults()));
    return;
  }
  // TODO: can constant fold if the condition is a constant here.
  regions.push_back(RegionSuccessor(&getThenRegion()));
  if (!getElseRegion().empty())
    regions.push_back(RegionSuccessor(&getElseRegion()));
}

template <typename A>
long countLinearArgs(const A &iterable) {
  return std::count_if(iterable.begin(), iterable.end(),
                       [](Type t) { return quake::isLinearType(t); });
}

LogicalResult cudaq::cc::verifyConvergentLinearTypesInRegions(Operation *op) {
  auto regionOp = dyn_cast_if_present<RegionBranchOpInterface>(op);
  if (!regionOp)
    return failure();
  SmallVector<RegionSuccessor> successors;
  regionOp.getSuccessorRegions(std::nullopt, {}, successors);
  // For each region successor, determine the number of distinct linear-typed
  // definitions in the region.
  long linearMax = -1;
  for (auto iter : successors)
    if (iter.getSuccessor())
      for (Block &block : *iter.getSuccessor())
        if (auto term = dyn_cast<cc::ContinueOp>(block.getTerminator())) {
          auto numLinearArgs = countLinearArgs(term.getOperands().getTypes());
          if (numLinearArgs > linearMax)
            linearMax = numLinearArgs;
        }

  // All regions must have the same number of linear-type arguments and the
  // region with the maximal number of distinct linear-typed definitions.
  for (auto iter : successors)
    if (iter.getSuccessor()) {
      auto *block = &iter.getSuccessor()->front();
      if (static_cast<long>(block->getNumArguments()) != linearMax)
        return failure();
    }

  return success();
}

//===----------------------------------------------------------------------===//
// CreateLambdaOp
//===----------------------------------------------------------------------===//

void cudaq::cc::CreateLambdaOp::build(OpBuilder &builder,
                                      OperationState &result,
                                      cudaq::cc::CallableType lambdaTy,
                                      BodyBuilderFn bodyBuilder) {
  auto *bodyRegion = result.addRegion();
  bodyRegion->push_back(new Block);
  result.addTypes(TypeRange{lambdaTy});
  auto &bodyBlock = bodyRegion->front();
  auto argTys = lambdaTy.getSignature().getInputs();
  SmallVector<Location> locations(argTys.size(), result.location);
  bodyBlock.addArguments(argTys, locations);
  OpBuilder::InsertionGuard guard(builder);
  builder.setInsertionPointToStart(&bodyBlock);
  if (bodyBuilder)
    bodyBuilder(builder, result.location);
}

void cudaq::cc::CreateLambdaOp::print(OpAsmPrinter &p) {
  p << ' ';
  bool hasArgs = getRegion().getNumArguments() != 0;
  bool hasRes =
      getType().cast<cudaq::cc::CallableType>().getSignature().getNumResults();
  p.printRegion(getRegion(), /*printEntryBlockArgs=*/hasArgs,
                /*printBlockTerminators=*/hasRes);
  p << " : " << getType();
  p.printOptionalAttrDict((*this)->getAttrs(), {"signature"});
}

ParseResult cudaq::cc::CreateLambdaOp::parse(OpAsmParser &parser,
                                             OperationState &result) {
  auto *body = result.addRegion();
  Type lambdaTy;
  if (parser.parseRegion(*body, /*arguments=*/{}) ||
      parser.parseColonType(lambdaTy) ||
      parser.parseOptionalAttrDict(result.attributes))
    return failure();
  result.addAttribute("signature", TypeAttr::get(lambdaTy));
  result.addTypes(lambdaTy);
  CreateLambdaOp::ensureTerminator(*body, parser.getBuilder(), result.location);
  return success();
}

//===----------------------------------------------------------------------===//
// CallCallableOp
//===----------------------------------------------------------------------===//

LogicalResult cudaq::cc::CallCallableOp::verify() {
  FunctionType funcTy;
  auto ty = getCallee().getType();
  if (auto lambdaTy = dyn_cast<CallableType>(ty))
    funcTy = lambdaTy.getSignature();
  else if (auto fTy = dyn_cast<FunctionType>(ty))
    funcTy = fTy;
  else
    return emitOpError("callee has unexpected type");

  // Check argument types.
  auto argTys = funcTy.getInputs();
  if (argTys.size() != getArgOperands().size())
    return emitOpError("call has incorrect arity");
  for (auto [targArg, argVal] : llvm::zip(argTys, getArgOperands()))
    if (targArg != argVal.getType())
      return emitOpError("argument type mismatch");

  // Check return types.
  auto resTys = funcTy.getResults();
  if (resTys.size() != getResults().size())
    return emitOpError("call has incorrect coarity");
  for (auto [targRes, callVal] : llvm::zip(resTys, getResults()))
    if (targRes != callVal.getType())
      return emitOpError("result type mismatch");
  return success();
}

//===----------------------------------------------------------------------===//
// ReturnOp
//===----------------------------------------------------------------------===//

LogicalResult cudaq::cc::ReturnOp::verify() {
  auto *op = getOperation();
  auto resultTypes = [&]() {
    if (auto func = op->getParentOfType<CreateLambdaOp>()) {
      auto lambdaTy = cast<CallableType>(func->getResult(0).getType());
      return SmallVector<Type>(lambdaTy.getSignature().getResults());
    }
    if (auto func = op->getParentOfType<func::FuncOp>())
      return SmallVector<Type>(func.getResultTypes());
    return SmallVector<Type>();
  }();

  // The operand number and types must match the function signature.
  if (getNumOperands() != resultTypes.size())
    return emitOpError("has ")
           << getNumOperands()
           << " operands, but enclosing function/lambda returns "
           << resultTypes.size();
  for (auto ep :
       llvm::enumerate(llvm::zip(getOperands().getTypes(), resultTypes))) {
    auto p = ep.value();
    auto i = ep.index();
    if (std::get<0>(p) != std::get<1>(p))
      return emitOpError("type of return operand ")
             << i << " (" << std::get<0>(p)
             << ") doesn't match function/lambda result type ("
             << std::get<1>(p) << ')';
  }
  return success();
}

// Replace an Op of type FROM with an Op of type WITH if the Op appears to be
// directly owned by a func::FuncOp. This is required to replace cc.return with
// func.return.
template <typename FROM, typename WITH>
struct ReplaceInFunc : public OpRewritePattern<FROM> {
  using Base = OpRewritePattern<FROM>;
  using Base::Base;

  LogicalResult matchAndRewrite(FROM fromOp,
                                PatternRewriter &rewriter) const override {
    if (isa_and_nonnull<func::FuncOp>(fromOp->getParentOp()))
      rewriter.replaceOpWithNewOp<WITH>(fromOp, fromOp.getOperands());
    return success();
  }
};

void cudaq::cc::ReturnOp::getCanonicalizationPatterns(
    RewritePatternSet &patterns, MLIRContext *context) {
  patterns.add<ReplaceInFunc<ReturnOp, func::ReturnOp>>(context);
}

//===----------------------------------------------------------------------===//
// ConditionOp
//===----------------------------------------------------------------------===//

LogicalResult cudaq::cc::ConditionOp::verify() {
  Operation *self = getOperation();
  Region *region = self->getBlock()->getParent();
  auto parentOp = self->getParentOfType<LoopOp>();
  assert(parentOp); // checked by tablegen constraints
  if (&parentOp.getWhileRegion() != region)
    return emitOpError("only valid in the while region of a loop");
  return success();
}

MutableOperandRange cudaq::cc::ConditionOp::getMutableSuccessorOperands(
    std::optional<unsigned> index) {
  return getResultsMutable();
}

//===----------------------------------------------------------------------===//
// UnwindBreakOp
//===----------------------------------------------------------------------===//

LogicalResult cudaq::cc::UnwindBreakOp::verify() {
  // The arguments to this op must correspond to the LoopOp's results.
  bool foundFunc = true;
  auto *op = getOperation();
  auto resultTypes = [&]() {
    if (auto func = op->getParentOfType<LoopOp>())
      return SmallVector<Type>(func->getResultTypes());
    foundFunc = false;
    return SmallVector<Type>();
  }();
  if (!foundFunc)
    return emitOpError("cannot find nearest enclosing loop");
  if (getOperands().size() != resultTypes.size())
    return emitOpError("arity of arguments and loop result mismatch");
  for (auto p : llvm::zip(getOperands().getTypes(), resultTypes))
    if (std::get<0>(p) != std::get<1>(p))
      return emitOpError("argument type mismatch with loop result");
  return success();
}

// Replace an Op of type FROM with an Op of type WITH if the Op appears to be
// directly owned by a cc::LoopOp. This is required to replace unwind breaks and
// unwind continues with breaks and continues, resp., when a cc::ScopeOp is
// erased.
template <typename FROM, typename WITH>
struct ReplaceInLoop : public OpRewritePattern<FROM> {
  using Base = OpRewritePattern<FROM>;
  using Base::Base;

  LogicalResult matchAndRewrite(FROM fromOp,
                                PatternRewriter &rewriter) const override {
    if (isa_and_nonnull<cudaq::cc::LoopOp>(fromOp->getParentOp())) {
      auto *scopeBlock = rewriter.getInsertionBlock();
      auto scopePt = rewriter.getInsertionPoint();
      rewriter.splitBlock(scopeBlock, scopePt);
      rewriter.setInsertionPointToEnd(scopeBlock);
      rewriter.replaceOpWithNewOp<WITH>(fromOp, fromOp.getOperands());
    }
    return success();
  }
};

void cudaq::cc::UnwindBreakOp::getCanonicalizationPatterns(
    RewritePatternSet &patterns, MLIRContext *context) {
  patterns.add<ReplaceInLoop<UnwindBreakOp, BreakOp>>(context);
}

//===----------------------------------------------------------------------===//
// UnwindContinueOp
//===----------------------------------------------------------------------===//

LogicalResult cudaq::cc::UnwindContinueOp::verify() {
  // The arguments to this op must correspond to the LoopOp's results.
  bool foundFunc = true;
  auto *op = getOperation();
  auto resultTypes = [&]() {
    if (auto func = op->getParentOfType<LoopOp>())
      return SmallVector<Type>(func->getResultTypes());
    foundFunc = false;
    return SmallVector<Type>();
  }();
  if (!foundFunc)
    return emitOpError("cannot find nearest enclosing loop");
  if (getOperands().size() != resultTypes.size())
    return emitOpError("arity of arguments and loop result mismatch");
  for (auto p : llvm::zip(getOperands().getTypes(), resultTypes))
    if (std::get<0>(p) != std::get<1>(p))
      return emitOpError("argument type mismatch with loop result");
  return success();
}

void cudaq::cc::UnwindContinueOp::getCanonicalizationPatterns(
    RewritePatternSet &patterns, MLIRContext *context) {
  patterns.add<ReplaceInLoop<UnwindContinueOp, ContinueOp>>(context);
}

//===----------------------------------------------------------------------===//
// UnwindReturnOp
//===----------------------------------------------------------------------===//

LogicalResult cudaq::cc::UnwindReturnOp::verify() {
  // The arguments to this op must correspond to the FuncOp's results.
  bool foundFunc = true;
  auto *op = getOperation();
  auto resultTypes = [&]() {
    if (auto func = op->getParentOfType<CreateLambdaOp>()) {
      auto lambdaTy = cast<CallableType>(func->getResult(0).getType());
      return SmallVector<Type>(lambdaTy.getSignature().getResults());
    }
    if (auto func = op->getParentOfType<func::FuncOp>())
      return SmallVector<Type>(func.getResultTypes());
    foundFunc = false;
    return SmallVector<Type>();
  }();
  if (!foundFunc)
    return emitOpError("cannot find nearest enclosing function/lambda");
  if (getOperands().size() != resultTypes.size())
    return emitOpError(
        "arity of arguments and function/lambda result mismatch");
  for (auto p : llvm::zip(getOperands().getTypes(), resultTypes))
    if (std::get<0>(p) != std::get<1>(p))
      return emitOpError("argument type mismatch with function/lambda result");
  return success();
}

//===----------------------------------------------------------------------===//
// Generated logic
//===----------------------------------------------------------------------===//

#define GET_OP_CLASSES
#include "cudaq/Optimizer/Dialect/CC/CCOps.cpp.inc"<|MERGE_RESOLUTION|>--- conflicted
+++ resolved
@@ -644,12 +644,8 @@
     return emitOpError("size of init args and outputs must be equal");
   if (getWhileArguments().size() != initArgsSize)
     return emitOpError("size of init args and while region args must be equal");
-<<<<<<< HEAD
-  if (auto condOp = dyn_cast<ConditionOp>(getWhileBlock()->getTerminator())) {
-=======
   if (auto condOp =
           dyn_cast<cudaq::cc::ConditionOp>(getWhileBlock()->getTerminator())) {
->>>>>>> 02e766a2
     if (condOp.getResults().size() != initArgsSize)
       return emitOpError("size of init args and condition op must be equal");
   } else {
@@ -663,12 +659,8 @@
     if (getStepArguments().size() != initArgsSize)
       return emitOpError(
           "size of init args and step region args must be equal");
-<<<<<<< HEAD
-    if (auto contOp = dyn_cast<ContinueOp>(getStepBlock()->getTerminator())) {
-=======
     if (auto contOp =
             dyn_cast<cudaq::cc::ContinueOp>(getStepBlock()->getTerminator())) {
->>>>>>> 02e766a2
       if (contOp.getOperands().size() != initArgsSize)
         return emitOpError("size of init args and continue op must be equal");
     } else {
