--- conflicted
+++ resolved
@@ -70,15 +70,10 @@
         fi 
         platform=$(cat $file | grep "PLATFORM_QPU=")
         qpu=${platform#PLATFORM_QPU=}
-<<<<<<< HEAD
-        if [ "${qpu}" != "remote_rest" ] && [ "${qpu}" != "orca" ] && [ "${qpu}" != "NvcfSimulatorQPU" ] \
-        && ($gpu_available || [ -z "$(cat $file | grep "GPU_REQUIREMENTS")" ]); then \
-=======
         requirements=$(cat $file | grep "GPU_REQUIREMENTS=")
         gpus=${requirements#GPU_REQUIREMENTS=}
-        if [ "${qpu}" != "remote_rest" ] && [ "${qpu}" != "orca" ] \
+        if [ "${qpu}" != "remote_rest" ] && [ "${qpu}" != "orca" ] && [ "${qpu}" != "NvcfSimulatorQPU" ] \
         && ($gpu_available || [ -z "$gpus" ] || [ "${gpus,,}" == "false" ]); then \
->>>>>>> 6c1755df
             basename $file | cut -d "." -f 1; \
         fi; \
     done`
