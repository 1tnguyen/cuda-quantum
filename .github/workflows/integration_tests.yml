--- conflicted
+++ resolved
@@ -67,11 +67,7 @@
   NGC_QUANTUM_TEAM: cuda-quantum
   NVQC_FUNCTION_ID: 3bfa0342-7d2a-4f1b-8e81-b6608d28ca7d
   # <Backend>:<GPU Type>:<Instance Type>:<Min Instances>:<Max Instances>
-<<<<<<< HEAD
-  NGC_NVQC_DEPLOYMENT_SPEC: GFN:L40G:gl40g_1.br20_2xlarge:1:1 
-=======
-  NGC_NVCF_DEPLOYMENT_SPEC: NVCFInternal:A100:Standard_ND96amsr_A100_v4_1x:1:1
->>>>>>> 71cc7303
+  NGC_NVQC_DEPLOYMENT_SPEC: NVCFInternal:A100:Standard_ND96amsr_A100_v4_1x:1:1
 
 jobs:
   metadata:
@@ -97,13 +93,8 @@
     name: Build NVQC deployment image
     runs-on: ubuntu-latest
     needs: metadata
-<<<<<<< HEAD
-    environment: backend-validation
+    environment: ghcr-deployment
     if: (inputs.target == 'nvqc' || github.event_name == 'schedule' || inputs.target == 'nightly')
-=======
-    environment: ghcr-deployment
-    if: (inputs.target == 'nvcf' || github.event_name == 'schedule' || inputs.target == 'nightly')
->>>>>>> 71cc7303
     steps:
       - name: Checkout repository
         uses: actions/checkout@v4
@@ -143,15 +134,9 @@
   deploy_nvqc_test_function:
     name: Deploy NVQC function
     runs-on: ubuntu-latest
-<<<<<<< HEAD
     needs: [metadata, build_nvqc_image]
     if: (inputs.target == 'nvqc' || github.event_name == 'schedule' || inputs.target == 'nightly')
-    environment: backend-validation
-=======
-    needs: [metadata, build_nvcf_image]
-    if: (inputs.target == 'nvcf' || github.event_name == 'schedule' || inputs.target == 'nightly')
     environment: ghcr-deployment
->>>>>>> 71cc7303
     outputs:
       nvqc_function_version_id: ${{ steps.deploy.outputs.nvqc_function_version_id }}
     
@@ -426,15 +411,9 @@
   nvqc_integration_docker_test:
     name: NVQC integration test using Docker image
     runs-on: ubuntu-latest
-<<<<<<< HEAD
     if: (inputs.target == 'nvqc' || github.event_name == 'schedule' || inputs.target == 'nightly')
     needs: [metadata, build_nvqc_image, deploy_nvqc_test_function]
-    environment: backend-validation
-=======
-    if: (inputs.target == 'nvcf' || github.event_name == 'schedule' || inputs.target == 'nightly')
-    needs: [metadata, build_nvcf_image, deploy_nvcf_test_function]
     environment: ghcr-deployment
->>>>>>> 71cc7303
     container:
       image: ${{ inputs.cudaq_test_image }}
       options: --user root
@@ -583,15 +562,9 @@
   nvqc_integration_wheel_test:
     name: NVQC integration test using Python wheels
     runs-on: ubuntu-latest
-<<<<<<< HEAD
     needs: [metadata, build_nvqc_image, deploy_nvqc_test_function]
-    environment: backend-validation
+    environment: ghcr-deployment
     if: inputs.target == 'nvqc' || github.event_name == 'schedule' || inputs.target == 'nightly'
-=======
-    needs: [metadata, build_nvcf_image, deploy_nvcf_test_function]
-    environment: ghcr-deployment
-    if: inputs.target == 'nvcf' || github.event_name == 'schedule' || inputs.target == 'nightly'
->>>>>>> 71cc7303
 
     steps:
       - name: Get code
@@ -689,15 +662,9 @@
   cleanup_nvqc_resources:
     name: Cleanup NVQC resources
     runs-on: ubuntu-latest
-<<<<<<< HEAD
     needs: [build_nvqc_image, deploy_nvqc_test_function, nvqc_integration_docker_test, nvqc_integration_wheel_test]
     if: (success() || failure()) && (inputs.target == 'nvqc' || github.event_name == 'schedule' || inputs.target == 'nightly')
-    environment: backend-validation
-=======
-    needs: [build_nvcf_image, deploy_nvcf_test_function, nvcf_integration_docker_test, nvcf_integration_wheel_test]
-    if: (success() || failure()) && (inputs.target == 'nvcf' || github.event_name == 'schedule' || inputs.target == 'nightly')
     environment: ghcr-deployment
->>>>>>> 71cc7303
     steps:
       - name: Get code
         uses: actions/checkout@v4
