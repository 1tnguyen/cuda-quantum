--- conflicted
+++ resolved
@@ -205,11 +205,7 @@
         # There are currently no multi-platform manylinux images available.
         # See https://github.com/pypa/manylinux/issues/1306.
         platform: ${{ fromJson(needs.metadata.outputs.platforms).ids }}
-<<<<<<< HEAD
-        cuda_version: ["12.0"]
-=======
         cuda_version: ["12.6"]
->>>>>>> db273f02
       fail-fast: false
     uses: ./.github/workflows/dev_environment.yml
     secrets:
@@ -241,11 +237,7 @@
     strategy:
       matrix:
         platform: ${{ fromJson(needs.metadata.outputs.platforms).ids }}
-<<<<<<< HEAD
-        cuda_version: ["12.0"]
-=======
         cuda_version: ["12.6"]
->>>>>>> db273f02
       fail-fast: false
     uses: ./.github/workflows/dev_environment.yml
     secrets:
@@ -276,11 +268,7 @@
     strategy:
       matrix:
         platform: ${{ fromJson(needs.metadata.outputs.platforms).ids }}
-<<<<<<< HEAD
-        cuda_version: ["12.0"]
-=======
         cuda_version: ["12.6"]
->>>>>>> db273f02
       fail-fast: false
     uses: ./.github/workflows/dev_environment.yml
     secrets:
@@ -366,11 +354,7 @@
     strategy:
       matrix:
         platform: ${{ fromJson(needs.metadata.outputs.platforms).ids }}
-<<<<<<< HEAD
-        cuda_version: ["12.0"]
-=======
         cuda_version: ["12.6"]
->>>>>>> db273f02
       fail-fast: false
     uses: ./.github/workflows/dev_environment.yml
     secrets:
@@ -418,11 +402,7 @@
     strategy:
       matrix:
         platform: ${{ fromJson(needs.metadata.outputs.platforms).ids }}
-<<<<<<< HEAD
-        cuda_version: ["12.0"]
-=======
         cuda_version: ["12.6"]
->>>>>>> db273f02
       fail-fast: false
     uses: ./.github/workflows/docker_images.yml
     secrets:
@@ -463,11 +443,7 @@
     runs-on: ubuntu-latest
     strategy:
       matrix:
-<<<<<<< HEAD
-        cuda: ["12.0"]
-=======
         cuda: ["12.6"]
->>>>>>> db273f02
 
     environment: ghcr-deployment
 
@@ -690,11 +666,7 @@
           STITCHED_JSON='${{ needs.aggregate_stitched_images.outputs.json }}'
           echo "$STITCHED_JSON" | jq .
 
-<<<<<<< HEAD
-          for cuda in 12.0; do
-=======
           for cuda in 12.6; do
->>>>>>> db273f02
             cuda_major="${cuda%%.*}"
             artifact_name="image_cu${cuda_major}_publishing"            
             info_file="$artifact_name.txt"
@@ -738,13 +710,8 @@
     strategy:
       matrix:
         platform: ${{ fromJson(needs.metadata.outputs.platforms).ids }}
-<<<<<<< HEAD
-        python_version: ['3.10', '3.11', '3.12', '3.13']
-        cuda_version: ["12.0"]
-=======
         python_version: ['3.11', '3.12', '3.13']
         cuda_version: ["12.6"]
->>>>>>> db273f02
       fail-fast: false
     uses: ./.github/workflows/python_wheels.yml
     secrets:
@@ -763,11 +730,7 @@
     strategy:
       matrix:
         platform: ${{ fromJson(needs.metadata.outputs.platforms).ids }}
-<<<<<<< HEAD
-        cuda_version: ["12.0"]
-=======
         cuda_version: ["12.6"]
->>>>>>> db273f02
       fail-fast: false
     uses: ./.github/workflows/prebuilt_binaries.yml
     secrets:
