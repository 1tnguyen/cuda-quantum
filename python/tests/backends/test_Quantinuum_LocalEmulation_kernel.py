--- conflicted
+++ resolved
@@ -389,7 +389,43 @@
     assert_close(expectation, 0.707)
 
 
-<<<<<<< HEAD
+def test_capture_array():
+    arr = np.array([1., 0], dtype=np.complex128)
+
+    @cudaq.kernel
+    def kernel():
+        q = cudaq.qvector(arr)
+
+    counts = cudaq.sample(kernel)
+    assert len(counts) == 1
+    assert "0" in counts
+
+    arr = np.array([0., 1], dtype=np.complex128)
+
+    @cudaq.kernel
+    def kernel():
+        q = cudaq.qvector(arr)
+
+    counts = cudaq.sample(kernel)
+    assert len(counts) == 1
+    assert "1" in counts
+
+
+def test_capture_state():
+    s = cudaq.State.from_data(np.array([1., 0], dtype=np.complex128))
+
+    @cudaq.kernel
+    def kernel():
+        q = cudaq.qvector(s)
+
+    with pytest.raises(
+            RuntimeError,
+            match=
+            "captured states are not supported on quantum hardware or remote simulators"
+    ):
+        counts = cudaq.sample(kernel)
+
+
 def test_run():
 
     @cudaq.kernel
@@ -415,43 +451,6 @@
         if result == qubitCount:
             non_zero_count += 1
     assert non_zero_count > 0
-=======
-def test_capture_array():
-    arr = np.array([1., 0], dtype=np.complex128)
-
-    @cudaq.kernel
-    def kernel():
-        q = cudaq.qvector(arr)
-
-    counts = cudaq.sample(kernel)
-    assert len(counts) == 1
-    assert "0" in counts
-
-    arr = np.array([0., 1], dtype=np.complex128)
-
-    @cudaq.kernel
-    def kernel():
-        q = cudaq.qvector(arr)
-
-    counts = cudaq.sample(kernel)
-    assert len(counts) == 1
-    assert "1" in counts
-
-
-def test_capture_state():
-    s = cudaq.State.from_data(np.array([1., 0], dtype=np.complex128))
-
-    @cudaq.kernel
-    def kernel():
-        q = cudaq.qvector(s)
-
-    with pytest.raises(
-            RuntimeError,
-            match=
-            "captured states are not supported on quantum hardware or remote simulators"
-    ):
-        counts = cudaq.sample(kernel)
->>>>>>> 3d04e4a2
 
 
 # leave for gdb debugging
