/*******************************************************************************
 * Copyright (c) 2022 - 2025 NVIDIA Corporation & Affiliates.                  *
 * All rights reserved.                                                        *
 *                                                                             *
 * This source code and the accompanying materials are made available under    *
 * the terms of the Apache License 2.0 which accompanies this distribution.    *
 ******************************************************************************/

#include <complex>
#include <pybind11/complex.h>
#include <pybind11/numpy.h>
#include <pybind11/operators.h>
#include <pybind11/stl.h>

#include "cudaq/operators.h"
#include "cudaq/operators/serialization.h"
#include "py_boson_op.h"

namespace cudaq {

void bindBosonModule(py::module &mod) {
  // Binding the functions in `cudaq::boson` as `_pycudaq` submodule
  // so it's accessible directly in the cudaq namespace.
  auto boson_submodule = mod.def_submodule("boson");
  boson_submodule.def(
      "empty", &boson_op::empty,
      "Returns sum operator with no terms. Note that a sum with no terms "
      "multiplied by anything still is a sum with no terms.");
  boson_submodule.def(
      "identity", []() { return boson_op::identity(); },
      "Returns product operator with constant value 1.");
  boson_submodule.def(
      "identity", [](std::size_t target) { return boson_op::identity(target); },
      py::arg("target"),
      "Returns an identity operator on the given target index.");
  boson_submodule.def(
      "identities",
      [](std::size_t first, std::size_t last) {
        return boson_op_term(first, last);
      },
      py::arg("first"), py::arg("last"),
      "Creates a product operator that applies an identity operation to all "
      "degrees of "
      "freedom in the open range [first, last).");
  boson_submodule.def(
      "create", &boson_op::create<boson_handler>, py::arg("target"),
      "Returns a bosonic creation operator on the given target index.");
  boson_submodule.def(
      "annihilate", &boson_op::annihilate<boson_handler>, py::arg("target"),
      "Returns a bosonic annihilation operator on the given target index.");
  boson_submodule.def(
      "number", &boson_op::number<boson_handler>, py::arg("target"),
      "Returns a bosonic number operator on the given target index.");
  boson_submodule.def(
      "position", &boson_op::position<boson_handler>, py::arg("target"),
      "Returns a bosonic position operator on the given target index.");
  boson_submodule.def(
      "momentum", &boson_op::momentum<boson_handler>, py::arg("target"),
      "Returns a bosonic momentum operator on the given target index.");
  boson_submodule.def(
      "canonicalized",
      [](const boson_op_term &orig) {
        return boson_op_term::canonicalize(orig);
      },
      "Removes all identity operators from the operator.");
  boson_submodule.def(
      "canonicalized",
      [](const boson_op_term &orig, const std::set<std::size_t> &degrees) {
        return boson_op_term::canonicalize(orig, degrees);
      },
      "Expands the operator to act on all given degrees, applying identities "
      "as needed. "
      "The canonicalization will throw a runtime exception if the operator "
      "acts on any degrees "
      "of freedom that are not included in the given set.");
  boson_submodule.def(
      "canonicalized",
      [](const boson_op &orig) { return boson_op::canonicalize(orig); },
      "Removes all identity operators from the operator.");
  boson_submodule.def(
      "canonicalized",
      [](const boson_op &orig, const std::set<std::size_t> &degrees) {
        return boson_op::canonicalize(orig, degrees);
      },
      "Expands the operator to act on all given degrees, applying identities "
      "as needed. "
      "If an empty set is passed, canonicalizes all terms in the sum to act on "
      "the same "
      "degrees of freedom.");
}

void bindBosonOperator(py::module &mod) {
  auto cmat_to_numpy = [](const complex_matrix &m) {
    std::vector<ssize_t> shape = {static_cast<ssize_t>(m.rows()),
                                  static_cast<ssize_t>(m.cols())};
    std::vector<ssize_t> strides = {
        static_cast<ssize_t>(sizeof(std::complex<double>) * m.cols()),
        static_cast<ssize_t>(sizeof(std::complex<double>))};

    // Return a numpy array without copying data
    return py::array_t<std::complex<double>>(shape, strides, m.data);
  };

  auto kwargs_to_param_map = [](const py::kwargs &kwargs) {
    parameter_map params;
    for (auto &[keyPy, valuePy] : kwargs) {
      std::string key = py::str(keyPy);
      std::complex<double> value = valuePy.cast<std::complex<double>>();
      params.insert(params.end(),
                    std::pair<std::string, std::complex<double>>(key, value));
    }
    return params;
  };

  py::class_<boson_op>(mod, "BosonOperator")
<<<<<<< HEAD
  .def(
    "__iter__",
    [](boson_op &self) {
      return py::make_iterator(self.begin(), self.end());
    },
    py::keep_alive<0, 1>(),
    "Loop through each term of the operator.")

  // properties

  .def_property_readonly("parameters", &boson_op::get_parameter_descriptions,
    "Returns a dictionary that maps each parameter name to its description.")
  .def_property_readonly("degrees", &boson_op::degrees,
    "Returns a vector that lists all degrees of freedom that the operator targets. "
    "The order of degrees is from smallest to largest and reflects the ordering of "
    "the matrix returned by `to_matrix`. Specifically, the indices of a statevector "
    "with two qubits are {00, 01, 10, 11}. An ordering of degrees {0, 1} then indicates "
    "that a state where the qubit with index 0 equals 1 with probability 1 is given by "
    "the vector {0., 1., 0., 0.}.")
  .def_property_readonly("min_degree", &boson_op::min_degree,
    "Returns the smallest index of the degrees of freedom that the operator targets.")
  .def_property_readonly("max_degree", &boson_op::max_degree,
    "Returns the smallest index of the degrees of freedom that the operator targets.")
  .def_property_readonly("term_count", &boson_op::num_terms,
    "Returns the number of terms in the operator.")

  // constructors

  .def(py::init<>(), "Creates a default instantiated sum. A default instantiated "
    "sum has no value; it will take a value the first time an arithmetic operation "
    "is applied to it. In that sense, it acts as both the additive and multiplicative "
    "identity. To construct a `0` value in the mathematical sense (neutral element "
    "for addition), use `empty()` instead.")
  .def(py::init<std::size_t>(), "Creates a sum operator with no terms, reserving "
    "space for the given number of terms.")
  .def(py::init<const boson_op_term &>(),
    "Creates a sum operator with the given term.")
  .def(py::init<const boson_op &>(),
    "Copy constructor.")
  .def("copy", [](const boson_op &self) { return boson_op(self); },
    "Creates a copy of the operator.")

  // evaluations

  .def("to_matrix", [&cmat_to_numpy](const boson_op &self,
                                     dimension_map &dimensions,
                                     const parameter_map &params,
                                     bool invert_order) {
      return cmat_to_numpy(self.to_matrix(dimensions, params, invert_order));
    },
    py::arg("dimensions") = dimension_map(), py::arg("parameters") = parameter_map(), py::arg("invert_order") = false,
    "Returns the matrix representation of the operator."
    "The matrix is ordered according to the convention (endianness) "
    "used in CUDA-Q, and the ordering returned by `degrees`. This order "
    "can be inverted by setting the optional `invert_order` argument to `True`. "
    "See also the documentation for `degrees` for more detail.")
  .def("to_matrix", [&cmat_to_numpy, &kwargs_to_param_map](const boson_op &self,
                                     dimension_map &dimensions,
                                     bool invert_order,
                                     const py::kwargs &kwargs) {
      return cmat_to_numpy(self.to_matrix(dimensions, kwargs_to_param_map(kwargs), invert_order));
    },
    py::arg("dimensions") = dimension_map(), py::arg("invert_order") = false,
    "Returns the matrix representation of the operator."
    "The matrix is ordered according to the convention (endianness) "
    "used in CUDA-Q, and the ordering returned by `degrees`. This order "
    "can be inverted by setting the optional `invert_order` argument to `True`. "
    "See also the documentation for `degrees` for more detail.")
  /* FIXME: uncomment once corresponding PR is merged
  .def("to_sparse_matrix", [](const boson_op &self, 
                              dimension_map &dimensions,
                              const parameter_map &params,
                              bool invert_order) {
      return self.to_sparse_matrix(dimensions, params, invert_order);     
    },
    py::arg("dimensions") = dimension_map(), py::arg("parameters") = parameter_map(), py::arg("invert_order") = false,
    "Return the sparse matrix representation of the operator. This representation is a "
    "`Tuple[list[complex], list[int], list[int]]`, encoding the "
    "non-zero values, rows, and columns of the matrix. "
    "This format is supported by `scipy.sparse.csr_array`."
    "The matrix is ordered according to the convention (endianness) "
    "used in CUDA-Q, and the ordering returned by `degrees`. This order "
    "can be inverted by setting the optional `invert_order` argument to `True`. "
    "See also the documentation for `degrees` for more detail.")
  .def("to_sparse_matrix", [&cmat_to_numpy, &kwargs_to_param_map](const boson_op &self,
                                     dimension_map &dimensions,
                                     bool invert_order,
                                     const py::kwargs &kwargs) {
      return self.to_sparse_matrix(dimensions, kwargs_to_param_map(kwargs), invert_order);
    },
    py::arg("dimensions") = dimension_map(), py::arg("invert_order") = false,
    "Return the sparse matrix representation of the operator. This representation is a "
    "`Tuple[list[complex], list[int], list[int]]`, encoding the "
    "non-zero values, rows, and columns of the matrix. "
    "This format is supported by `scipy.sparse.csr_array`."
    "The matrix is ordered according to the convention (endianness) "
    "used in CUDA-Q, and the ordering returned by `degrees`. This order "
    "can be inverted by setting the optional `invert_order` argument to `True`. "
    "See also the documentation for `degrees` for more detail.")
  */

  // comparisons

  .def("__eq__", &boson_op::operator==, py::is_operator(),
    "Return true if the two operators are equivalent. The equivalence check takes "
    "commutation relations into account. Operators acting on different degrees of "
    "freedom are never equivalent, even if they only differ by an identity operator.")

  // unary operators

  .def("__neg__", [](const boson_op &self) { return -self; }, py::is_operator())
  .def("__pos__", [](const boson_op &self) { return +self; }, py::is_operator())

  // in-place arithmetics

  .def("__itruediv__", [](boson_op &self, int other) { return self /= other; }, py::is_operator())
  .def("__imul__", [](boson_op &self, int other) { return self *= other; }, py::is_operator())
  .def("__iadd__", [](boson_op &self, int other) { return self += other; }, py::is_operator())
  .def("__isub__", [](boson_op &self, int other) { return self -= other; }, py::is_operator())
  .def("__itruediv__", [](boson_op &self, const scalar_operator &other) { return self /= other; }, py::is_operator())
  .def("__imul__", [](boson_op &self, const scalar_operator &other) { return self *= other; }, py::is_operator())
  .def("__iadd__", [](boson_op &self, const scalar_operator &other) { return self += other; }, py::is_operator())
  .def("__isub__", [](boson_op &self, const scalar_operator &other) { return self -= other; }, py::is_operator())
  .def("__imul__", [](boson_op &self, const boson_op_term &other) { return self *= other; }, py::is_operator())
  .def("__iadd__", [](boson_op &self, const boson_op_term &other) { return self += other; }, py::is_operator())
  .def("__isub__", [](boson_op &self, const boson_op_term &other) { return self -= other; }, py::is_operator())
  .def("__imul__", [](boson_op &self, const boson_op &other) { return self *= other; }, py::is_operator())
  .def("__iadd__", [](boson_op &self, const boson_op &other) { return self += other; }, py::is_operator())
  .def("__isub__", [](boson_op &self, const boson_op &other) { return self -= other; }, py::is_operator())

  // right-hand arithmetics

  .def("__truediv__", [](const boson_op &self, int other) { return self / other; }, py::is_operator())
  .def("__mul__", [](const boson_op &self, int other) { return self * other; }, py::is_operator())
  .def("__add__", [](const boson_op &self, int other) { return self + other; }, py::is_operator())
  .def("__sub__", [](const boson_op &self, int other) { return self - other; }, py::is_operator())
  .def("__truediv__", [](const boson_op &self, const scalar_operator &other) { return self / other; }, py::is_operator())
  .def("__mul__", [](const boson_op &self, const scalar_operator &other) { return self * other; }, py::is_operator())
  .def("__add__", [](const boson_op &self, const scalar_operator &other) { return self + other; }, py::is_operator())
  .def("__sub__", [](const boson_op &self, const scalar_operator &other) { return self - other; }, py::is_operator())
  .def("__mul__", [](const boson_op &self, const boson_op_term &other) { return self * other; }, py::is_operator())
  .def("__add__", [](const boson_op &self, const boson_op_term &other) { return self + other; }, py::is_operator())
  .def("__sub__", [](const boson_op &self, const boson_op_term &other) { return self - other; }, py::is_operator())
  .def("__mul__", [](const boson_op &self, const boson_op &other) { return self * other; }, py::is_operator())
  .def("__add__", [](const boson_op &self, const boson_op &other) { return self + other; }, py::is_operator())
  .def("__sub__", [](const boson_op &self, const boson_op &other) { return self - other; }, py::is_operator())
  .def("__mul__", [](const boson_op &self, const matrix_op_term &other) { return self * other; }, py::is_operator())
  .def("__add__", [](const boson_op &self, const matrix_op_term &other) { return self + other; }, py::is_operator())
  .def("__sub__", [](const boson_op &self, const matrix_op_term &other) { return self - other; }, py::is_operator())
  .def("__mul__", [](const boson_op &self, const matrix_op &other) { return self * other; }, py::is_operator())
  .def("__add__", [](const boson_op &self, const matrix_op &other) { return self + other; }, py::is_operator())
  .def("__sub__", [](const boson_op &self, const matrix_op &other) { return self - other; }, py::is_operator())

  // left-hand arithmetics

  .def("__rmul__", [](const boson_op &other, int self) { return self * other; }, py::is_operator())
  .def("__radd__", [](const boson_op &other, int self) { return self + other; }, py::is_operator())
  .def("__rsub__", [](const boson_op &other, int self) { return self - other; }, py::is_operator())
  .def("__rmul__", [](const boson_op &other, double self) { return self * other; }, py::is_operator())
  .def("__radd__", [](const boson_op &other, double self) { return self + other; }, py::is_operator())
  .def("__rsub__", [](const boson_op &other, double self) { return self - other; }, py::is_operator())
  .def("__rmul__", [](const boson_op &other, std::complex<double> self) { return self * other; }, py::is_operator())
  .def("__radd__", [](const boson_op &other, std::complex<double> self) { return self + other; }, py::is_operator())
  .def("__rsub__", [](const boson_op &other, std::complex<double> self) { return self - other; }, py::is_operator())
  .def("__rmul__", [](const boson_op &other, const scalar_operator &self) { return self * other; }, py::is_operator())

  // common operators

  .def_static("empty", &boson_op::empty,
    "Creates a sum operator with no terms. And empty sum is the neutral element for addition; "
    "multiplying an empty sum with anything will still result in an empty sum.")
  .def_static("identity", []() { return boson_op::identity(); },
    "Creates a product operator with constant value 1. The identity operator is the neutral "
    "element for multiplication.")
  .def_static("identity", [](std::size_t target) { return boson_op::identity(target); },
    "Creates a product operator that applies the identity to the given target index.")

  // general utility functions

  .def("__str__", [](const boson_op &self) { return self.to_string(); },
    "Returns the string representation of the operator.")
  .def("dump", &boson_op::dump,
    "Prints the string representation of the operator to the standard output.")
  .def("trim", &boson_op::trim,
    py::arg("tol") = 0.0, py::arg("parameters") = parameter_map(),
    "Removes all terms from the sum for which the absolute value of the coefficient is below "
    "the given tolerance.")
  .def("trim", [&kwargs_to_param_map](boson_op &self, double tol, const py::kwargs &kwargs) {
      return self.trim(tol, kwargs_to_param_map(kwargs));
    },
    py::arg("tol") = 0.0,
    "Removes all terms from the sum for which the absolute value of the coefficient is below "
    "the given tolerance.")
  .def("canonicalize", [](boson_op &self) { return self.canonicalize(); },
    "Removes all identity operators from the operator.")
  .def("canonicalize", [](boson_op &self, const std::set<std::size_t> &degrees) { return self.canonicalize(degrees); },
    "Expands the operator to act on all given degrees, applying identities as needed. "
    "If an empty set is passed, canonicalizes all terms in the sum to act on the same "
    "degrees of freedom.")
  .def("distribute_terms", &boson_op::distribute_terms,
    "Partitions the terms of the sums into the given number of separate sums.")
  ;
=======
      .def(
          "__iter__",
          [](boson_op &self) {
            return py::make_iterator(self.begin(), self.end());
          },
          py::keep_alive<0, 1>(), "Loop through each term of the operator.")

      // properties

      .def_property_readonly("parameters",
                             &boson_op::get_parameter_descriptions,
                             "Returns a dictionary that maps each parameter "
                             "name to its description.")
      .def_property_readonly("degrees", &boson_op::degrees,
                             "Returns a vector that lists all degrees of "
                             "freedom that the operator targets. "
                             "The order of degrees is from smallest to largest "
                             "and reflects the ordering of "
                             "the matrix returned by `to_matrix`. "
                             "Specifically, the indices of a statevector "
                             "with two qubits are {00, 01, 10, 11}. An "
                             "ordering of degrees {0, 1} then indicates "
                             "that a state where the qubit with index 0 equals "
                             "1 with probability 1 is given by "
                             "the vector {0., 1., 0., 0.}.")
      .def_property_readonly("min_degree", &boson_op::min_degree,
                             "Returns the smallest index of the degrees of "
                             "freedom that the operator targets.")
      .def_property_readonly("max_degree", &boson_op::max_degree,
                             "Returns the smallest index of the degrees of "
                             "freedom that the operator targets.")
      .def_property_readonly("term_count", &boson_op::num_terms,
                             "Returns the number of terms in the operator.")

      // constructors

      .def(py::init<>(),
           "Creates a default instantiated sum. A default instantiated "
           "sum has no value; it will take a value the first time an "
           "arithmetic operation "
           "is applied to it. In that sense, it acts as both the additive and "
           "multiplicative "
           "identity. To construct a `0` value in the mathematical sense "
           "(neutral element "
           "for addition), use `empty()` instead.")
      .def(py::init<std::size_t>(),
           "Creates a sum operator with no terms, reserving "
           "space for the given number of terms.")
      .def(py::init<const boson_op_term &>(),
           "Creates a sum operator with the given term.")
      .def(py::init<const boson_op &>(), "Copy constructor.")
      .def(
          "copy", [](const boson_op &self) { return boson_op(self); },
          "Creates a copy of the operator.")

      // evaluations

      .def(
          "to_matrix",
          [&cmat_to_numpy](const boson_op &self, dimension_map &dimensions,
                           const parameter_map &params, bool invert_order) {
            return cmat_to_numpy(
                self.to_matrix(dimensions, params, invert_order));
          },
          py::arg("dimensions") = dimension_map(),
          py::arg("parameters") = parameter_map(),
          py::arg("invert_order") = false,
          "Returns the matrix representation of the operator."
          "The matrix is ordered according to the convention (endianness) "
          "used in CUDA-Q, and the ordering returned by `degrees`. This order "
          "can be inverted by setting the optional `invert_order` argument to "
          "`True`. "
          "See also the documentation for `degrees` for more detail.")
      .def(
          "to_matrix",
          [&cmat_to_numpy, &kwargs_to_param_map](
              const boson_op &self, dimension_map &dimensions,
              bool invert_order, const py::kwargs &kwargs) {
            return cmat_to_numpy(self.to_matrix(
                dimensions, kwargs_to_param_map(kwargs), invert_order));
          },
          py::arg("dimensions") = dimension_map(),
          py::arg("invert_order") = false,
          "Returns the matrix representation of the operator."
          "The matrix is ordered according to the convention (endianness) "
          "used in CUDA-Q, and the ordering returned by `degrees`. This order "
          "can be inverted by setting the optional `invert_order` argument to "
          "`True`. "
          "See also the documentation for `degrees` for more detail.")
      /* FIXME: uncomment once corresponding PR is merged
      .def("to_sparse_matrix", [](const boson_op &self,
                                  dimension_map &dimensions,
                                  const parameter_map &params,
                                  bool invert_order) {
          return self.to_sparse_matrix(dimensions, params, invert_order);
        },
        py::arg("dimensions") = dimension_map(), py::arg("parameters") =
      parameter_map(), py::arg("invert_order") = false, "Return the sparse
      matrix representation of the operator. This representation is a "
        "`Tuple[list[complex], list[int], list[int]]`, encoding the "
        "non-zero values, rows, and columns of the matrix. "
        "This format is supported by `scipy.sparse.csr_array`."
        "The matrix is ordered according to the convention (endianness) "
        "used in CUDA-Q, and the ordering returned by `degrees`. This order "
        "can be inverted by setting the optional `invert_order` argument to
      `True`. " "See also the documentation for `degrees` for more detail.")
      .def("to_sparse_matrix", [&cmat_to_numpy, &kwargs_to_param_map](const
      boson_op &self, dimension_map &dimensions, bool invert_order, const
      py::kwargs &kwargs) { return self.to_sparse_matrix(dimensions,
      kwargs_to_param_map(kwargs), invert_order);
        },
        py::arg("dimensions") = dimension_map(), py::arg("invert_order") =
      false, "Return the sparse matrix representation of the operator. This
      representation is a "
        "`Tuple[list[complex], list[int], list[int]]`, encoding the "
        "non-zero values, rows, and columns of the matrix. "
        "This format is supported by `scipy.sparse.csr_array`."
        "The matrix is ordered according to the convention (endianness) "
        "used in CUDA-Q, and the ordering returned by `degrees`. This order "
        "can be inverted by setting the optional `invert_order` argument to
      `True`. " "See also the documentation for `degrees` for more detail.")
      */

      // comparisons

      .def("__eq__", &boson_op::operator==, py::is_operator(),
           "Return true if the two operators are equivalent. The equivalence "
           "check takes "
           "commutation relations into account. Operators acting on different "
           "degrees of "
           "freedom are never equivalent, even if they only differ by an "
           "identity operator.")
      .def(
          "__eq__",
          [](const boson_op &self, const boson_op_term &other) {
            return self.num_terms() == 1 && *self.begin() == other;
          },
          py::is_operator(), "Return true if the two operators are equivalent.")

      // unary operators

      .def(
          "__neg__", [](const boson_op &self) { return -self; },
          py::is_operator())
      .def(
          "__pos__", [](const boson_op &self) { return +self; },
          py::is_operator())

      // in-place arithmetics

      .def(
          "__itruediv__",
          [](boson_op &self, int other) { return self /= other; },
          py::is_operator())
      .def(
          "__imul__", [](boson_op &self, int other) { return self *= other; },
          py::is_operator())
      .def(
          "__iadd__", [](boson_op &self, int other) { return self += other; },
          py::is_operator())
      .def(
          "__isub__", [](boson_op &self, int other) { return self -= other; },
          py::is_operator())
      .def(
          "__itruediv__",
          [](boson_op &self, const scalar_operator &other) {
            return self /= other;
          },
          py::is_operator())
      .def(
          "__imul__",
          [](boson_op &self, const scalar_operator &other) {
            return self *= other;
          },
          py::is_operator())
      .def(
          "__iadd__",
          [](boson_op &self, const scalar_operator &other) {
            return self += other;
          },
          py::is_operator())
      .def(
          "__isub__",
          [](boson_op &self, const scalar_operator &other) {
            return self -= other;
          },
          py::is_operator())
      .def(
          "__imul__",
          [](boson_op &self, const boson_op_term &other) {
            return self *= other;
          },
          py::is_operator())
      .def(
          "__iadd__",
          [](boson_op &self, const boson_op_term &other) {
            return self += other;
          },
          py::is_operator())
      .def(
          "__isub__",
          [](boson_op &self, const boson_op_term &other) {
            return self -= other;
          },
          py::is_operator())
      .def(
          "__imul__",
          [](boson_op &self, const boson_op &other) { return self *= other; },
          py::is_operator())
      .def(
          "__iadd__",
          [](boson_op &self, const boson_op &other) { return self += other; },
          py::is_operator())
      .def(
          "__isub__",
          [](boson_op &self, const boson_op &other) { return self -= other; },
          py::is_operator())

      // right-hand arithmetics

      .def(
          "__truediv__",
          [](const boson_op &self, int other) { return self / other; },
          py::is_operator())
      .def(
          "__mul__",
          [](const boson_op &self, int other) { return self * other; },
          py::is_operator())
      .def(
          "__add__",
          [](const boson_op &self, int other) { return self + other; },
          py::is_operator())
      .def(
          "__sub__",
          [](const boson_op &self, int other) { return self - other; },
          py::is_operator())
      .def(
          "__truediv__",
          [](const boson_op &self, const scalar_operator &other) {
            return self / other;
          },
          py::is_operator())
      .def(
          "__mul__",
          [](const boson_op &self, const scalar_operator &other) {
            return self * other;
          },
          py::is_operator())
      .def(
          "__add__",
          [](const boson_op &self, const scalar_operator &other) {
            return self + other;
          },
          py::is_operator())
      .def(
          "__sub__",
          [](const boson_op &self, const scalar_operator &other) {
            return self - other;
          },
          py::is_operator())
      .def(
          "__mul__",
          [](const boson_op &self, const boson_op_term &other) {
            return self * other;
          },
          py::is_operator())
      .def(
          "__add__",
          [](const boson_op &self, const boson_op_term &other) {
            return self + other;
          },
          py::is_operator())
      .def(
          "__sub__",
          [](const boson_op &self, const boson_op_term &other) {
            return self - other;
          },
          py::is_operator())
      .def(
          "__mul__",
          [](const boson_op &self, const boson_op &other) {
            return self * other;
          },
          py::is_operator())
      .def(
          "__add__",
          [](const boson_op &self, const boson_op &other) {
            return self + other;
          },
          py::is_operator())
      .def(
          "__sub__",
          [](const boson_op &self, const boson_op &other) {
            return self - other;
          },
          py::is_operator())
      .def(
          "__mul__",
          [](const boson_op &self, const matrix_op_term &other) {
            return self * other;
          },
          py::is_operator())
      .def(
          "__add__",
          [](const boson_op &self, const matrix_op_term &other) {
            return self + other;
          },
          py::is_operator())
      .def(
          "__sub__",
          [](const boson_op &self, const matrix_op_term &other) {
            return self - other;
          },
          py::is_operator())
      .def(
          "__mul__",
          [](const boson_op &self, const matrix_op &other) {
            return self * other;
          },
          py::is_operator())
      .def(
          "__add__",
          [](const boson_op &self, const matrix_op &other) {
            return self + other;
          },
          py::is_operator())
      .def(
          "__sub__",
          [](const boson_op &self, const matrix_op &other) {
            return self - other;
          },
          py::is_operator())

      // left-hand arithmetics

      .def(
          "__rmul__",
          [](const boson_op &other, int self) { return self * other; },
          py::is_operator())
      .def(
          "__radd__",
          [](const boson_op &other, int self) { return self + other; },
          py::is_operator())
      .def(
          "__rsub__",
          [](const boson_op &other, int self) { return self - other; },
          py::is_operator())
      .def(
          "__rmul__",
          [](const boson_op &other, double self) { return self * other; },
          py::is_operator())
      .def(
          "__radd__",
          [](const boson_op &other, double self) { return self + other; },
          py::is_operator())
      .def(
          "__rsub__",
          [](const boson_op &other, double self) { return self - other; },
          py::is_operator())
      .def(
          "__rmul__",
          [](const boson_op &other, std::complex<double> self) {
            return self * other;
          },
          py::is_operator())
      .def(
          "__radd__",
          [](const boson_op &other, std::complex<double> self) {
            return self + other;
          },
          py::is_operator())
      .def(
          "__rsub__",
          [](const boson_op &other, std::complex<double> self) {
            return self - other;
          },
          py::is_operator())
      .def(
          "__rmul__",
          [](const boson_op &other, const scalar_operator &self) {
            return self * other;
          },
          py::is_operator())
      .def(
          "__radd__",
          [](const boson_op &other, const scalar_operator &self) {
            return self + other;
          },
          py::is_operator())
      .def(
          "__rsub__",
          [](const boson_op &other, const scalar_operator &self) {
            return self - other;
          },
          py::is_operator())

      // common operators

      .def_static("empty", &boson_op::empty,
                  "Creates a sum operator with no terms. And empty sum is the "
                  "neutral element for addition; "
                  "multiplying an empty sum with anything will still result in "
                  "an empty sum.")
      .def_static(
          "identity", []() { return boson_op::identity(); },
          "Creates a product operator with constant value 1. The identity "
          "operator is the neutral "
          "element for multiplication.")
      .def_static(
          "identity",
          [](std::size_t target) { return boson_op::identity(target); },
          "Creates a product operator that applies the identity to the given "
          "target index.")

      // general utility functions

      .def(
          "__str__", [](const boson_op &self) { return self.to_string(); },
          "Returns the string representation of the operator.")
      .def("dump", &boson_op::dump,
           "Prints the string representation of the operator to the standard "
           "output.")
      .def("trim", &boson_op::trim, py::arg("tol") = 0.0,
           py::arg("parameters") = parameter_map(),
           "Removes all terms from the sum for which the absolute value of the "
           "coefficient is below "
           "the given tolerance.")
      .def(
          "trim",
          [&kwargs_to_param_map](boson_op &self, double tol,
                                 const py::kwargs &kwargs) {
            return self.trim(tol, kwargs_to_param_map(kwargs));
          },
          py::arg("tol") = 0.0,
          "Removes all terms from the sum for which the absolute value of the "
          "coefficient is below "
          "the given tolerance.")
      .def(
          "canonicalize", [](boson_op &self) { return self.canonicalize(); },
          "Removes all identity operators from the operator.")
      .def(
          "canonicalize",
          [](boson_op &self, const std::set<std::size_t> &degrees) {
            return self.canonicalize(degrees);
          },
          "Expands the operator to act on all given degrees, applying "
          "identities as needed. "
          "If an empty set is passed, canonicalizes all terms in the sum to "
          "act on the same "
          "degrees of freedom.")
      .def("distribute_terms", &boson_op::distribute_terms,
           "Partitions the terms of the sums into the given number of separate "
           "sums.");
>>>>>>> f97e7bc6

  py::class_<boson_op_term>(mod, "BosonOperatorTerm")
      .def(
          "__iter__",
          [](boson_op_term &self) {
            return py::make_iterator(self.begin(), self.end());
          },
          py::keep_alive<0, 1>(), "Loop through each term of the operator.")

      // properties

      .def_property_readonly("parameters",
                             &boson_op_term::get_parameter_descriptions,
                             "Returns a dictionary that maps each parameter "
                             "name to its description.")
      .def_property_readonly("degrees", &boson_op_term::degrees,
                             "Returns a vector that lists all degrees of "
                             "freedom that the operator targets. "
                             "The order of degrees is from smallest to largest "
                             "and reflects the ordering of "
                             "the matrix returned by `to_matrix`. "
                             "Specifically, the indices of a statevector "
                             "with two qubits are {00, 01, 10, 11}. An "
                             "ordering of degrees {0, 1} then indicates "
                             "that a state where the qubit with index 0 equals "
                             "1 with probability 1 is given by "
                             "the vector {0., 1., 0., 0.}.")
      .def_property_readonly("min_degree", &boson_op_term::min_degree,
                             "Returns the smallest index of the degrees of "
                             "freedom that the operator targets.")
      .def_property_readonly("max_degree", &boson_op_term::max_degree,
                             "Returns the smallest index of the degrees of "
                             "freedom that the operator targets.")
      .def_property_readonly("ops_count", &boson_op_term::num_ops,
                             "Returns the number of operators in the product.")
      .def_property_readonly(
          "term_id", &boson_op_term::get_term_id,
          "The term id uniquely identifies the operators and targets (degrees) "
          "that they act on, "
          "but does not include information about the coefficient.")
      .def_property_readonly(
          "coefficient", &boson_op_term::get_coefficient,
          "Returns the unevaluated coefficient of the operator. The "
          "coefficient is a "
          "callback function that can be invoked with the `evaluate` method.")

      // constructors

      .def(py::init<>(),
           "Creates a product operator with constant value 1. The returned "
           "operator does not target any degrees of freedom but merely "
           "represents a constant.")
      .def(py::init<std::size_t, std::size_t>(), py::arg("first_degree"),
           py::arg("last_degree"),
           "Creates a product operator that applies an identity operation to "
           "all degrees of "
           "freedom in the range [first_degree, last_degree).")
      .def(py::init<double>(),
           "Creates a product operator with the given constant value. "
           "The returned operator does not target any degrees of freedom.")
      .def(py::init<std::complex<double>>(),
           "Creates a product operator with the given "
           "constant value. The returned operator does not target any degrees "
           "of freedom.")
      .def(py::init([](const scalar_operator &scalar) {
             return boson_op_term() * scalar;
           }),
           "Creates a product operator with non-constant scalar value.")
      .def(py::init<boson_handler>(),
           "Creates a product operator with the given elementary operator.")
      .def(py::init<const boson_op_term &, std::size_t>(), py::arg("operator"),
           py::arg("size") = 0,
           "Creates a copy of the given operator and reserves space for "
           "storing the given "
           "number of product terms (if a size is provided).")
      .def(
          "copy", [](const boson_op_term &self) { return boson_op_term(self); },
          "Creates a copy of the operator.")

      // evaluations

      .def("evaluate_coefficient", &boson_op_term::evaluate_coefficient,
           py::arg("parameters") = parameter_map(),
           "Returns the evaluated coefficient of the product operator.")
      .def(
          "to_matrix",
          [&cmat_to_numpy](const boson_op_term &self, dimension_map &dimensions,
                           const parameter_map &params, bool invert_order) {
            return cmat_to_numpy(
                self.to_matrix(dimensions, params, invert_order));
          },
          py::arg("dimensions") = dimension_map(),
          py::arg("parameters") = parameter_map(),
          py::arg("invert_order") = false,
          "Returns the matrix representation of the operator."
          "The matrix is ordered according to the convention (endianness) "
          "used in CUDA-Q, and the ordering returned by `degrees`. This order "
          "can be inverted by setting the optional `invert_order` argument to "
          "`True`. "
          "See also the documentation for `degrees` for more detail.")
      .def(
          "to_matrix",
          [&cmat_to_numpy, &kwargs_to_param_map](
              const boson_op_term &self, dimension_map &dimensions,
              bool invert_order, const py::kwargs &kwargs) {
            return cmat_to_numpy(self.to_matrix(
                dimensions, kwargs_to_param_map(kwargs), invert_order));
          },
          py::arg("dimensions") = dimension_map(),
          py::arg("invert_order") = false,
          "Returns the matrix representation of the operator."
          "The matrix is ordered according to the convention (endianness) "
          "used in CUDA-Q, and the ordering returned by `degrees`. This order "
          "can be inverted by setting the optional `invert_order` argument to "
          "`True`. "
          "See also the documentation for `degrees` for more detail.")
      /* FIXME: uncomment once corresponding PR is merged
      .def("to_sparse_matrix", [](const boson_op_term &self,
                                  dimension_map &dimensions,
                                  const parameter_map &params,
                                  bool invert_order) {
          return self.to_sparse_matrix(dimensions, params, invert_order);
        },
        py::arg("dimensions") = dimension_map(), py::arg("parameters") =
      parameter_map(), py::arg("invert_order") = false, "Return the sparse
      matrix representation of the operator. This representation is a "
        "`Tuple[list[complex], list[int], list[int]]`, encoding the "
        "non-zero values, rows, and columns of the matrix. "
        "This format is supported by `scipy.sparse.csr_array`."
        "The matrix is ordered according to the convention (endianness) "
        "used in CUDA-Q, and the ordering returned by `degrees`. This order "
        "can be inverted by setting the optional `invert_order` argument to
      `True`. " "See also the documentation for `degrees` for more detail.")
      .def("to_sparse_matrix", [&cmat_to_numpy, &kwargs_to_param_map](const
      boson_op_term &self, dimension_map &dimensions, bool invert_order, const
      py::kwargs &kwargs) { return self.to_sparse_matrix(dimensions,
      kwargs_to_param_map(kwargs), invert_order);
        },
        py::arg("dimensions") = dimension_map(), py::arg("invert_order") =
      false, "Return the sparse matrix representation of the operator. This
      representation is a "
        "`Tuple[list[complex], list[int], list[int]]`, encoding the "
        "non-zero values, rows, and columns of the matrix. "
        "This format is supported by `scipy.sparse.csr_array`."
        "The matrix is ordered according to the convention (endianness) "
        "used in CUDA-Q, and the ordering returned by `degrees`. This order "
        "can be inverted by setting the optional `invert_order` argument to
      `True`. " "See also the documentation for `degrees` for more detail.")
      */

      // comparisons

      .def("__eq__", &boson_op_term::operator==, py::is_operator(),
           "Return true if the two operators are equivalent. The equivalence "
           "check takes "
           "commutation relations into account. Operators acting on different "
           "degrees of "
           "freedom are never equivalent, even if they only differ by an "
           "identity operator.")
      .def(
          "__eq__",
          [](const boson_op_term &self, const boson_op &other) {
            return other.num_terms() == 1 && *other.begin() == self;
          },
          py::is_operator(), "Return true if the two operators are equivalent.")

      // unary operators

      .def(
          "__neg__", [](const boson_op_term &self) { return -self; },
          py::is_operator())
      .def(
          "__pos__", [](const boson_op_term &self) { return +self; },
          py::is_operator())

      // in-place arithmetics

      .def(
          "__itruediv__",
          [](boson_op_term &self, int other) { return self /= other; },
          py::is_operator())
      .def(
          "__imul__",
          [](boson_op_term &self, int other) { return self *= other; },
          py::is_operator())
      .def(
          "__itruediv__",
          [](boson_op_term &self, const scalar_operator &other) {
            return self /= other;
          },
          py::is_operator())
      .def(
          "__imul__",
          [](boson_op_term &self, const scalar_operator &other) {
            return self *= other;
          },
          py::is_operator())
      .def(
          "__imul__",
          [](boson_op_term &self, const boson_op_term &other) {
            return self *= other;
          },
          py::is_operator())

      // right-hand arithmetics

      .def(
          "__truediv__",
          [](const boson_op_term &self, int other) { return self / other; },
          py::is_operator())
      .def(
          "__mul__",
          [](const boson_op_term &self, int other) { return self * other; },
          py::is_operator())
      .def(
          "__add__",
          [](const boson_op_term &self, int other) { return self + other; },
          py::is_operator())
      .def(
          "__sub__",
          [](const boson_op_term &self, int other) { return self - other; },
          py::is_operator())
      .def(
          "__truediv__",
          [](const boson_op_term &self, const scalar_operator &other) {
            return self / other;
          },
          py::is_operator())
      .def(
          "__mul__",
          [](const boson_op_term &self, const scalar_operator &other) {
            return self * other;
          },
          py::is_operator())
      .def(
          "__add__",
          [](const boson_op_term &self, const scalar_operator &other) {
            return self + other;
          },
          py::is_operator())
      .def(
          "__sub__",
          [](const boson_op_term &self, const scalar_operator &other) {
            return self - other;
          },
          py::is_operator())
      .def(
          "__mul__",
          [](const boson_op_term &self, const boson_op_term &other) {
            return self * other;
          },
          py::is_operator())
      .def(
          "__add__",
          [](const boson_op_term &self, const boson_op_term &other) {
            return self + other;
          },
          py::is_operator())
      .def(
          "__sub__",
          [](const boson_op_term &self, const boson_op_term &other) {
            return self - other;
          },
          py::is_operator())
      .def(
          "__mul__",
          [](const boson_op_term &self, const boson_op &other) {
            return self * other;
          },
          py::is_operator())
      .def(
          "__add__",
          [](const boson_op_term &self, const boson_op &other) {
            return self + other;
          },
          py::is_operator())
      .def(
          "__sub__",
          [](const boson_op_term &self, const boson_op &other) {
            return self - other;
          },
          py::is_operator())
      .def(
          "__mul__",
          [](const boson_op_term &self, const matrix_op_term &other) {
            return self * other;
          },
          py::is_operator())
      .def(
          "__add__",
          [](const boson_op_term &self, const matrix_op_term &other) {
            return self + other;
          },
          py::is_operator())
      .def(
          "__sub__",
          [](const boson_op_term &self, const matrix_op_term &other) {
            return self - other;
          },
          py::is_operator())
      .def(
          "__mul__",
          [](const boson_op_term &self, const matrix_op &other) {
            return self * other;
          },
          py::is_operator())
      .def(
          "__add__",
          [](const boson_op_term &self, const matrix_op &other) {
            return self + other;
          },
          py::is_operator())
      .def(
          "__sub__",
          [](const boson_op_term &self, const matrix_op &other) {
            return self - other;
          },
          py::is_operator())

      // left-hand arithmetics

      .def(
          "__rmul__",
          [](const boson_op_term &other, int self) { return self * other; },
          py::is_operator())
      .def(
          "__radd__",
          [](const boson_op_term &other, int self) { return self + other; },
          py::is_operator())
      .def(
          "__rsub__",
          [](const boson_op_term &other, int self) { return self - other; },
          py::is_operator())
      .def(
          "__rmul__",
          [](const boson_op_term &other, double self) { return self * other; },
          py::is_operator())
      .def(
          "__radd__",
          [](const boson_op_term &other, double self) { return self + other; },
          py::is_operator())
      .def(
          "__rsub__",
          [](const boson_op_term &other, double self) { return self - other; },
          py::is_operator())
      .def(
          "__rmul__",
          [](const boson_op_term &other, std::complex<double> self) {
            return self * other;
          },
          py::is_operator())
      .def(
          "__radd__",
          [](const boson_op_term &other, std::complex<double> self) {
            return self + other;
          },
          py::is_operator())
      .def(
          "__rsub__",
          [](const boson_op_term &other, std::complex<double> self) {
            return self - other;
          },
          py::is_operator())
      .def(
          "__rmul__",
          [](const boson_op_term &other, const scalar_operator &self) {
            return self * other;
          },
          py::is_operator())
      .def(
          "__radd__",
          [](const boson_op_term &other, const scalar_operator &self) {
            return self + other;
          },
          py::is_operator())
      .def(
          "__rsub__",
          [](const boson_op_term &other, const scalar_operator &self) {
            return self - other;
          },
          py::is_operator())

      // general utility functions

      .def("is_identity", &boson_op_term::is_identity,
           "Checks if all operators in the product are the identity. "
           "Note: this function returns true regardless of the value of the "
           "coefficient.")
      .def(
          "__str__", [](const boson_op_term &self) { return self.to_string(); },
          "Returns the string representation of the operator.")
      .def("dump", &boson_op_term::dump,
           "Prints the string representation of the operator to the standard "
           "output.")
      .def(
          "canonicalize",
          [](boson_op_term &self) { return self.canonicalize(); },
          "Removes all identity operators from the operator.")
      .def(
          "canonicalize",
          [](boson_op_term &self, const std::set<std::size_t> &degrees) {
            return self.canonicalize(degrees);
          },
          "Expands the operator to act on all given degrees, applying "
          "identities as needed. "
          "The canonicalization will throw a runtime exception if the operator "
          "acts on any degrees "
          "of freedom that are not included in the given set.");
}

void bindBosonWrapper(py::module &mod) {
  bindBosonModule(mod);
  bindBosonOperator(mod);
  py::implicitly_convertible<double, boson_op_term>();
  py::implicitly_convertible<std::complex<double>, boson_op_term>();
  py::implicitly_convertible<scalar_operator, boson_op_term>();
  py::implicitly_convertible<boson_op_term, boson_op>();
}

} // namespace cudaq<|MERGE_RESOLUTION|>--- conflicted
+++ resolved
@@ -113,210 +113,6 @@
   };
 
   py::class_<boson_op>(mod, "BosonOperator")
-<<<<<<< HEAD
-  .def(
-    "__iter__",
-    [](boson_op &self) {
-      return py::make_iterator(self.begin(), self.end());
-    },
-    py::keep_alive<0, 1>(),
-    "Loop through each term of the operator.")
-
-  // properties
-
-  .def_property_readonly("parameters", &boson_op::get_parameter_descriptions,
-    "Returns a dictionary that maps each parameter name to its description.")
-  .def_property_readonly("degrees", &boson_op::degrees,
-    "Returns a vector that lists all degrees of freedom that the operator targets. "
-    "The order of degrees is from smallest to largest and reflects the ordering of "
-    "the matrix returned by `to_matrix`. Specifically, the indices of a statevector "
-    "with two qubits are {00, 01, 10, 11}. An ordering of degrees {0, 1} then indicates "
-    "that a state where the qubit with index 0 equals 1 with probability 1 is given by "
-    "the vector {0., 1., 0., 0.}.")
-  .def_property_readonly("min_degree", &boson_op::min_degree,
-    "Returns the smallest index of the degrees of freedom that the operator targets.")
-  .def_property_readonly("max_degree", &boson_op::max_degree,
-    "Returns the smallest index of the degrees of freedom that the operator targets.")
-  .def_property_readonly("term_count", &boson_op::num_terms,
-    "Returns the number of terms in the operator.")
-
-  // constructors
-
-  .def(py::init<>(), "Creates a default instantiated sum. A default instantiated "
-    "sum has no value; it will take a value the first time an arithmetic operation "
-    "is applied to it. In that sense, it acts as both the additive and multiplicative "
-    "identity. To construct a `0` value in the mathematical sense (neutral element "
-    "for addition), use `empty()` instead.")
-  .def(py::init<std::size_t>(), "Creates a sum operator with no terms, reserving "
-    "space for the given number of terms.")
-  .def(py::init<const boson_op_term &>(),
-    "Creates a sum operator with the given term.")
-  .def(py::init<const boson_op &>(),
-    "Copy constructor.")
-  .def("copy", [](const boson_op &self) { return boson_op(self); },
-    "Creates a copy of the operator.")
-
-  // evaluations
-
-  .def("to_matrix", [&cmat_to_numpy](const boson_op &self,
-                                     dimension_map &dimensions,
-                                     const parameter_map &params,
-                                     bool invert_order) {
-      return cmat_to_numpy(self.to_matrix(dimensions, params, invert_order));
-    },
-    py::arg("dimensions") = dimension_map(), py::arg("parameters") = parameter_map(), py::arg("invert_order") = false,
-    "Returns the matrix representation of the operator."
-    "The matrix is ordered according to the convention (endianness) "
-    "used in CUDA-Q, and the ordering returned by `degrees`. This order "
-    "can be inverted by setting the optional `invert_order` argument to `True`. "
-    "See also the documentation for `degrees` for more detail.")
-  .def("to_matrix", [&cmat_to_numpy, &kwargs_to_param_map](const boson_op &self,
-                                     dimension_map &dimensions,
-                                     bool invert_order,
-                                     const py::kwargs &kwargs) {
-      return cmat_to_numpy(self.to_matrix(dimensions, kwargs_to_param_map(kwargs), invert_order));
-    },
-    py::arg("dimensions") = dimension_map(), py::arg("invert_order") = false,
-    "Returns the matrix representation of the operator."
-    "The matrix is ordered according to the convention (endianness) "
-    "used in CUDA-Q, and the ordering returned by `degrees`. This order "
-    "can be inverted by setting the optional `invert_order` argument to `True`. "
-    "See also the documentation for `degrees` for more detail.")
-  /* FIXME: uncomment once corresponding PR is merged
-  .def("to_sparse_matrix", [](const boson_op &self, 
-                              dimension_map &dimensions,
-                              const parameter_map &params,
-                              bool invert_order) {
-      return self.to_sparse_matrix(dimensions, params, invert_order);     
-    },
-    py::arg("dimensions") = dimension_map(), py::arg("parameters") = parameter_map(), py::arg("invert_order") = false,
-    "Return the sparse matrix representation of the operator. This representation is a "
-    "`Tuple[list[complex], list[int], list[int]]`, encoding the "
-    "non-zero values, rows, and columns of the matrix. "
-    "This format is supported by `scipy.sparse.csr_array`."
-    "The matrix is ordered according to the convention (endianness) "
-    "used in CUDA-Q, and the ordering returned by `degrees`. This order "
-    "can be inverted by setting the optional `invert_order` argument to `True`. "
-    "See also the documentation for `degrees` for more detail.")
-  .def("to_sparse_matrix", [&cmat_to_numpy, &kwargs_to_param_map](const boson_op &self,
-                                     dimension_map &dimensions,
-                                     bool invert_order,
-                                     const py::kwargs &kwargs) {
-      return self.to_sparse_matrix(dimensions, kwargs_to_param_map(kwargs), invert_order);
-    },
-    py::arg("dimensions") = dimension_map(), py::arg("invert_order") = false,
-    "Return the sparse matrix representation of the operator. This representation is a "
-    "`Tuple[list[complex], list[int], list[int]]`, encoding the "
-    "non-zero values, rows, and columns of the matrix. "
-    "This format is supported by `scipy.sparse.csr_array`."
-    "The matrix is ordered according to the convention (endianness) "
-    "used in CUDA-Q, and the ordering returned by `degrees`. This order "
-    "can be inverted by setting the optional `invert_order` argument to `True`. "
-    "See also the documentation for `degrees` for more detail.")
-  */
-
-  // comparisons
-
-  .def("__eq__", &boson_op::operator==, py::is_operator(),
-    "Return true if the two operators are equivalent. The equivalence check takes "
-    "commutation relations into account. Operators acting on different degrees of "
-    "freedom are never equivalent, even if they only differ by an identity operator.")
-
-  // unary operators
-
-  .def("__neg__", [](const boson_op &self) { return -self; }, py::is_operator())
-  .def("__pos__", [](const boson_op &self) { return +self; }, py::is_operator())
-
-  // in-place arithmetics
-
-  .def("__itruediv__", [](boson_op &self, int other) { return self /= other; }, py::is_operator())
-  .def("__imul__", [](boson_op &self, int other) { return self *= other; }, py::is_operator())
-  .def("__iadd__", [](boson_op &self, int other) { return self += other; }, py::is_operator())
-  .def("__isub__", [](boson_op &self, int other) { return self -= other; }, py::is_operator())
-  .def("__itruediv__", [](boson_op &self, const scalar_operator &other) { return self /= other; }, py::is_operator())
-  .def("__imul__", [](boson_op &self, const scalar_operator &other) { return self *= other; }, py::is_operator())
-  .def("__iadd__", [](boson_op &self, const scalar_operator &other) { return self += other; }, py::is_operator())
-  .def("__isub__", [](boson_op &self, const scalar_operator &other) { return self -= other; }, py::is_operator())
-  .def("__imul__", [](boson_op &self, const boson_op_term &other) { return self *= other; }, py::is_operator())
-  .def("__iadd__", [](boson_op &self, const boson_op_term &other) { return self += other; }, py::is_operator())
-  .def("__isub__", [](boson_op &self, const boson_op_term &other) { return self -= other; }, py::is_operator())
-  .def("__imul__", [](boson_op &self, const boson_op &other) { return self *= other; }, py::is_operator())
-  .def("__iadd__", [](boson_op &self, const boson_op &other) { return self += other; }, py::is_operator())
-  .def("__isub__", [](boson_op &self, const boson_op &other) { return self -= other; }, py::is_operator())
-
-  // right-hand arithmetics
-
-  .def("__truediv__", [](const boson_op &self, int other) { return self / other; }, py::is_operator())
-  .def("__mul__", [](const boson_op &self, int other) { return self * other; }, py::is_operator())
-  .def("__add__", [](const boson_op &self, int other) { return self + other; }, py::is_operator())
-  .def("__sub__", [](const boson_op &self, int other) { return self - other; }, py::is_operator())
-  .def("__truediv__", [](const boson_op &self, const scalar_operator &other) { return self / other; }, py::is_operator())
-  .def("__mul__", [](const boson_op &self, const scalar_operator &other) { return self * other; }, py::is_operator())
-  .def("__add__", [](const boson_op &self, const scalar_operator &other) { return self + other; }, py::is_operator())
-  .def("__sub__", [](const boson_op &self, const scalar_operator &other) { return self - other; }, py::is_operator())
-  .def("__mul__", [](const boson_op &self, const boson_op_term &other) { return self * other; }, py::is_operator())
-  .def("__add__", [](const boson_op &self, const boson_op_term &other) { return self + other; }, py::is_operator())
-  .def("__sub__", [](const boson_op &self, const boson_op_term &other) { return self - other; }, py::is_operator())
-  .def("__mul__", [](const boson_op &self, const boson_op &other) { return self * other; }, py::is_operator())
-  .def("__add__", [](const boson_op &self, const boson_op &other) { return self + other; }, py::is_operator())
-  .def("__sub__", [](const boson_op &self, const boson_op &other) { return self - other; }, py::is_operator())
-  .def("__mul__", [](const boson_op &self, const matrix_op_term &other) { return self * other; }, py::is_operator())
-  .def("__add__", [](const boson_op &self, const matrix_op_term &other) { return self + other; }, py::is_operator())
-  .def("__sub__", [](const boson_op &self, const matrix_op_term &other) { return self - other; }, py::is_operator())
-  .def("__mul__", [](const boson_op &self, const matrix_op &other) { return self * other; }, py::is_operator())
-  .def("__add__", [](const boson_op &self, const matrix_op &other) { return self + other; }, py::is_operator())
-  .def("__sub__", [](const boson_op &self, const matrix_op &other) { return self - other; }, py::is_operator())
-
-  // left-hand arithmetics
-
-  .def("__rmul__", [](const boson_op &other, int self) { return self * other; }, py::is_operator())
-  .def("__radd__", [](const boson_op &other, int self) { return self + other; }, py::is_operator())
-  .def("__rsub__", [](const boson_op &other, int self) { return self - other; }, py::is_operator())
-  .def("__rmul__", [](const boson_op &other, double self) { return self * other; }, py::is_operator())
-  .def("__radd__", [](const boson_op &other, double self) { return self + other; }, py::is_operator())
-  .def("__rsub__", [](const boson_op &other, double self) { return self - other; }, py::is_operator())
-  .def("__rmul__", [](const boson_op &other, std::complex<double> self) { return self * other; }, py::is_operator())
-  .def("__radd__", [](const boson_op &other, std::complex<double> self) { return self + other; }, py::is_operator())
-  .def("__rsub__", [](const boson_op &other, std::complex<double> self) { return self - other; }, py::is_operator())
-  .def("__rmul__", [](const boson_op &other, const scalar_operator &self) { return self * other; }, py::is_operator())
-
-  // common operators
-
-  .def_static("empty", &boson_op::empty,
-    "Creates a sum operator with no terms. And empty sum is the neutral element for addition; "
-    "multiplying an empty sum with anything will still result in an empty sum.")
-  .def_static("identity", []() { return boson_op::identity(); },
-    "Creates a product operator with constant value 1. The identity operator is the neutral "
-    "element for multiplication.")
-  .def_static("identity", [](std::size_t target) { return boson_op::identity(target); },
-    "Creates a product operator that applies the identity to the given target index.")
-
-  // general utility functions
-
-  .def("__str__", [](const boson_op &self) { return self.to_string(); },
-    "Returns the string representation of the operator.")
-  .def("dump", &boson_op::dump,
-    "Prints the string representation of the operator to the standard output.")
-  .def("trim", &boson_op::trim,
-    py::arg("tol") = 0.0, py::arg("parameters") = parameter_map(),
-    "Removes all terms from the sum for which the absolute value of the coefficient is below "
-    "the given tolerance.")
-  .def("trim", [&kwargs_to_param_map](boson_op &self, double tol, const py::kwargs &kwargs) {
-      return self.trim(tol, kwargs_to_param_map(kwargs));
-    },
-    py::arg("tol") = 0.0,
-    "Removes all terms from the sum for which the absolute value of the coefficient is below "
-    "the given tolerance.")
-  .def("canonicalize", [](boson_op &self) { return self.canonicalize(); },
-    "Removes all identity operators from the operator.")
-  .def("canonicalize", [](boson_op &self, const std::set<std::size_t> &degrees) { return self.canonicalize(degrees); },
-    "Expands the operator to act on all given degrees, applying identities as needed. "
-    "If an empty set is passed, canonicalizes all terms in the sum to act on the same "
-    "degrees of freedom.")
-  .def("distribute_terms", &boson_op::distribute_terms,
-    "Partitions the terms of the sums into the given number of separate sums.")
-  ;
-=======
       .def(
           "__iter__",
           [](boson_op &self) {
@@ -770,7 +566,6 @@
       .def("distribute_terms", &boson_op::distribute_terms,
            "Partitions the terms of the sums into the given number of separate "
            "sums.");
->>>>>>> f97e7bc6
 
   py::class_<boson_op_term>(mod, "BosonOperatorTerm")
       .def(
