--- conflicted
+++ resolved
@@ -44,11 +44,7 @@
         # Currently, we cannot return a reference since the caller might call compute() multiple times during a single integrate step.
         timer = ScopeTimer("compute.action_result")
         with timer:
-<<<<<<< HEAD
-            action_result = self.state.clone(cp.zeros_like(self.state.storage, order = "F"))
-=======
             action_result = self.state.clone(cp.zeros_like(self.state.storage))
->>>>>>> dbcf5570
         timer = ScopeTimer("liouvillian_action.compute")
         with timer:
             self.liouvillian_action.compute(t, (), (self.state,), action_result)
