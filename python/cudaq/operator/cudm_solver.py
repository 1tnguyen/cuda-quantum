--- conflicted
+++ resolved
@@ -29,11 +29,7 @@
         hamiltonian: Operator,
         dimensions: Mapping[int, int],
         schedule: Schedule,
-<<<<<<< HEAD
         initial_state: InitialStateArgT | Sequence[InitialStateArgT],
-=======
-        initial_state: InitialStateArgT,
->>>>>>> 19c33af1
         collapse_operators: Sequence[Operator] = [],
         observables: Sequence[Operator] = [],
         store_intermediate_results=False,
@@ -56,17 +52,13 @@
             f"Integrator {type(integrator).__name__} does not support distributed state."
         )
 
+    has_collapse_operators = len(collapse_operators) > 0
     if isinstance(initial_state, InitialState):
-        has_collapse_operators = len(collapse_operators) > 0
         initial_state = CuDensityMatState.create_initial_state(
             initial_state, hilbert_space_dims, has_collapse_operators)
-<<<<<<< HEAD
     elif isinstance(initial_state, Sequence):
-        has_collapse_operators = len(collapse_operators) > 0
         initial_state = CuDensityMatState.create_batched_initial_state(
             initial_state, hilbert_space_dims, has_collapse_operators)
-=======
->>>>>>> 19c33af1
     else:
         with ScopeTimer("evolve.as_cudm_state") as timer:
             initial_state = as_cudm_state(initial_state)
