# ============================================================================ #
# Copyright (c) 2022 - 2025 NVIDIA Corporation & Affiliates.                   #
# All rights reserved.                                                         #
#                                                                              #
# This source code and the accompanying materials are made available under     #
# the terms of the Apache License 2.0 which accompanies this distribution.     #
# ============================================================================ #
import ast
import importlib
import graphlib
import textwrap
import numpy as np
import os
import sys
from collections import deque
from types import FunctionType

from cudaq.mlir._mlir_libs._quakeDialects import (
    cudaq_runtime, load_intrinsic, gen_vector_of_complex_constant,
    register_all_dialects)
from cudaq.mlir.dialects import arith, cc, complex, func, math, quake
from cudaq.mlir.ir import (BoolAttr, Block, BlockArgument, Context, ComplexType,
                           DenseBoolArrayAttr, DenseI32ArrayAttr,
                           DenseI64ArrayAttr, DictAttr, F32Type, F64Type,
                           FlatSymbolRefAttr, FloatAttr, FunctionType,
                           InsertionPoint, IntegerAttr, IntegerType, Location,
                           Module, StringAttr, SymbolTable, TypeAttr, UnitAttr)
from cudaq.mlir.passmanager import PassManager
from .analysis import FindDepKernelsVisitor, ValidateArgumentAnnotations, ValidateReturnStatements
from .captured_data import CapturedDataStorage
from .utils import (Color, globalAstRegistry, globalKernelRegistry,
                    globalRegisteredOperations, globalRegisteredTypes,
                    nvqppPrefix, mlirTypeFromAnnotation, mlirTypeFromPyType,
                    mlirTypeToPyType, mlirTryCreateStructType)

State = cudaq_runtime.State

# This file implements the CUDA-Q Python AST to MLIR conversion.
# It provides a `PyASTBridge` class that implements the `ast.NodeVisitor` type
# to walk the Python AST for a `cudaq.kernel` annotated function and generate
# valid MLIR code using `Quake`, `CC`, `Arith`, and `Math` dialects.

# CC Dialect `ComputePtrOp` in C++ sets the
# dynamic index as `std::numeric_limits<int32_t>::min()`
# (see CCOps.tc line 898). We'll duplicate that
# here by just setting it manually
kDynamicPtrIndex: int = -2147483648

ALLOWED_TYPES_IN_A_DATACLASS = [int, float, bool, cudaq_runtime.qview]


class PyScopedSymbolTable(object):

    def __init__(self):
        self.symbolTable = deque()

    def pushScope(self):
        self.symbolTable.append({})

    def popScope(self):
        self.symbolTable.pop()

    def numLevels(self):
        return len(self.symbolTable)

    def add(self, symbol, value, level=-1):
        """
        Add a symbol to the scoped symbol table at any scope level.
        """
        self.symbolTable[level][symbol] = value

    def __contains__(self, symbol):
        for st in reversed(self.symbolTable):
            if symbol in st:
                return True

        return False

    def __setitem__(self, symbol, value):
        # default to nearest surrounding scope
        self.add(symbol, value)
        return

    def __getitem__(self, symbol):
        for st in reversed(self.symbolTable):
            if symbol in st:
                return st[symbol]

        raise RuntimeError(
            f"{symbol} is not a valid variable name in this scope.")

    def clear(self):
        while len(self.symbolTable):
            self.symbolTable.pop()
        return


class CompilerError(RuntimeError):
    """
    Custom exception class for improved error diagnostics.
    """

    def __init__(self, *args, **kwargs):
        RuntimeError.__init__(self, *args, **kwargs)


class PyASTBridge(ast.NodeVisitor):
    """
    The `PyASTBridge` class implements the `ast.NodeVisitor` type to convert a 
    python function definition (annotated with cudaq.kernel) to an MLIR `ModuleOp`
    containing a `func.FuncOp` representative of the original python function but leveraging 
    the Quake and CC dialects provided by CUDA-Q. This class keeps track of a 
    MLIR Value stack that is pushed to and popped from during visitation of the 
    function AST nodes. We leverage the auto-generated MLIR Python bindings for the internal 
    C++ CUDA-Q dialects to build up the MLIR code. 

    For kernels that call other kernels, we require that the `ModuleOp` contain the 
    kernel being called. This is enabled via the `FindDepKernelsVisitor` in the local 
    analysis module, and is handled by the below `compile_to_mlir` function. For 
    callable block arguments, we leverage runtime-known callable argument function names 
    and synthesize them away with an internal C++ MLIR pass. 
    """

    def __init__(self, capturedDataStorage: CapturedDataStorage, **kwargs):
        """
        The constructor. Initializes the `mlir.Value` stack, the `mlir.Context`, and the 
        `mlir.Module` that we will be building upon. This class keeps track of a 
        symbol table, which maps variable names to constructed `mlir.Values`. 
        """
        self.valueStack = deque()
        self.knownResultType = kwargs[
            'knownResultType'] if 'knownResultType' in kwargs else None
        if 'existingModule' in kwargs:
            self.module = kwargs['existingModule']
            self.ctx = self.module.context
            self.loc = Location.unknown(context=self.ctx)
        else:
            self.ctx = Context()
            register_all_dialects(self.ctx)
            quake.register_dialect(context=self.ctx)
            cc.register_dialect(context=self.ctx)
            cudaq_runtime.registerLLVMDialectTranslation(self.ctx)
            self.loc = Location.unknown(context=self.ctx)
            self.module = Module.create(loc=self.loc)

        # Create a new captured data storage or use the existing one
        # passed from the current kernel decorator.
        self.capturedDataStorage = capturedDataStorage
        if (self.capturedDataStorage == None):
            self.capturedDataStorage = CapturedDataStorage(ctx=self.ctx,
                                                           loc=self.loc,
                                                           name=None,
                                                           module=self.module)
        else:
            self.capturedDataStorage.setKernelContext(ctx=self.ctx,
                                                      loc=self.loc,
                                                      name=None,
                                                      module=self.module)

        # If the driver of this AST bridge instance has indicated
        # that there is a return type from analysis on the Python AST,
        # then we want to set the known result type so that the
        # FuncOp can have it.
        if 'returnTypeIsFromPython' in kwargs and kwargs[
                'returnTypeIsFromPython'] and self.knownResultType is not None:
            self.knownResultType = mlirTypeFromPyType(self.knownResultType,
                                                      self.ctx)

        self.capturedVars = kwargs[
            'capturedVariables'] if 'capturedVariables' in kwargs else {}
        self.dependentCaptureVars = {}
        self.locationOffset = kwargs[
            'locationOffset'] if 'locationOffset' in kwargs else ('', 0)
        self.disableEntryPointTag = kwargs[
            'disableEntryPointTag'] if 'disableEntryPointTag' in kwargs else False
        self.disableNvqppPrefix = kwargs[
            'disableNvqppPrefix'] if 'disableNvqppPrefix' in kwargs else False
        self.symbolTable = PyScopedSymbolTable()
        self.indent_level = 0
        self.indent = 4 * " "
        self.buildingEntryPoint = False
        self.inForBodyStack = deque()
        self.inIfStmtBlockStack = deque()
        self.currentAssignVariableName = None
        self.walkingReturnNode = False
        self.controlNegations = []
        self.subscriptPushPointerValue = False
        self.attributePushPointerValue = False
        self.verbose = 'verbose' in kwargs and kwargs['verbose']
        self.currentNode = None

    def debug_msg(self, msg, node=None):
        if self.verbose:
            print(f'{self.indent * self.indent_level}{msg()}')
            if node is not None:
                print(
                    textwrap.indent(ast.unparse(node),
                                    (self.indent * (self.indent_level + 1))))

    def emitWarning(self, msg, astNode=None):
        """
        Emit a warning, providing the user with source file information and
        the offending code.
        """
        codeFile = os.path.basename(self.locationOffset[0])
        if astNode == None:
            astNode = self.currentNode
        lineNumber = '' if astNode == None else astNode.lineno + self.locationOffset[
            1] - 1

        print(Color.BOLD, end='')
        msg = codeFile + ":" + str(
            lineNumber
        ) + ": " + Color.YELLOW + "warning: " + Color.END + Color.BOLD + msg + (
            "\n\t (offending source -> " + ast.unparse(astNode) + ")" if
            hasattr(ast, 'unparse') and astNode is not None else '') + Color.END
        print(msg)

    def emitFatalError(self, msg, astNode=None):
        """
        Emit a fatal error, providing the user with source file information and
        the offending code.
        """
        codeFile = os.path.basename(self.locationOffset[0])
        if astNode == None:
            astNode = self.currentNode
        lineNumber = '' if astNode == None else astNode.lineno + self.locationOffset[
            1] - 1

        print(Color.BOLD, end='')
        msg = codeFile + ":" + str(
            lineNumber
        ) + ": " + Color.RED + "error: " + Color.END + Color.BOLD + msg + (
            "\n\t (offending source -> " + ast.unparse(astNode) + ")" if
            hasattr(ast, 'unparse') and astNode is not None else '') + Color.END
        raise CompilerError(msg)

    def getVeqType(self, size=None):
        """
        Return a `quake.VeqType`. Pass the size of the `quake.veq` if known. 
        """
        if size == None:
            return quake.VeqType.get()
        return quake.VeqType.get(size)

    def getRefType(self):
        """
        Return a `quake.RefType`.
        """
        return quake.RefType.get()

    def isQuantumType(self, ty):
        """
        Return True if the given type is quantum (is a `VeqType` or `RefType`). 
        Return False otherwise.
        """
        return quake.RefType.isinstance(ty) or quake.VeqType.isinstance(
            ty) or quake.StruqType.isinstance(ty)

    # FIXME: Needs to be revised when we introduce the proper type distinction
    # between boolean and measurements.
    def isMeasureResultType(self, ty, value):
        """
        Return true if the given type is a qubit measurement result type (an i1
        type).
        """
        if hasattr(value, 'owner') and hasattr(
                value.owner,
                'name') and not 'quake.discriminate' == value.owner.name:
            return False
        return IntegerType.isinstance(ty) and ty == IntegerType.get_signless(1)

    def getIntegerType(self, width=64):
        """
        Return an MLIR `IntegerType` of the given bit width (defaults to 64
        bits).
        """
        return IntegerType.get_signless(width)

    def getIntegerAttr(self, type, value):
        """
        Return an MLIR Integer Attribute of the given `IntegerType`.
        """
        return IntegerAttr.get(type, value)

    def getFloatType(self, width=64):
        """
        Return an MLIR float type (single or double precision).
        """
        # Note:
        # `numpy.float64` is the same as `float` type, with width of 64 bit.
        # `numpy.float32` type has width of 32 bit.
        if width == 64: return F64Type.get()
        elif width == 32: return F32Type.get()
        else: self.emitFatalError(f'unsupported width {width} requested for float type', self.currentNode)

    def getFloatAttr(self, type, value):
        """
        Return an MLIR float attribute (single or double precision).
        """
        return FloatAttr.get(type, value)

    def getConstantFloat(self, value, width=64):
        """
        Create a constant float operation and return its MLIR result Value.
        Takes as input the concrete float value.
        """
        ty = self.getFloatType(width=width)
        return self.getConstantFloatWithType(value, ty)

    def getConstantFloatWithType(self, value, ty):
        """
        Create a constant float operation and return its MLIR result Value.
        Takes as input the concrete float value.
        """
        return arith.ConstantOp(ty, self.getFloatAttr(ty, value)).result

    def getComplexType(self, width=64):
        """
        Return an MLIR complex type (single or double precision).
        """
        # Note:
        # `numpy.complex128` is the same as `complex` type,
        # with element width of 64bit (`np.complex64` and `float`)
        # `numpy.complex64` type has element type of `np.float32`.
        return self.getComplexTypeWithElementType(
            self.getFloatType(width=width))

    def getComplexTypeWithElementType(self, eTy):
        """
        Return an MLIR complex type (single or double precision).
        """
        return ComplexType.get(eTy)

    def getConstantComplex(self, value, width=64):
        """
        Create a constant complex operation and return its MLIR result Value.
        Takes as input the concrete complex value.
        """
        ty = self.getComplexType(width=width)
        return complex.CreateOp(ty,
                                self.getConstantFloat(value.real, width=width),
                                self.getConstantFloat(value.imag,
                                                      width=width)).result

    def getConstantComplexWithElementType(self, value, eTy):
        """
        Create a constant complex operation and return its MLIR result Value.
        Takes as input the concrete complex value.
        """
        ty = self.getComplexTypeWithElementType(eTy)
        return complex.CreateOp(ty,
                                self.getConstantFloatWithType(value.real, eTy),
                                self.getConstantFloatWithType(value.imag,
                                                              eTy)).result

    def getConstantInt(self, value, width=64):
        """
        Create a constant integer operation and return its MLIR result Value.
        Takes as input the concrete integer value. Can specify the integer bit
        width.
        """
        ty = self.getIntegerType(width)
        return arith.ConstantOp(ty, self.getIntegerAttr(ty, value)).result

    def changeOperandToType(self, ty, operand, allowDemotion=False):
        """
<<<<<<< HEAD
        Change the type of an operand to a specified type. This function primarily 
        handles type conversions and promotions to higher types (complex > float > int). 
        Demotion of floating type to integer is not allowed by default.
        Regardless of whether demotion is allowed, types will be cast to smaller widths.
=======
        Change the type of an operand to a specified type. This function
        primarily handles type conversions and promotions to higher types
        (complex > float > int). Demotion of floating type to integer is allowed
        by default.
>>>>>>> 1c8c796d
        """
        if ty == operand.type:
            return operand

        if ComplexType.isinstance(ty):
            complexType = ComplexType(ty)
            floatType = complexType.element_type
            if ComplexType.isinstance(operand.type):
                otherComplexType = ComplexType(operand.type)
                otherFloatType = otherComplexType.element_type
                if (floatType != otherFloatType):
                    real = self.changeOperandToType(
                        floatType,
                        complex.ReOp(operand).result)
                    imag = self.changeOperandToType(
                        floatType,
                        complex.ImOp(operand).result)
                    return complex.CreateOp(complexType, real, imag).result
            else:
                real = self.changeOperandToType(floatType, operand)
                imag = self.getConstantFloatWithType(0.0, floatType)
                return complex.CreateOp(complexType, real, imag).result

        if (cc.StdvecType.isinstance(ty)):
            eleTy = cc.StdvecType.getElementType(ty)
            if cc.StdvecType.isinstance(operand.type):
                return self.__copyVectorAndCastElements(operand, eleTy, allowDemotion=allowDemotion)

        if F64Type.isinstance(ty):
            if F32Type.isinstance(operand.type):
                return cc.CastOp(ty, operand).result
            if IntegerType.isinstance(operand.type):
                zeroext = IntegerType(operand.type).width == 1
                return cc.CastOp(ty, operand, sint=not zeroext,
                                    zint=zeroext).result

        if F32Type.isinstance(ty):
            if F64Type.isinstance(operand.type):
                return cc.CastOp(ty, operand).result
            if IntegerType.isinstance(operand.type):
                zeroext = IntegerType(operand.type).width == 1
                return cc.CastOp(ty, operand, sint=not zeroext,
                                    zint=zeroext).result

        if IntegerType.isinstance(ty):
            if allowDemotion and (F64Type.isinstance(operand.type) or
                                  F32Type.isinstance(operand.type)):
                operand = cc.CastOp(ty, operand, sint=True, zint=False).result
            if IntegerType.isinstance(operand.type):
                requested_width = IntegerType(ty).width
                operand_width = IntegerType(operand.type).width
                if requested_width == operand_width:
                    return operand
                elif requested_width < operand_width:
                    return cc.CastOp(ty, operand).result
                return cc.CastOp(ty,
                                    operand,
                                    sint=operand_width != 1,
                                    zint=operand_width == 1).result
        self.emitFatalError(f'cannot convert value of type {operand.type} to the requested type {ty}', self.currentNode)

    def simulationPrecision(self):
        """
        Return precision for the current simulation backend, see
        `cudaq_runtime.SimulationPrecision`.
        """
        target = cudaq_runtime.get_target()
        return target.get_precision()

    def simulationDType(self):
        """
        Return the data type for the current simulation backend, either
        `numpy.complex128` or `numpy.complex64`.
        """
        if self.simulationPrecision() == cudaq_runtime.SimulationPrecision.fp64:
            return self.getComplexType(width=64)
        return self.getComplexType(width=32)

    def pushValue(self, value):
        """
        Push an MLIR Value onto the stack for usage in a subsequent AST node
        visit method.
        """
        self.debug_msg(lambda: f'push {value}')
        self.valueStack.append(value)

    def popValue(self):
        """
        Pop an MLIR Value from the stack. 
        """
        val = self.valueStack.pop()
        self.debug_msg(lambda: f'pop {val}')
        return val

    def pushForBodyStack(self, bodyBlockArgs):
        """
        Indicate that we are entering a for loop body block. 
        """
        self.inForBodyStack.append(bodyBlockArgs)

    def popForBodyStack(self):
        """
        Indicate that we have left a for loop body block.
        """
        self.inForBodyStack.pop()

    def pushIfStmtBlockStack(self):
        """
        Indicate that we are entering an if statement then or else block.
        """
        self.inIfStmtBlockStack.append(0)

    def popIfStmtBlockStack(self):
        """
        Indicate that we have just left an if statement then or else block.
        """
        self.inIfStmtBlockStack.pop()

    def isInForBody(self):
        """
        Return True if the current insertion point is within a for body block. 
        """
        return len(self.inForBodyStack) > 0

    def isInIfStmtBlock(self):
        """
        Return True if the current insertion point is within an if statement
        then or else block.
        """
        return len(self.inIfStmtBlockStack) > 0

    def hasTerminator(self, block):
        """
        Return True if the given Block has a Terminator operation.
        """
        if len(block.operations) > 0:
            return cudaq_runtime.isTerminator(
                block.operations[len(block.operations) - 1])
        return False

    def isArithmeticType(self, type):
        """
        Return True if the given type is an integer, float, or complex type. 
        """
        return IntegerType.isinstance(type) or F64Type.isinstance(
            type) or F32Type.isinstance(type) or ComplexType.isinstance(type)

    def __isSupportedNumpyFunction(self, id):
        return id in ['sin', 'cos', 'sqrt', 'ceil', 'exp']
    
    def __isSupportedVectorFunction(self, id):
        return id in ['front', 'back', 'append']        

    def __isSimpleGate(self, id):
        return id in ['h', 'x', 'y', 'z', 's', 't']
    
    def __isAdjointSimpleGate(self, id):
        return id in ['sdg', 'tdg']

    def __isControlledSimpleGate(self, id):
        if id == '' or id[0] != 'c': return False
        return self.__isSimpleGate(id[1:])

    def __isRotationGate(self, id):
        return id in ['rx', 'ry', 'rz', 'r1']

    def __isControlledRotationGate(self, id):
        if id == '' or id[0] != 'c': return False
        return self.__isRotationGate(id[1:])

    def __isMeasurementGate(self, id):
        return id in ['mx', 'my', 'mz']
    
    def __isUnitaryGate(self, id):
        return self.__isSimpleGate(id) or \
            self.__isRotationGate(id) or \
            self.__isAdjointSimpleGate(id) or \
            self.__isControlledSimpleGate(id) or \
            self.__isControlledRotationGate(id) or \
            id in ['swap', 'u3', 'exp_pauli'] or \
            id in globalRegisteredOperations

    def ifPointerThenLoad(self, value):
        """
        If the given value is of pointer type, load the pointer and return that
        new value.
        """
        if cc.PointerType.isinstance(value.type):
            return cc.LoadOp(value).result
        return value

    def ifNotPointerThenStore(self, value):
        """
        If the given value is not of a pointer type, allocate a slot on the
        stack, store the the value in the slot, and return the slot address.
        """
        if not cc.PointerType.isinstance(value.type):
            slot = cc.AllocaOp(cc.PointerType.get(value.type),
                               TypeAttr.get(value.type)).result
            cc.StoreOp(value, slot)
            return slot
        return value

    def __createStdvecWithKnownValues(self, size, listElementValues):
        # Turn this List into a StdVec<T>
        arrSize = self.getConstantInt(size)
        arrTy = cc.ArrayType.get(listElementValues[0].type)
        alloca = cc.AllocaOp(cc.PointerType.get(arrTy),
                             TypeAttr.get(listElementValues[0].type),
                             seqSize=arrSize).result

        for i, v in enumerate(listElementValues):
            eleAddr = cc.ComputePtrOp(
                cc.PointerType.get(listElementValues[0].type), alloca,
                [self.getConstantInt(i)],
                DenseI32ArrayAttr.get([kDynamicPtrIndex],
                                      context=self.ctx)).result
            cc.StoreOp(v, eleAddr)

        vecTy = listElementValues[0].type
        if cc.PointerType.isinstance(vecTy):
            vecTy = cc.PointerType.getElementType(vecTy)

        return cc.StdvecInitOp(cc.StdvecType.get(vecTy), alloca,
                               length=arrSize).result

    def getStructMemberIdx(self, memberName, structTy):
        """
        For the given struct type and member variable name, return the index of
        the variable in the struct and the specific MLIR type for the variable.
        """
        if cc.StructType.isinstance(structTy):
            structName = cc.StructType.getName(structTy)
        else:
            structName = quake.StruqType.getName(structTy)
        structIdx = None
        if not globalRegisteredTypes.isRegisteredClass(structName):
            self.emitFatalError(f'Dataclass is not registered: {structName})')

        _, userType = globalRegisteredTypes.getClassAttributes(structName)
        for i, (k, _) in enumerate(userType.items()):
            if k == memberName:
                structIdx = i
                break
        if structIdx == None:
            self.emitFatalError(
                f'Invalid struct member: {structName}.{memberName} (members={[k for k,_ in userType.items()]})'
            )
        return structIdx, mlirTypeFromPyType(userType[memberName], self.ctx)

<<<<<<< HEAD
    # Create a new vector with source elements converted to the target element type if needed.
    def __copyVectorAndCastElements(self, source, targetEleType, allowDemotion = False):
=======
    # Create a new vector with source elements converted to the target element
    # type if needed.
    def __copyVectorAndCastElements(self, source, targetEleType):
>>>>>>> 1c8c796d
        if not cc.PointerType.isinstance(source.type):
            if cc.StdvecType.isinstance(source.type):
                # Exit early if no copy is needed to avoid an unneeded store.
                sourceEleType = cc.StdvecType.getElementType(source.type)
                if (sourceEleType == targetEleType):
                    return source

        sourcePtr = source
        if not cc.PointerType.isinstance(sourcePtr.type):
            sourcePtr = self.ifNotPointerThenStore(sourcePtr)

        sourceType = cc.PointerType.getElementType(sourcePtr.type)
        if not cc.StdvecType.isinstance(sourceType):
            raise RuntimeError(
                f"expected vector type to copy and cast elements but received {sourceType}"
            )

        sourceEleType = cc.StdvecType.getElementType(sourceType)
        if (sourceEleType == targetEleType):
            return sourcePtr

        sourceArrType = cc.ArrayType.get(sourceEleType)
        sourceElePtrTy = cc.PointerType.get(sourceEleType)
        sourceArrElePtrTy = cc.PointerType.get(sourceArrType)
        sourceValue = self.ifPointerThenLoad(sourcePtr)
        sourceDataPtr = cc.StdvecDataOp(sourceArrElePtrTy, sourceValue).result
        sourceSize = cc.StdvecSizeOp(self.getIntegerType(), sourceValue).result

        targetElePtrType = cc.PointerType.get(targetEleType)
        targetTy = cc.ArrayType.get(targetEleType)
        targetArrElePtrTy = cc.PointerType.get(targetTy)
        targetVecTy = cc.StdvecType.get(targetEleType)
        targetPtr = cc.AllocaOp(targetArrElePtrTy,
                                TypeAttr.get(targetEleType),
                                seqSize=sourceSize).result

        rawIndex = DenseI32ArrayAttr.get([kDynamicPtrIndex], context=self.ctx)

        def bodyBuilder(iterVar):
            eleAddr = cc.ComputePtrOp(sourceElePtrTy, sourceDataPtr, [iterVar],
                                      rawIndex).result
            loadedEle = cc.LoadOp(eleAddr).result
            castedEle = self.changeOperandToType(targetEleType, loadedEle, allowDemotion=allowDemotion)
            targetEleAddr = cc.ComputePtrOp(targetElePtrType, targetPtr,
                                            [iterVar], rawIndex).result
            cc.StoreOp(castedEle, targetEleAddr)

        self.createInvariantForLoop(sourceSize, bodyBuilder)
        return cc.StdvecInitOp(targetVecTy, targetPtr, length=sourceSize).result

    def __insertDbgStmt(self, value, dbgStmt):
        """
        Insert a debug print out statement if the programmer requested. Handles 
        statements like `cudaq.dbg.ast.print_i64(i)`.
        """
        value = self.ifPointerThenLoad(value)
        printFunc = None
        printStr = '[cudaq-ast-dbg] '
        argsTy = [cc.PointerType.get(self.getIntegerType(8))]
        if dbgStmt == 'print_i64':
            if not IntegerType.isinstance(value.type):
                self.emitFatalError(
                    f"print_i64 requested, but value is not of integer type (type was {value.type})."
                )

            currentST = SymbolTable(self.module.operation)
            argsTy += [self.getIntegerType()]
            # If `printf` is not in the module, or if it is but the last
            # argument type is not an integer then we have to add it.
            if not 'print_i64' in currentST or not IntegerType.isinstance(
                    currentST['print_i64'].type.inputs[-1]):
                with InsertionPoint(self.module.body):
                    printOp = func.FuncOp('print_i64', (argsTy, []))
                    printOp.sym_visibility = StringAttr.get("private")
            currentST = SymbolTable(self.module.operation)
            printFunc = currentST['print_i64']
            printStr += '%ld\n'

        elif dbgStmt == 'print_f64':
            if not F64Type.isinstance(value.type):
                self.emitFatalError(
                    f"print_f64 requested, but value is not of float type (type was {value.type})."
                )

            currentST = SymbolTable(self.module.operation)
            argsTy += [self.getFloatType()]
            # If `printf` is not in the module, or if it is but the last
            # argument type is not an float then we have to add it
            if not 'print_f64' in currentST or not F64Type.isinstance(
                    currentST['print_f64'].type.inputs[-1]):
                with InsertionPoint(self.module.body):
                    printOp = func.FuncOp('print_f64', (argsTy, []))
                    printOp.sym_visibility = StringAttr.get("private")
            currentST = SymbolTable(self.module.operation)
            printFunc = currentST['print_f64']
            printStr += '%.12lf\n'
        else:
            raise self.emitFatalError(
                f"Invalid cudaq.dbg.ast statement - {dbgStmt}")

        strLitTy = cc.PointerType.get(
            cc.ArrayType.get(self.getIntegerType(8),
                             len(printStr) + 1))
        strLit = cc.CreateStringLiteralOp(strLitTy,
                                          StringAttr.get(printStr)).result
        strLit = cc.CastOp(cc.PointerType.get(self.getIntegerType(8)),
                           strLit).result
        func.CallOp(printFunc, [strLit, value])
        return

    def __get_vector_size(self, vector):
        """
        Get the size of a vector or array type.
        
        Args:
            vector: MLIR Value of vector/array type
            
        Returns:
            MLIR Value containing the size as an integer
        """
        if cc.StdvecType.isinstance(vector.type):
            return cc.StdvecSizeOp(self.getIntegerType(), vector).result
        elif cc.ArrayType.isinstance(vector.type):
            return self.getConstantInt(
                cc.ArrayType.getSize(cc.PointerType.getElementType(vector.type)))
        self.emitFatalError("cannot get the size for a value of type {}".format(vector.type))

    def __load_vector_element(self, vector, index):
        """
        Load an element from a vector or array at the given index.
        
        Args:
            vector: MLIR Value of vector/array type
            index: MLIR Value containing integer index
            
        Returns:
            MLIR Value containing the loaded element
        """
        if cc.StdvecType.isinstance(vector.type):
            data_ptr = cc.StdvecDataOp(
                cc.PointerType.get(
                    cc.ArrayType.get(cc.StdvecType.getElementType(
                        vector.type))), vector).result
            return cc.LoadOp(
                cc.ComputePtrOp(
                    cc.PointerType.get(cc.StdvecType.getElementType(
                        vector.type)), data_ptr, [index],
                    DenseI32ArrayAttr.get([kDynamicPtrIndex]))).result
        return cc.LoadOp(
            cc.ComputePtrOp(
                cc.PointerType.get(
                    cc.ArrayType.getElementType(
                        cc.PointerType.getElementType(vector.type))), vector,
                [index], DenseI32ArrayAttr.get([kDynamicPtrIndex]))).result

    def __get_superior_type(self, t1, t2):
        """
        Get the superior numeric type between two MLIR types.
        Complex > F64 > F32 > Integer, with integers and complex promoting to the wider width.
        Returns None if no superior type can be determined.
        
        Args:
            t1: First MLIR type
            t2: Second MLIR type
            
        Returns:
            MLIR Type representing the superior type
        """
        def complex_type(ct, ot):
            et1 = ComplexType(ct).element_type
            if IntegerType.isinstance(ot):
                return ct
            elif F64Type.isinstance(ot) or F32Type.isinstance(ot):
                et2 = ot
            elif ComplexType.isinstance(ot):
                et2 = ComplexType(ot).element_type
            else: return None
            return self.getComplexTypeWithElementType(self.__get_superior_type(et1, et2)) 

        if ComplexType.isinstance(t1):
            return complex_type(t1, t2)
        if ComplexType.isinstance(t2):
            return complex_type(t2, t1)
        if F64Type.isinstance(t1) or F64Type.isinstance(t2):
            return F64Type.get()
        if F32Type.isinstance(t1) or F32Type.isinstance(t2):
            return F32Type.get()
<<<<<<< HEAD
        if IntegerType.isinstance(t1) and IntegerType.isinstance(t2):
            return self.getIntegerType(
                max(IntegerType(t1).width,
                    IntegerType(t2).width))
        return None
=======
        return self.getIntegerType(
            max(IntegerType(a.type).width,
                IntegerType(b.type).width))

    def convertArithmeticToSuperiorType(self, values, type):
        """
        Assuming all values provided are arithmetic, convert each one to the
        provided superior type. Float is superior to integer and complex is
        superior to float (superior implies the inferior type can can be
        converted to the superior type)
        """
        retValues = []
        for v in values:
            retValues.append(
                self.changeOperandToType(type, v, allowDemotion=False))

        return retValues

    def isQuantumStructType(self, ty):
        """
        Return True if the given struct type has only quantum member variables.
        """
        return quake.StruqType.isinstance(ty)
>>>>>>> 1c8c796d

    def mlirTypeFromAnnotation(self, annotation):
        """
        Return the MLIR Type corresponding to the given kernel function argument
        type annotation.  Throws an exception if the programmer did not annotate
        function argument types.
        """
        msg = None
        try:
            return mlirTypeFromAnnotation(annotation, self.ctx, raiseError=True)
        except RuntimeError as e:
            msg = str(e)

        if msg is not None:
            self.emitFatalError(msg, annotation)

<<<<<<< HEAD
=======
    def argumentsValidForFunction(self, values, functionTy):
        return False not in [
            ty == values[i].type
            for i, ty in enumerate(FunctionType(functionTy).inputs)
        ]

    def checkControlAndTargetTypes(self, controls, targets):
        """
        Loop through the provided control and target qubit values and assert
        that they are of quantum type. Emit a fatal error if not.
        """
        [
            self.emitFatalError(f'control operand {i} is not of quantum type.')
            if not self.isQuantumType(control.type) else None
            for i, control in enumerate(controls)
        ]
        [
            self.emitFatalError(f'target operand {i} is not of quantum type.')
            if not self.isQuantumType(target.type) else None
            for i, target in enumerate(targets)
        ]

>>>>>>> 1c8c796d
    def createInvariantForLoop(self,
                               endVal,
                               bodyBuilder,
                               startVal=None,
                               stepVal=None,
                               isDecrementing=False,
                               elseStmts=None):
        """
        Create an invariant loop using the CC dialect. 
        """
        startVal = self.getConstantInt(0) if startVal == None else startVal
        stepVal = self.getConstantInt(1) if stepVal == None else stepVal

        iTy = self.getIntegerType()
        inputs = [startVal]
        resultTys = [iTy]

        loop = cc.LoopOp(resultTys, inputs, BoolAttr.get(False))

        whileBlock = Block.create_at_start(loop.whileRegion, [iTy])
        with InsertionPoint(whileBlock):
            condPred = IntegerAttr.get(
                iTy, 2) if not isDecrementing else IntegerAttr.get(iTy, 4)
            cc.ConditionOp(
                arith.CmpIOp(condPred, whileBlock.arguments[0], endVal).result,
                whileBlock.arguments)

        bodyBlock = Block.create_at_start(loop.bodyRegion, [iTy])
        with InsertionPoint(bodyBlock):
            self.symbolTable.pushScope()
            self.pushForBodyStack(bodyBlock.arguments)
            bodyBuilder(bodyBlock.arguments[0])
            if not self.hasTerminator(bodyBlock):
                cc.ContinueOp(bodyBlock.arguments)
            self.popForBodyStack()
            self.symbolTable.popScope()

        stepBlock = Block.create_at_start(loop.stepRegion, [iTy])
        with InsertionPoint(stepBlock):
            incr = arith.AddIOp(stepBlock.arguments[0], stepVal).result
            cc.ContinueOp([incr])

        if elseStmts:
            elseBlock = Block.create_at_start(loop.elseRegion, [iTy])
            with InsertionPoint(elseBlock):
                self.symbolTable.pushScope()
                for stmt in elseStmts:
                    self.visit(stmt)
                if not self.hasTerminator(elseBlock):
                    cc.ContinueOp(elseBlock.arguments)
                self.symbolTable.popScope()

        loop.attributes.__setitem__('invariant', UnitAttr.get())
        return

    def __applyQuantumOperation(self, opName, parameters, targets):
        opCtor = getattr(quake, '{}Op'.format(opName.title()))
        for quantumValue in targets:
            if quake.VeqType.isinstance(quantumValue.type):

                def bodyBuilder(iterVal):
                    q = quake.ExtractRefOp(self.getRefType(),
                                           quantumValue,
                                           -1,
                                           index=iterVal).result
                    opCtor([], parameters, [], [q])

                veqSize = quake.VeqSizeOp(self.getIntegerType(),
                                          quantumValue).result
                self.createInvariantForLoop(veqSize, bodyBuilder)
            elif quake.RefType.isinstance(quantumValue.type):
                opCtor([], parameters, [], [quantumValue])
            else:
                self.emitFatalError(
                    f'quantum operation {opName} on incorrect quantum type {quantumValue.type}.'
                )
        return

    def __deconstructAssignment(self, target, value, process = None):
        if process is not None:
            target, value = process(target, value)
        if isinstance(target, ast.Name):
            if value is not None:
                self.symbolTable[target.id] = value
        elif isinstance(target, ast.Tuple):
            if isinstance(value, ast.Tuple) or \
                isinstance(value, ast.List):
                nrArgs = len(value.elts)
                getItem = lambda idx: value.elts[idx]
            else:
                value = self.ifPointerThenLoad(value)
                if cc.StructType.isinstance(value.type):
                    argTypes = cc.StructType.getTypes(value.type)
                    nrArgs = len(argTypes)
                    getItem = lambda idx: cc.ExtractValueOp(argTypes[idx], value, [], DenseI32ArrayAttr.get([idx], context=self.ctx)).result
                elif quake.StruqType.isinstance(value.type):
                    argTypes = quake.StruqType.getTypes(value.type)
                    nrArgs = len(argTypes)
                    getItem = lambda idx: quake.GetMemberOp(argTypes[idx], value, IntegerAttr.get(self.getIntegerType(32), idx)).result
                elif cc.StdvecType.isinstance(value.type):
                    # We will get a runtime error for out of bounds access
                    eleTy = cc.StdvecType.getElementType(value.type)
                    elePtrTy = cc.PointerType.get(eleTy)
                    arrTy = cc.ArrayType.get(eleTy)
                    ptrArrTy = cc.PointerType.get(arrTy)
                    vecPtr = cc.StdvecDataOp(ptrArrTy, value).result
                    attr = DenseI32ArrayAttr.get([kDynamicPtrIndex], context=self.ctx)
                    nrArgs = len(target.elts)
                    getItem = lambda idx: cc.LoadOp(
                        cc.ComputePtrOp(elePtrTy, vecPtr, [self.getConstantInt(idx)], attr).result).result
                elif quake.VeqType.isinstance(value.type):
                    # We will get a runtime error for out of bounds access
                    nrArgs = len(target.elts)
                    getItem = lambda idx: quake.ExtractRefOp(quake.RefType.get(), value, -1, index=self.getConstantInt(idx)).result
                else:
                    nrArgs = 0
            if nrArgs != len(target.elts):
                self.emitFatalError("shape mismatch in tuple deconstruction", self.currentNode)
            for i in range(nrArgs):
                self.__deconstructAssignment(target.elts[i], getItem(i), process=process)
        else:
            self.emitFatalError("unsupported target in tuple deconstruction", self.currentNode)

    def __processRangeLoopIterationBounds(self, argumentNodes):
        """
        Analyze `range(...)` bounds and return the start, end, and step values,
        as well as whether or not this a decrementing range.
        """
        iTy = self.getIntegerType(64)
        zero = arith.ConstantOp(iTy, IntegerAttr.get(iTy, 0))
        one = arith.ConstantOp(iTy, IntegerAttr.get(iTy, 1))
        isDecrementing = False
        if len(argumentNodes) == 3:
            # Find the step val and we need to know if its decrementing can be
            # incrementing or decrementing
            stepVal = self.popValue()
            if isinstance(argumentNodes[2], ast.UnaryOp):
                self.debug_msg(lambda: f'[(Inline) Visit UnaryOp]',
                               argumentNodes[2])
                if isinstance(argumentNodes[2].op, ast.USub):
                    if isinstance(argumentNodes[2].operand, ast.Constant):
                        self.debug_msg(lambda: f'[(Inline) Visit Constant]',
                                       argumentNodes[2].operand)
                        if argumentNodes[2].operand.value > 0:
                            isDecrementing = True
                    else:
                        self.emitFatalError(
                            'CUDA-Q requires step value on range() to be a constant.'
                        )

            # exclusive end
            endVal = self.popValue()

            # inclusive start
            startVal = self.popValue()

        elif len(argumentNodes) == 2:
            stepVal = one
            endVal = self.popValue()
            startVal = self.popValue()
        else:
            stepVal = one
            endVal = self.popValue()
            startVal = zero

        startVal = self.ifPointerThenLoad(startVal)
        endVal = self.ifPointerThenLoad(endVal)
        stepVal = self.ifPointerThenLoad(stepVal)

        for idx, v in enumerate([startVal, endVal, stepVal]):
            if not IntegerType.isinstance(v.type):
                # matching Python behavior to error on non-integer values
                self.emitFatalError("non-integer value in range expression", 
                                    argumentNodes[idx if len(argumentNodes) > 1 else 0])
        return startVal, endVal, stepVal, isDecrementing

    def __visitStructAttribute(self, node, structValue):
        """
        Handle struct member extraction from either a pointer to struct or
        direct struct value.  Uses the most efficient approach for each case.
        """
        if cc.PointerType.isinstance(structValue.type):
            # Handle pointer to struct - use ComputePtrOp
            eleType = cc.PointerType.getElementType(structValue.type)
            if cc.StructType.isinstance(eleType):
                structIdx, memberTy = self.getStructMemberIdx(
                    node.attr, eleType)
                eleAddr = cc.ComputePtrOp(cc.PointerType.get(memberTy),
                                          structValue, [],
                                          DenseI32ArrayAttr.get([structIdx
                                                                ])).result

                if self.attributePushPointerValue:
                    self.pushValue(eleAddr)
                    return

                # Load the value
                eleAddr = cc.LoadOp(eleAddr).result
                self.pushValue(eleAddr)
                return
        elif cc.StructType.isinstance(structValue.type):
            # Handle direct struct value - use ExtractValueOp (more efficient)
            structIdx, memberTy = self.getStructMemberIdx(
                node.attr, structValue.type)
            extractedValue = cc.ExtractValueOp(
                memberTy, structValue, [],
                DenseI32ArrayAttr.get([structIdx])).result

            if self.attributePushPointerValue:
                # If we need a pointer, we have to create a temporary slot
                tempSlot = cc.AllocaOp(cc.PointerType.get(memberTy),
                                       TypeAttr.get(memberTy)).result
                cc.StoreOp(extractedValue, tempSlot)
                self.pushValue(tempSlot)
                return

            self.pushValue(extractedValue)
            return
        else:
            self.emitFatalError(
                f"Cannot access attribute '{node.attr}' on type {structValue.type}"
            )

    def needsStackSlot(self, type):
        """
        Return true if this is a type that has been "passed by value" and 
        needs a stack slot created (i.e. a `cc.alloca`) for use throughout the 
        function. 
        """
        # FIXME add more as we need them
        return ComplexType.isinstance(type) or F64Type.isinstance(
            type) or F32Type.isinstance(type) or IntegerType.isinstance(
                type) or cc.StructType.isinstance(type)

    def visit(self, node):
        self.debug_msg(lambda: f'[Visit {type(node).__name__}]', node)
        self.indent_level += 1
        parentNode = self.currentNode
        self.currentNode = node
        super().visit(node)
        self.currentNode = parentNode
        self.indent_level -= 1

    # FIXME: using generic_visit the way we do seems incredibly dangerous;
    # we use this and make assumptions about what values are on the value stack
    # without any validation that we got the right values.
    # The whole value stack needs to be revised; we need to properly push and pop
    # not just individual values but groups of values to ensure that the right
    # pieces get the right arguments (and give a proper error otherwise).
    def generic_visit(self, node):
        self.debug_msg(lambda: f'[Generic Visit]', node)
        for field, value in reversed(list(ast.iter_fields(node))):
            if isinstance(value, list):
                for item in value:
                    if isinstance(item, ast.AST):
                        self.visit(item)
            elif isinstance(value, ast.AST):
                self.visit(value)

    def visit_FunctionDef(self, node):
        """
        Create an MLIR `func.FuncOp` for the given FunctionDef AST node. For the
        top-level FunctionDef, this will add the `FuncOp` to the `ModuleOp`
        body, annotate the `FuncOp` with `cudaq-entrypoint` if it is an Entry
        Point CUDA-Q kernel, and visit the rest of the FunctionDef body. If this
        is an inner FunctionDef, this will treat the function as a CC lambda
        function and add the cc.callable-typed value to the symbol table, keyed
        on the FunctionDef name.

        We keep track of the top-level function name as well as its internal
        MLIR name, prefixed with the __nvqpp__mlirgen__ prefix.
        """
        if self.buildingEntryPoint:
            # This is an inner function def, we will
            # treat it as a cc.callable (cc.create_lambda)
            self.debug_msg(lambda: f'Visiting inner FunctionDef {node.name}')

            arguments = node.args.args
            if len(arguments):
                self.emitFatalError(
                    "inner function definitions cannot have arguments.", node)

            ty = cc.CallableType.get([])
            createLambda = cc.CreateLambdaOp(ty)
            initRegion = createLambda.initRegion
            initBlock = Block.create_at_start(initRegion, [])
            # TODO: process all captured variables in the main function
            # definition first to avoid reusing code not defined in the
            # same or parent scope of the produced MLIR.
            with InsertionPoint(initBlock):
                [self.visit(n) for n in node.body]
                cc.ReturnOp([])
            self.symbolTable[node.name] = createLambda.result
            return

        with self.ctx, InsertionPoint(self.module.body), self.loc:

            # Get the potential documentation string
            self.docstring = ast.get_docstring(node)

            # Get the argument types and argument names
            # this will throw an error if the types aren't annotated
            self.argTypes = [
                self.mlirTypeFromAnnotation(arg.annotation)
                for arg in node.args.args
            ]
            parentResultType = self.knownResultType
            if node.returns is not None and not (isinstance(
                    node.returns, ast.Constant) and
                                                 (node.returns.value is None)):
                self.knownResultType = self.mlirTypeFromAnnotation(node.returns)

            # Get the argument names
            argNames = [arg.arg for arg in node.args.args]

            self.name = node.name
            self.capturedDataStorage.name = self.name

            # the full function name in MLIR is `__nvqpp__mlirgen__` + the function name
            if not self.disableNvqppPrefix:
                fullName = nvqppPrefix + node.name
            else:
                fullName = node.name

            # Create the FuncOp
            f = func.FuncOp(fullName, (self.argTypes, [] if self.knownResultType
                                       == None else [self.knownResultType]),
                            loc=self.loc)
            self.kernelFuncOp = f

<<<<<<< HEAD
            # Set this kernel as an entry point if the argument types are classical only
            areQuantumTypes = [self.isQuantumType(ty) for ty in self.argTypes]
=======
            # Set this kernel as an entry point if the argument types are
            # classical only
            def isQuantumTy(ty):
                return quake.RefType.isinstance(ty) or quake.VeqType.isinstance(
                    ty) or quake.StruqType.isinstance(ty)

            areQuantumTypes = [isQuantumTy(ty) for ty in self.argTypes]
>>>>>>> 1c8c796d
            f.attributes.__setitem__('cudaq-kernel', UnitAttr.get())
            if True not in areQuantumTypes and not self.disableEntryPointTag:
                f.attributes.__setitem__('cudaq-entrypoint', UnitAttr.get())

            # Create the entry block
            self.entry = f.add_entry_block()

            # Set the insertion point to the start of the entry block
            with InsertionPoint(self.entry):
                self.buildingEntryPoint = True
                self.symbolTable.pushScope()
                # Add the block arguments to the symbol table, create a stack
                # slot for value arguments
                blockArgs = self.entry.arguments
                for i, b in enumerate(blockArgs):
                    if self.needsStackSlot(b.type):
                        stackSlot = cc.AllocaOp(cc.PointerType.get(b.type),
                                                TypeAttr.get(b.type)).result
                        cc.StoreOp(b, stackSlot)
                        self.symbolTable[argNames[i]] = stackSlot
                    else:
                        self.symbolTable[argNames[i]] = b

                # Visit the function
                startIdx = 0
                # Search for the potential documentation string, and
                # if found, start the body visitation after it.
                if len(node.body) and isinstance(node.body[0], ast.Expr):
                    self.debug_msg(lambda: f'[(Inline) Visit Expr]',
                                   node.body[0])
                    expr = node.body[0]
                    if hasattr(expr, 'value') and isinstance(
                            expr.value, ast.Constant):
                        self.debug_msg(lambda: f'[(Inline) Visit Constant]',
                                       expr.value)
                        constant = expr.value
                        if isinstance(constant.value, str):
                            startIdx = 1
                [self.visit(n) for n in node.body[startIdx:]]
                # Add the return operation
                if not self.hasTerminator(self.entry):
                    # If the function has a known (non-None) return type, emit
                    # an `undef` of that type and return it; else return void
                    if self.knownResultType is not None:
                        undef = cc.UndefOp(self.knownResultType).result
                        ret = func.ReturnOp([undef])
                    else:
                        ret = func.ReturnOp([])
                self.buildingEntryPoint = False
                self.symbolTable.popScope()

            if True not in areQuantumTypes:
                attr = DictAttr.get(
                    {
                        fullName:
                            StringAttr.get(
                                fullName + '_PyKernelEntryPointRewrite',
                                context=self.ctx)
                    },
                    context=self.ctx)
                self.module.operation.attributes.__setitem__(
                    'quake.mangled_name_map', attr)

            globalKernelRegistry[node.name] = f
            self.symbolTable.clear()
            self.valueStack.clear()

            self.knownResultType = parentResultType

    def visit_Expr(self, node):
        """
        Implement `ast.Expr` visitation to screen out all multi-line
        `docstrings`. These are differentiated from other strings at the
        node-type level. Strings we may care about will have been assigned to a
        variable (hence `ast.Assign` nodes), while other strings will exist as
        standalone expressions with no uses.
        """
        if hasattr(node, 'value') and isinstance(node.value, ast.Constant):
            self.debug_msg(lambda: f'[(Inline) Visit Constant]', node.value)
            constant = node.value
            if isinstance(constant.value, str):
                return

        self.visit(node.value)

    def visit_Lambda(self, node):
        """
        Map a lambda expression in a CUDA-Q kernel to a CC Lambda (a Value of
        `cc.callable` type using the `cc.create_lambda` operation). Note that we
        extend Python with a novel syntax to specify a list of independent
        statements (Python lambdas must have a single statement) by allowing
        programmers to return a Tuple where each element is an independent
        statement.

        ```python
            functor = lambda : (h(qubits), x(qubits), ry(np.pi, qubits))  # qubits captured from parent region
            # is equivalent to 
            def functor(qubits):
                h(qubits)
                x(qubits)
                ry(np.pi, qubits)
        ```
        """
        arguments = node.args.args
        if len(arguments):
            self.emitFatalError("CUDA-Q lambdas cannot have arguments.", node)

        ty = cc.CallableType.get([])
        createLambda = cc.CreateLambdaOp(ty)
        initBlock = Block.create_at_start(createLambda.initRegion, [])
        with InsertionPoint(initBlock):
            # Python lambdas can only have a single statement.
            # Here we will enhance our language by processing a single Tuple
            # statement as a set of statements for each element of the tuple
            if isinstance(node.body, ast.Tuple):
                self.debug_msg(lambda: f'[(Inline) Visit Tuple]', node.body)
                [self.visit(element) for element in node.body.elts]
            else:
                self.visit(
                    node.body)  # only one statement in a python lambda :(
            cc.ReturnOp([])
        self.pushValue(createLambda.result)
        return

    def visit_Assign(self, node):
        """
        Map an assign operation in the AST to an equivalent variable value
        assignment in the MLIR. This method will first see if this is a tuple
        assignment, enabling one to assign multiple values in a single
        statement.

        For all assignments, the variable name will be used as a key for the
        symbol table, mapping to the corresponding MLIR Value. For values of
        `ref` / `veq`, `i1`, or `cc.callable`, the values will be stored
        directly in the table. For all other values, the variable will be
        allocated with a `cc.alloca` op, and the loaded value will be stored in
        the symbol table.
        """
        def check_not_captured(name):
            if name in self.capturedVars:
                self.emitFatalError(
                    "CUDA-Q does not allow assignment to variable {} captured from parent scope.".format(
                        name), node)

        def process_assignment(target, value):
            if isinstance(target, ast.Tuple):

                if isinstance(value, ast.Tuple) or \
                    isinstance(value, ast.List):
                    return target, value
                
                if isinstance(value, ast.AST):
                    self.visit(value)
                    if len(self.valueStack) == 0:
                        self.emitFatalError("invalid assignment detected.", node)
                    return target, self.popValue()

                return target, value

            # Handle simple `var = expr`
            elif isinstance(target, ast.Name):
                check_not_captured(target.id)

                if isinstance(value, ast.AST):
                    # Retain the variable name for potential children (like `mz(q, registerName=...)`)
                    self.currentAssignVariableName = target.id
                    self.visit(value)
                    self.currentAssignVariableName = None
                    if len(self.valueStack) == 0:
                        self.emitFatalError("invalid assignment detected.", node)
                    value = self.popValue()

                if self.isQuantumType(value.type) or cc.CallableType.isinstance(
                        value.type):
                    return target, value
                elif self.isMeasureResultType(value.type, value):
                    value = self.ifPointerThenLoad(value)
                    if target.id in self.symbolTable:
                        addr = self.ifNotPointerThenStore(self.symbolTable[target.id])
                        cc.StoreOp(value, addr)
                    return target, value
                elif target.id in self.symbolTable:
                    value = self.ifPointerThenLoad(value)
                    cc.StoreOp(value, self.symbolTable[target.id])
                    return target, None
                elif cc.PointerType.isinstance(value.type):
                    return target, value
                elif cc.StructType.isinstance(value.type) and isinstance(
                        value.owner.opview, cc.InsertValueOp):
                    # If we have a new struct from `cc.undef` and `cc.insert_value`, we don't
                    # want to allocate new memory.
                    return target, value
                else:
                    # We should allocate and store
                    alloca = cc.AllocaOp(cc.PointerType.get(value.type),
                                        TypeAttr.get(value.type)).result
                    cc.StoreOp(value, alloca)
                    return target, alloca

            # Handle assignments like `listVar[IDX] = expr`
            elif isinstance(target, ast.Subscript) and \
                isinstance(target.value, ast.Name) and \
                target.value.id in self.symbolTable:
                check_not_captured(target.value.id)

                # Visit_Subscript will try to load any pointer and return it
                # but here we want the pointer, so flip that flag
                self.subscriptPushPointerValue = True
                # Visit the subscript node, get the pointer value
                self.visit(target)
                # Reset the push pointer value flag
                self.subscriptPushPointerValue = False
                ptrVal = self.popValue()
                if not cc.PointerType.isinstance(ptrVal.type):
                    self.emitFatalError(
                        "Invalid CUDA-Q subscript assignment, variable must be a pointer.",
                        node)
                # See if this is a pointer to an array, if so cast it
                # to a pointer on the array type
                ptrEleType = cc.PointerType.getElementType(ptrVal.type)
                if cc.ArrayType.isinstance(ptrEleType):
                    ptrVal = cc.CastOp(
                        cc.PointerType.get(
                            cc.ArrayType.getElementType(ptrEleType)),
                        ptrVal).result

                # Visit the value being assigned
                self.visit(node.value)
                valueToStore = self.popValue()
                # Store the value
                cc.StoreOp(valueToStore, ptrVal)
                return target.value, None

            # Handle assignments like `classVar.attr = expr`
            elif isinstance(target, ast.Attribute) and \
                isinstance(target.value, ast.Name) and \
                target.value.id in self.symbolTable:
                check_not_captured(target.value.id)

                self.attributePushPointerValue = True
                # Visit the attribute node, get the pointer value
                self.visit(target)
                # Reset the push pointer value flag
                self.attributePushPointerValue = False
                ptrVal = self.popValue()
                if not cc.PointerType.isinstance(ptrVal.type):
                    self.emitFatalError(
                        "invalid CUDA-Q attribute assignment",
                        node)
                # Visit the value being assigned
                self.visit(node.value)
                valueToStore = self.popValue()
                # Store the value
                cc.StoreOp(valueToStore, ptrVal)
                return target.value, None

            else:
                self.emitFatalError("Invalid target for assignment", node)

        if len(node.targets) > 1:
            # I am not entirely sure what kinds of Python language constructs would
            # result in having more than 1 target here, hence erroring on it for now.
            # (It would be easy to process this as target tuple, but it may not be correct to do so.)
            self.emitFatalError("CUDA-Q does not allow multiple targets in assignment", node)
        self.__deconstructAssignment(node.targets[0], node.value, process=process_assignment)

    def visit_Attribute(self, node):
        """
        Visit an attribute node and map to valid MLIR code. This method
        specifically looks for attributes like method calls, or common
        attributes we'll see from ubiquitous external modules like `numpy`.
        """
<<<<<<< HEAD
        if isinstance(node.value, ast.Name) and not node.value.id in self.symbolTable:
=======
        self.currentNode = node
        # Disallow list.append since we don't do dynamic memory allocation
        if isinstance(node.value,
                      ast.Name) and node.value.id in self.symbolTable:
            self.debug_msg(lambda: f'[(Inline) Visit Name]', node.value)
            value = self.symbolTable[node.value.id]
            if self.isQuantumStructType(value.type):
                # Here we have a quantum struct, need to use extract value instead
                # of load from compute pointer.
                structIdx, memberTy = self.getStructMemberIdx(
                    node.attr, value.type)
                self.pushValue(
                    quake.GetMemberOp(
                        memberTy, value,
                        IntegerAttr.get(self.getIntegerType(32),
                                        structIdx)).result)
                return

            if cc.PointerType.isinstance(value.type):
                eleType = cc.PointerType.getElementType(value.type)
                if cc.StructType.isinstance(eleType):
                    # Handle the case where we have a struct member extraction,
                    # memory semantics
                    self.__visitStructAttribute(node, value)
                    return
>>>>>>> 1c8c796d

            if node.value.id in ['np', 'numpy', 'math']:
                if node.attr == 'complex64':
                    self.pushValue(self.getComplexType(width=32))
                elif node.attr == 'complex128':
                    self.pushValue(self.getComplexType(width=64))
                elif node.attr == 'float64':
                    self.pushValue(self.getFloatType(width=64))
                elif node.attr == 'float32':
                    self.pushValue(self.getFloatType(width=32))
                elif node.attr == 'pi':
                    self.pushValue(self.getConstantFloat(np.pi))
                elif node.attr == 'e':
                    self.pushValue(self.getConstantFloat(np.e))
                elif node.attr == 'euler_gamma':
                    self.pushValue(self.getConstantFloat(np.euler_gamma))
                elif node.attr == 'array' or self.__isSupportedNumpyFunction(node.attr):
                    return
                else:
                    self.emitFatalError("{}.{} is not supported".format(node.value.id, node.attr), node)
                return

            if node.value.id == 'cudaq':
                if node.attr in [
                        'DepolarizationChannel', 'AmplitudeDampingChannel',
                        'PhaseFlipChannel', 'BitFlipChannel', 'PhaseDamping',
                        'ZError', 'XError', 'YError', 'Pauli1', 'Pauli2',
                        'Depolarization1', 'Depolarization2'
                ]:
                    cudaq_module = importlib.import_module('cudaq')
                    channel_class = getattr(cudaq_module, node.attr)
                    self.pushValue(
                        self.getConstantInt(channel_class.num_parameters))
                    self.pushValue(self.getConstantInt(hash(channel_class)))
                    return

                # Any other cudaq attributes should be handled by the parent
                return
            
            if node.attr == 'ctrl' or node.attr == 'adj':
                # to be processed by the caller
                return
        
        def process_potential_ptr_types(value):
            """
            Helper function to process anything that the parent may assign to, 
            depending on whether value is a pointer or not.
            """
            valType = value.type
            if cc.PointerType.isinstance(valType):
                valType = cc.PointerType.getElementType(valType)

            if quake.StruqType.isinstance(valType):
                # Need to extract value instead of load from compute pointer.
                structIdx, memberTy = self.getStructMemberIdx(node.attr, value.type)
                attr = IntegerAttr.get(self.getIntegerType(32), structIdx)
                self.pushValue(quake.GetMemberOp(memberTy, value, attr).result)
                return True

            if cc.StructType.isinstance(valType):
                # Handle the case where we have a struct member extraction, memory semantics
                self.__visitStructAttribute(node, value)
                return True

            elif quake.VeqType.isinstance(valType) or \
                cc.StdvecType.isinstance(valType) or \
                cc.ArrayType.isinstance(valType):
                return self.__isSupportedVectorFunction(node.attr)

            return False

        # Make sure we preserve pointers for structs
        if isinstance(node.value, ast.Name) and node.value.id in self.symbolTable:  
            value = self.symbolTable[node.value.id]
            processed = process_potential_ptr_types(value)
            if processed: return

        self.visit(node.value)
        if len(self.valueStack) == 0:
            self.emitFatalError("failed to create value to access attribute", node)            
        value = self.ifPointerThenLoad(self.popValue())

        if ComplexType.isinstance(value.type):
            if (node.attr == 'real'):
                self.pushValue(complex.ReOp(value).result)
            elif (node.attr == 'imag'):
                self.pushValue(complex.ImOp(value).result)
            else:
                self.emitFatalError("invalid attribute on complex value", node)
            return

        # numpy arrays have a size attribute
        if node.attr == 'size':
            if quake.VeqType.isinstance(value.type):
                self.pushValue(
                    quake.VeqSizeOp(self.getIntegerType(), value).result)
                return True
            if cc.StdvecType.isinstance(value.type) or cc.ArrayType.isinstance(value.type):
                self.pushValue(self.__get_vector_size(value))
                return True

        processed = process_potential_ptr_types(value)
        if not processed:
            self.emitFatalError("unrecognized attribute {}".format(node.attr), node)

    def visit_Call(self, node):
        """
        Map a Python Call operation to equivalent MLIR. This method will first
        check for call operations that are `ast.Name` nodes in the tree (the
        name of a function to call).  It will handle the Python `range(start,
        stop, step)` function by creating an array of integers to loop through
        via an invariant CC loop operation. Subsequent users of the `range()`
        result can iterate through the elements of the returned `cc.array`. It
        will handle the Python `enumerate(iterable)` function by constructing
        another invariant loop that builds up and array of `cc.struct<i64, T>`,
        representing the counter and the element.

        It will next handle any quantum operation (optionally with a rotation
        parameter).  Single target operations can be represented that take a
        single qubit reference, multiple single qubits, or a vector of qubits,
        where the latter two will apply the operation to every qubit in the
        vector:

        Valid single qubit operations are `h`, `x`, `y`, `z`, `s`, `t`, `rx`,
        `ry`, `rz`, `r1`.

        Measurements `mx`, `my`, `mz` are mapped to corresponding quake
        operations and the return i1 value is added to the value
        stack. Measurements of single qubit reference and registers of qubits
        are supported.

        General calls to previously seen CUDA-Q kernels are supported. By this
        we mean that an kernel can not be invoked from a kernel unless it was
        defined before the current kernel.  Kernels can also be reversed or
        controlled with `cudaq.adjoint(kernel, ...)` and `cudaq.control(kernel,
        ...)`.

        Finally, general operation modifiers are supported, specifically
        `OPERATION.adj` and `OPERATION.ctrl` for adjoint and control synthesis
        of the operation.

        ```python
            q, r = cudaq.qubit(), cudaq.qubit()
            qubits = cudaq.qubit(2)

            x(q) # apply x to q
            x(q, r) # apply x to q and r
            x(qubits) # for q in qubits: apply x 
            ry(np.pi, qubits)
        ```
        """
        global globalRegisteredOperations

        def convertArguments(expectedArgTypes, values):
            fName = 'function'
            if hasattr(node.func, 'id'): fName = node.func.id
            elif hasattr(node.func, 'attr'): fName = node.func.attr
            if len(expectedArgTypes) != len(values):
                self.emitFatalError(
                    f"invalid number of arguments passed in call to {fName} ({len(values)} vs required {len(expectedArgTypes)})",
                    node)
            args = []
            for idx, value in enumerate(values):
                arg = self.ifPointerThenLoad(value)
                expectedTy = expectedArgTypes[idx]
                arg = self.changeOperandToType(expectedTy, arg, allowDemotion=True)
                args.append(arg)
            return args

        def processControlAndAdjoint(pyFuncVal, attrName):
            # NOTE: We currently generally don't have the means in the
            # compiler to handle composition of control and adjoint, since
            # control and adjoint are not proper functors (i.e. there is
            # no way to obtain a new callable object that is the adjoint
            # or controlled version of another callable).
            # Since we don't really treat callables as first-class values,
            # the first argument to control and adjoint indeed has to be 
            # a Name object.
            if not isinstance(pyFuncVal, ast.Name):
                self.emitFatalError(f'unsupported argument in call to {attrName} - first argument must be a symbol name', node)
            otherFuncName = pyFuncVal.id

            values = [self.popValue() for _ in range(len(self.valueStack))]
            values.reverse()
            indirectCallee = []
            kwargs = {"is_adj": attrName == 'adjoint'}

            if otherFuncName in self.symbolTable and \
                cc.CallableType.isinstance(values[0].type):
                functionTy = FunctionType(cc.CallableType.getFunctionType(values[0].type))
                inputTys, outputTys = functionTy.inputs, functionTy.results
                indirectCallee.append(values[0])
                values = values[1:]
            elif otherFuncName in globalKernelRegistry:
                otherFunc = globalKernelRegistry[otherFuncName]
                inputTys, outputTys = otherFunc.arguments.types, otherFunc.results.types
                kwargs["callee"] = FlatSymbolRefAttr.get(nvqppPrefix + otherFuncName)
            else:
                self.emitFatalError(
                    f"{otherFuncName} is not a known quantum kernel - maybe a cudaq.kernel attribute is missing?.",
                    node)

            numControlArgs = attrName == 'control'
            if len(values) < numControlArgs:
                self.emitFatalError("missing control qubit(s) argument in cudaq.control", node)
            controls = values[:numControlArgs]
            if len(controls) == 1 and \
                not quake.RefType.isinstance(controls[0].type) and \
                not quake.VeqType.isinstance(controls[0].type):
                self.emitFatalError(f'invalid argument type for control operand', node)
            args = convertArguments(inputTys, values[numControlArgs:])
            if len(outputTys) != 0:
                self.emitFatalError(f'cannot take {attrName} of kernel {otherFuncName} that returns a value', node)
            quake.ApplyOp([], indirectCallee, controls, args, **kwargs)

        def processFunctionCall(fType, nrValsToPop):
            if len(fType.inputs) != nrValsToPop:
                fName = 'function'
                if hasattr(node.func, 'id'): fName = node.func.id
                elif hasattr(node.func, 'attr'): fName = node.func.attr
                self.emitFatalError(
                    f"invalid number of arguments passed in call to {fName} ({nrValsToPop} vs required {len(fType.inputs)})",
                    node)
            values = [self.popValue() for _ in node.args]
            values.reverse()
            values = convertArguments([t for t in fType.inputs], values)
            if len(fType.results) == 0:
                func.CallOp(otherKernel, values)
            else:
                result = func.CallOp(otherKernel, values).result
                self.pushValue(result)

        def checkControlAndTargetTypes(controls, targets):
            """
            Check that the provided control and target operands are 
            of an appropriate type. Emit a fatal error if not. 
            """
            def is_qvec_or_qubits(vals):
                # We can either have a single item that is a vector of qubits,
                # or multiple single-qubit items.
                return all((quake.RefType.isinstance(v.type) for v in vals)) or \
                    (len(vals) == 1 and quake.VeqType.isinstance(vals[0].type))
            if len(controls) > 0 and not is_qvec_or_qubits(controls):
                self.emitFatalError(f'invalid argument type for control operand', node)
            if len(targets) == 0:
                self.emitFatalError(f'missing argument for target operand', node)
            elif not is_qvec_or_qubits(targets):
                self.emitFatalError(f'invalid argument type for target operand', node)

        # do not walk the FunctionDef decorator_list arguments
        if isinstance(node.func, ast.Attribute):
            self.debug_msg(lambda: f'[(Inline) Visit Attribute]', node.func)
            if hasattr(
                    node.func.value, 'id'
            ) and node.func.value.id == 'cudaq' and node.func.attr == 'kernel':
                return

            # If we have a `func = ast.Attribute``, then it could be that we
            # have a previously defined kernel function call with manually
            # specified module names.
            # e.g. `cudaq.lib.test.hello.fermionic_swap``. In this case, we
            # assume FindDepKernels has found something like this, loaded it,
            # and now we just want to get the function name and call it.

            # First let's check for registered C++ kernels
            cppDevModNames = []
            value = node.func.value
            if isinstance(value, ast.Name) and value.id != 'cudaq':
                self.debug_msg(lambda: f'[(Inline) Visit Name]', value)
                cppDevModNames = [node.func.attr, value.id]
            else:
                self.debug_msg(lambda: f'[(Inline) Visit Attribute]', value)
                while isinstance(value, ast.Attribute):
                    cppDevModNames.append(value.attr)
                    value = value.value
                    if isinstance(value, ast.Name):
                        self.debug_msg(lambda: f'[(Inline) Visit Name]', value)
                        cppDevModNames.append(value.id)
                        break

            devKey = '.'.join(cppDevModNames[::-1])

            def get_full_module_path(partial_path):
                parts = partial_path.split('.')
                for module_name, module in sys.modules.items():
                    if module_name.endswith(parts[0]):
                        try:
                            obj = module
                            for part in parts[1:]:
                                obj = getattr(obj, part)
                            return f"{module_name}.{'.'.join(parts[1:])}"
                        except AttributeError:
                            continue
                return partial_path

            devKey = get_full_module_path(devKey)
            if cudaq_runtime.isRegisteredDeviceModule(devKey):
                maybeKernelName = cudaq_runtime.checkRegisteredCppDeviceKernel(
                    self.module, devKey + '.' + node.func.attr)
                if maybeKernelName == None:
                    maybeKernelName = cudaq_runtime.checkRegisteredCppDeviceKernel(
                        self.module, devKey)
                if maybeKernelName != None:
                    otherKernel = SymbolTable(
                        self.module.operation)[maybeKernelName]

                    [self.visit(arg) for arg in node.args]
                    processFunctionCall(otherKernel.type, len(node.args))
                    return

            # Start by seeing if we have mod1.mod2.mod3...
            moduleNames = []
            value = node.func.value
            while isinstance(value, ast.Attribute):
                self.debug_msg(lambda: f'[(Inline) Visit Attribute]', value)
                moduleNames.append(value.attr)
                value = value.value
                if isinstance(value, ast.Name):
                    self.debug_msg(lambda: f'[(Inline) Visit Name]', value)
                    moduleNames.append(value.id)
                    break

            if all(x in moduleNames for x in ['cudaq', 'dbg', 'ast']):
                # Handle a debug print statement
                [self.visit(arg) for arg in node.args]
                if len(self.valueStack) != 1:
                    self.emitFatalError(
                        f"cudaq.dbg.ast.{node.func.attr} call invalid - too many arguments passed.",
                        node)

                self.__insertDbgStmt(self.popValue(), node.func.attr)
                return

            # If we did have module names, then this is what we are looking for
            if len(moduleNames):
                name = node.func.attr
                if not name in globalKernelRegistry:
                    moduleNames.reverse()
                    self.emitFatalError(
                        "{}.{} is not a valid quantum kernel to call.".format(
                            '.'.join(moduleNames), node.func.attr), node)

                # If it is in `globalKernelRegistry`, it has to be in this Module
                otherKernel = SymbolTable(self.module.operation)[nvqppPrefix +
                                                                 name]
                [self.visit(arg) for arg in node.args]
                processFunctionCall(otherKernel.type, len(node.args))
                return

        # FIXME: This whole thing is widely inconsistent;
        # For example; we pop all values on the value stack for a simple gate
        # and allow x(q1, q2, q3, ...) here, but for a simple adjoint gate we
        # only ever pop a single value. I'll tackle this as part of revising
        # the value stack, which should be a proper stack.
        if isinstance(node.func, ast.Name):
            # Just visit the arguments, we know the name
            [self.visit(arg) for arg in node.args]

            namedArgs = {}
            for keyword in node.keywords:
                self.visit(keyword.value)
                namedArgs[keyword.arg] = self.popValue()

            self.debug_msg(lambda: f'[(Inline) Visit Name]', node.func)
            if node.func.id == 'len':
                listVal = self.ifPointerThenLoad(self.popValue())
                if cc.StdvecType.isinstance(listVal.type):
                    self.pushValue(
                        cc.StdvecSizeOp(self.getIntegerType(), listVal).result)
                    return
                if quake.VeqType.isinstance(listVal.type):
                    self.pushValue(
                        quake.VeqSizeOp(self.getIntegerType(), listVal).result)
                    return

                self.emitFatalError(
                    "__len__ not supported on variables of this type.", node)

            if node.func.id == 'range':
                startVal, endVal, stepVal, isDecrementing = self.__processRangeLoopIterationBounds(
                    node.args)

                iTy = self.getIntegerType(64)
                zero = arith.ConstantOp(iTy, IntegerAttr.get(iTy, 0))
                one = arith.ConstantOp(iTy, IntegerAttr.get(iTy, 1))

                # The total number of elements in the iterable
                # we are generating should be `N == endVal - startVal`
                actualSize = arith.SubIOp(endVal, startVal).result
                totalSize = math.AbsIOp(actualSize).result

                # If the step is not == 1, then we also have
                # to update the total size for the range iterable
                actualSize = arith.DivSIOp(actualSize,
                                           math.AbsIOp(stepVal).result).result
                totalSize = arith.DivSIOp(totalSize,
                                          math.AbsIOp(stepVal).result).result

                # Create an array of i64 of the total size
                arrTy = cc.ArrayType.get(iTy)
                iterable = cc.AllocaOp(cc.PointerType.get(arrTy),
                                       TypeAttr.get(iTy),
                                       seqSize=totalSize).result

                # Logic here is as follows:
                # We are building an array like this
                # array = [start, start +- step, start +- 2*step, start +- 3*step, ...]
                # So we need to know the start and step (already have them),
                # but we also need to keep track of a counter
                counter = cc.AllocaOp(cc.PointerType.get(iTy),
                                      TypeAttr.get(iTy)).result
                cc.StoreOp(zero, counter)

                def bodyBuilder(iterVar):
                    loadedCounter = cc.LoadOp(counter).result
                    tmp = arith.MulIOp(loadedCounter, stepVal).result
                    arrElementVal = arith.AddIOp(startVal, tmp).result
                    eleAddr = cc.ComputePtrOp(
                        cc.PointerType.get(iTy), iterable, [loadedCounter],
                        DenseI32ArrayAttr.get([kDynamicPtrIndex],
                                              context=self.ctx))
                    cc.StoreOp(arrElementVal, eleAddr)
                    incrementedCounter = arith.AddIOp(loadedCounter, one).result
                    cc.StoreOp(incrementedCounter, counter)

                self.createInvariantForLoop(endVal,
                                            bodyBuilder,
                                            startVal=startVal,
                                            stepVal=stepVal,
                                            isDecrementing=isDecrementing)

                self.pushValue(iterable)
                self.pushValue(actualSize)
                return

            if node.func.id == 'enumerate':
                # We have to have something "iterable" on the stack,
                # could be coming from `range()` or an iterable like `qvector`
                totalSize = None
                iterable = None
                iterEleTy = None
                extractFunctor = None
                if len(self.valueStack) == 1:
                    # `qreg`-like or `stdvec`-like thing thing
                    iterable = self.ifPointerThenLoad(self.popValue())
                    # Create a new iterable, `alloca cc.struct<i64, T>`
                    totalSize = None
                    if quake.VeqType.isinstance(iterable.type):
                        iterEleTy = self.getRefType()
                        totalSize = quake.VeqSizeOp(self.getIntegerType(),
                                                    iterable).result

                        def extractFunctor(idxVal):
                            return quake.ExtractRefOp(iterEleTy,
                                                      iterable,
                                                      -1,
                                                      index=idxVal).result
                    elif cc.StdvecType.isinstance(iterable.type):
                        iterEleTy = cc.StdvecType.getElementType(iterable.type)
                        totalSize = cc.StdvecSizeOp(self.getIntegerType(),
                                                    iterable).result

                        def extractFunctor(idxVal):
                            arrEleTy = cc.ArrayType.get(iterEleTy)
                            elePtrTy = cc.PointerType.get(iterEleTy)
                            arrPtrTy = cc.PointerType.get(arrEleTy)
                            vecPtr = cc.StdvecDataOp(arrPtrTy, iterable).result
                            eleAddr = cc.ComputePtrOp(
                                elePtrTy, vecPtr, [idxVal],
                                DenseI32ArrayAttr.get([kDynamicPtrIndex],
                                                      context=self.ctx)).result
                            return cc.LoadOp(eleAddr).result
                    else:
                        self.emitFatalError(
                            "could not infer enumerate tuple type ({})".format(
                                iterable.type), node)
                else:
                    if len(self.valueStack) != 2:
                        msg = 'Error in AST processing, should have 2 values on the stack for enumerate'
                        self.emitFatalError(msg, node)

                    totalSize = self.popValue()
                    iterable = self.popValue()
                    arrTy = cc.PointerType.getElementType(iterable.type)
                    iterEleTy = cc.ArrayType.getElementType(arrTy)

                    def localFunc(idxVal):
                        eleAddr = cc.ComputePtrOp(
                            cc.PointerType.get(iterEleTy), iterable, [idxVal],
                            DenseI32ArrayAttr.get([kDynamicPtrIndex],
                                                  context=self.ctx)).result
                        return cc.LoadOp(eleAddr).result

                    extractFunctor = localFunc

                # Enumerate returns a iterable of tuple(i64, T) for type T
                # Allocate an array of struct<i64, T> == tuple (for us)
                structTy = cc.StructType.get([self.getIntegerType(), iterEleTy])
                arrTy = cc.ArrayType.get(structTy)
                enumIterable = cc.AllocaOp(cc.PointerType.get(arrTy),
                                           TypeAttr.get(structTy),
                                           seqSize=totalSize).result

                # Now we need to loop through `enumIterable` and set the elements
                def bodyBuilder(iterVar):
                    # Create the struct
                    element = cc.UndefOp(structTy)
                    # Get the element from the iterable
                    extracted = extractFunctor(iterVar)
                    # Get the pointer to the enumeration iterable so we can set it
                    eleAddr = cc.ComputePtrOp(
                        cc.PointerType.get(structTy), enumIterable, [iterVar],
                        DenseI32ArrayAttr.get([kDynamicPtrIndex],
                                              context=self.ctx))
                    # Set the index value
                    element = cc.InsertValueOp(
                        structTy, element, iterVar,
                        DenseI64ArrayAttr.get([0], context=self.ctx)).result
                    # Set the extracted element value
                    element = cc.InsertValueOp(
                        structTy, element, extracted,
                        DenseI64ArrayAttr.get([1], context=self.ctx)).result
                    cc.StoreOp(element, eleAddr)

                self.createInvariantForLoop(totalSize, bodyBuilder)
                self.pushValue(enumIterable)
                self.pushValue(totalSize)
                return

            if node.func.id == 'complex':
                if len(namedArgs) == 0:
                    imag = self.popValue()
                    real = self.popValue()
                else:
                    imag = namedArgs['imag']
                    real = namedArgs['real']
                imag = self.changeOperandToType(self.getFloatType(), imag)
                real = self.changeOperandToType(self.getFloatType(), real)
                self.pushValue(
                    complex.CreateOp(self.getComplexType(), real, imag).result)
                return

            if self.__isSimpleGate(node.func.id):
                # Here we enable application of the op on all the
                # provided arguments, e.g. `x(qubit)`, `x(qvector)`, `x(q, r)`, etc.
                numValues = len(self.valueStack)
                qubitTargets = [self.popValue() for _ in range(numValues)]
                qubitTargets.reverse()
                checkControlAndTargetTypes([], qubitTargets)
                self.__applyQuantumOperation(node.func.id, [], qubitTargets)
                return

            if self.__isControlledSimpleGate(node.func.id):
                # These are single target controlled quantum operations
                MAX_ARGS = 2
                numValues = len(self.valueStack)
                if numValues != MAX_ARGS:
                    raise RuntimeError(
                        "invalid number of arguments passed to callable {} ({} vs required {})"
                        .format(node.func.id, len(node.args), MAX_ARGS))
                target = self.popValue()
                control = self.popValue()
                negatedControlQubits = None
                if len(self.controlNegations):
                    negCtrlBool = control in self.controlNegations
                    negatedControlQubits = DenseBoolArrayAttr.get(negCtrlBool)
                    self.controlNegations.clear()
                checkControlAndTargetTypes([control], [target])
                # Map `cx` to `XOp`...
                opCtor = getattr(
                    quake, '{}Op'.format(node.func.id.title()[1:].upper()))
                opCtor([], [], [control], [target],
                       negated_qubit_controls=negatedControlQubits)
                return

            if self.__isRotationGate(node.func.id):
                numValues = len(self.valueStack)
                if numValues < 2:
                    self.emitFatalError(
                        f'invalid number of arguments ({numValues}) passed to {node.func.id} (requires at least 2 arguments)',
                        node)
                qubitTargets = [self.popValue() for _ in range(numValues - 1)]
                qubitTargets.reverse()
                param = self.popValue()
                if IntegerType.isinstance(param.type):
                    param = arith.SIToFPOp(self.getFloatType(), param).result
                elif not F64Type.isinstance(param.type):
                    self.emitFatalError(
                        'rotational parameter must be a float, or int.', node)
                checkControlAndTargetTypes([], qubitTargets)
                self.__applyQuantumOperation(node.func.id, [param],
                                             qubitTargets)
                return

            if self.__isControlledRotationGate(node.func.id):
                ## These are single target, one parameter, controlled quantum operations
                MAX_ARGS = 3
                numValues = len(self.valueStack)
                if numValues != MAX_ARGS:
                    raise RuntimeError(
                        "invalid number of arguments passed to callable {} ({} vs required {})"
                        .format(node.func.id, len(node.args), MAX_ARGS))
                target = self.popValue()
                control = self.popValue()
                checkControlAndTargetTypes([control], [target])
                param = self.popValue()
                if IntegerType.isinstance(param.type):
                    param = arith.SIToFPOp(self.getFloatType(), param).result
                elif not F64Type.isinstance(param.type):
                    self.emitFatalError(
                        'rotational parameter must be a float, or int.', node)
                # Map `crx` to `RxOp`...
                opCtor = getattr(
                    quake, '{}Op'.format(node.func.id.title()[1:].capitalize()))
                opCtor([], [param], [control], [target])
                return

            if self.__isAdjointSimpleGate(node.func.id):
                target = self.popValue()
                checkControlAndTargetTypes([], [target])
                # Map `sdg` to `SOp`...
                opCtor = getattr(quake, '{}Op'.format(node.func.id.title()[0]))
                if quake.VeqType.isinstance(target.type):

                    def bodyBuilder(iterVal):
                        q = quake.ExtractRefOp(self.getRefType(),
                                               target,
                                               -1,
                                               index=iterVal).result
                        opCtor([], [], [], [q], is_adj=True)

                    veqSize = quake.VeqSizeOp(self.getIntegerType(),
                                              target).result
                    self.createInvariantForLoop(veqSize, bodyBuilder)
                    return
                elif quake.RefType.isinstance(target.type):
                    opCtor([], [], [], [target], is_adj=True)
                    return
                else:
                    self.emitFatalError(
                        'adj quantum operation on incorrect type {}.'.format(
                            target.type), node)
                return

            if self.__isMeasurementGate(node.func.id):
                registerName = self.currentAssignVariableName
                # If `registerName` is None, then we know that we
                # are not assigning this measure result to anything
                # so we therefore should not push it on the stack
                pushResultToStack = registerName != None or self.walkingReturnNode

                # By default we set the `register_name` for the measurement
                # to the assigned variable name (if there is one). But
                # the use could have manually specified `register_name='something'`
                # check for that here and use it there
                if len(node.keywords) == 1 and hasattr(node.keywords[0], 'arg'):
                    if node.keywords[0].arg == 'register_name':
                        userProvidedRegName = node.keywords[0]
                        if not isinstance(userProvidedRegName.value,
                                          ast.Constant):
                            self.emitFatalError(
                                "measurement register_name keyword must be a constant string literal.",
                                node)
                        self.debug_msg(lambda: f'[(Inline) Visit Constant]',
                                       userProvidedRegName.value)
                        registerName = userProvidedRegName.value.value
                qubits = [self.popValue() for _ in range(len(self.valueStack))]
                checkControlAndTargetTypes([], qubits)
                opCtor = getattr(quake, '{}Op'.format(node.func.id.title()))
                i1Ty = self.getIntegerType(1)
                resTy = i1Ty if len(qubits) == 1 and quake.RefType.isinstance(
                    qubits[0].type) else cc.StdvecType.get(i1Ty)
                measTy = quake.MeasureType.get(
                ) if len(qubits) == 1 and quake.RefType.isinstance(
                    qubits[0].type) else cc.StdvecType.get(
                        quake.MeasureType.get())
                label = registerName
                if not label:
                    label = None
                measureResult = opCtor(measTy, [], qubits,
                                       registerName=label).result
                if pushResultToStack:
                    self.pushValue(
                        quake.DiscriminateOp(resTy, measureResult).result)
                return

            if node.func.id == 'swap':
                qubitB = self.popValue()
                qubitA = self.popValue()
                checkControlAndTargetTypes([], [qubitA, qubitB])
                opCtor = getattr(quake, '{}Op'.format(node.func.id.title()))
                opCtor([], [], [], [qubitA, qubitB])
                return

            if node.func.id == 'reset':
                target = self.popValue()
                checkControlAndTargetTypes([], [target])
                if quake.RefType.isinstance(target.type):
                    quake.ResetOp([], target)
                    return
                if quake.VeqType.isinstance(target.type):

                    def bodyBuilder(iterVal):
                        q = quake.ExtractRefOp(
                            self.getRefType(),
                            target,
                            -1,  # `kDynamicIndex`
                            index=iterVal).result
                        quake.ResetOp([], q)

                    veqSize = quake.VeqSizeOp(self.getIntegerType(),
                                              target).result
                    self.createInvariantForLoop(veqSize, bodyBuilder)
                    return
                self.emitFatalError(
                    'reset quantum operation on incorrect type {}.'.format(
                        target.type), node)

            if node.func.id == 'u3':
                # Single target, three parameters `u3(θ,φ,λ)`
                all_args = [
                    self.popValue() for _ in range(len(self.valueStack))
                ]
                if len(all_args) < 4:
                    self.emitFatalError(
                        f'invalid number of arguments ({len(all_args)}) passed to {node.func.id} (requires at least 4 arguments)',
                        node)
                qubitTargets = all_args[:-3]
                qubitTargets.reverse()
                checkControlAndTargetTypes([], qubitTargets)
                params = all_args[-3:]
                params.reverse()
                for idx, val in enumerate(params):
                    if IntegerType.isinstance(val.type):
                        params[idx] = arith.SIToFPOp(self.getFloatType(),
                                                     val).result
                    elif not F64Type.isinstance(val.type):
                        self.emitFatalError(
                            'rotational parameter must be a float, or int.',
                            node)
                self.__applyQuantumOperation(node.func.id, params, qubitTargets)
                return

            if node.func.id == 'exp_pauli':
                pauliWord = self.popValue()
                qubits = self.popValue()
                checkControlAndTargetTypes([], [qubits])
                theta = self.popValue()
                if IntegerType.isinstance(theta.type):
                    theta = arith.SIToFPOp(self.getFloatType(), theta).result
                quake.ExpPauliOp([], [theta], [], [qubits], pauli=pauliWord)
                return

            if node.func.id in globalRegisteredOperations:
                unitary = globalRegisteredOperations[node.func.id]
                numTargets = int(np.log2(np.sqrt(unitary.size)))

                numValues = len(self.valueStack)
                if numValues != numTargets:
                    self.emitFatalError(
                        f'invalid number of arguments ({numValues}) passed to {node.func.id} (requires {numTargets} arguments)',
                        node)

                targets = [self.popValue() for _ in range(numTargets)]
                targets.reverse()

                for i, t in enumerate(targets):
                    if not quake.RefType.isinstance(t.type):
                        self.emitFatalError(
                            f'invalid target operand {i}, broadcasting is not supported on custom operations.'
                        )

                globalName = f'{nvqppPrefix}{node.func.id}_generator_{numTargets}.rodata'

                currentST = SymbolTable(self.module.operation)
                if not globalName in currentST:
                    with InsertionPoint(self.module.body):
                        gen_vector_of_complex_constant(self.loc, self.module,
                                                       globalName,
                                                       unitary.tolist())
                quake.CustomUnitarySymbolOp(
                    [],
                    generator=FlatSymbolRefAttr.get(globalName),
                    parameters=[],
                    controls=[],
                    targets=targets,
                    is_adj=False)
                return

            # Handle the case where we are capturing an opaque kernel
            # function. It has to be in the capture vars and it has to
            # be a PyKernelDecorator.
            if node.func.id in self.capturedVars and node.func.id not in globalKernelRegistry:
                from .kernel_decorator import PyKernelDecorator
                var = self.capturedVars[node.func.id]
                if isinstance(var, PyKernelDecorator):
                    # If we found it, then compile its ASTModule to MLIR so
                    # that it is in the proper registries, then give it
                    # the proper function alias
                    PyASTBridge(var.capturedDataStorage,
                                existingModule=self.module,
                                locationOffset=var.location).visit(
                                    var.astModule)
                    # If we have an alias, make sure we point back to the
                    # kernel registry correctly for the next conditional check
                    if var.name in globalKernelRegistry:
                        node.func.id = var.name

            if node.func.id in globalKernelRegistry:
                # If in `globalKernelRegistry`, it has to be in this Module
                otherKernel = SymbolTable(self.module.operation)[nvqppPrefix +
                                                                 node.func.id]
                
                processFunctionCall(otherKernel.type, len(node.args))
                return

            elif node.func.id in self.symbolTable:
                val = self.symbolTable[node.func.id]
                if cc.CallableType.isinstance(val.type):
                    callableTy = cc.CallableType.getFunctionType(val.type)
                    numVals = len(self.valueStack)
                    values = [self.popValue() for _ in range(numVals)]
                    values.reverse()
                    values = convertArguments(FunctionType(callableTy).inputs, values)
                    callable = cc.CallableFuncOp(callableTy, val).result
                    func.CallIndirectOp([], callable, values)
                    return
                else:
                    self.emitFatalError(
                        f"`{node.func.id}` object is not callable, found symbol of type {val.type}",
                        node)

            elif node.func.id == 'int':
                # cast operation
                value = self.popValue()
                casted = self.changeOperandToType(IntegerType.get_signless(64),
                                                  value, allowDemotion=True)
                self.pushValue(casted)

            elif node.func.id == 'list':
                if len(self.valueStack) == 2:
                    maybeIterableSize = self.popValue()
                    maybeIterable = self.popValue()

                    # Make sure that we have a list + size
                    if IntegerType.isinstance(maybeIterableSize.type):
                        if cc.PointerType.isinstance(maybeIterable.type):
                            ptrEleTy = cc.PointerType.getElementType(
                                maybeIterable.type)
                            if cc.ArrayType.isinstance(ptrEleTy):
                                # We're good, just pass this back through.
                                self.pushValue(maybeIterable)
                                self.pushValue(maybeIterableSize)
                                return
                if len(self.valueStack) == 1:
                    arrayTy = self.valueStack[0].type
                    if cc.PointerType.isinstance(arrayTy):
                        arrayTy = cc.PointerType.getElementType(arrayTy)
                    if cc.StdvecType.isinstance(arrayTy):
                        return
                    if cc.ArrayType.isinstance(arrayTy):
                        return

                self.emitFatalError('Invalid list() cast requested.', node)

            elif node.func.id in ['print_i64', 'print_f64']:
                self.__insertDbgStmt(self.popValue(), node.func.id)
                return

            elif node.func.id in globalRegisteredTypes.classes:
                # Handle User-Custom Struct Constructor
                cls, annotations = globalRegisteredTypes.getClassAttributes(
                    node.func.id)

                if '__slots__' not in cls.__dict__:
                    self.emitWarning(
                        f"Adding new fields in data classes is not yet supported. The dataclass must be declared with @dataclass(slots=True) or @dataclasses.dataclass(slots=True).",
                        node)

                # Alloca the struct
                structTys = [
                    mlirTypeFromPyType(v, self.ctx)
                    for _, v in annotations.items()
                ]

                structTy = mlirTryCreateStructType(structTys, name = node.func.id, context=self.ctx)
                if structTy is None:
                    self.emitFatalError("Hybrid quantum-classical data types and nested quantum structs are not allowed.", node)

                # Disallow user specified methods on structs
                if len({
                        k: v
                        for k, v in cls.__dict__.items()
                        if not (k.startswith('__') and k.endswith('__')) and
                        isinstance(v, FunctionType)
                }) != 0:
                    self.emitFatalError(
                        'struct types with user specified methods are not allowed.',
                        node)

                ctorArgs = [self.popValue() for _ in range(len(self.valueStack))]
                ctorArgs.reverse()
                ctorArgs = convertArguments(structTys, ctorArgs)

                if quake.StruqType.isinstance(structTy):
                    # If we have a quantum struct. We cannot allocate classical
                    # memory and load / store quantum type values to that memory
                    # space, so use `quake.MakeStruqOp`.
                    self.pushValue(quake.MakeStruqOp(structTy, ctorArgs).result)
                    return

                stackSlot = cc.AllocaOp(cc.PointerType.get(structTy),
                                        TypeAttr.get(structTy)).result

                # loop over each type and `compute_ptr` / store
                for i, ty in enumerate(structTys):
                    eleAddr = cc.ComputePtrOp(
                        cc.PointerType.get(ty), stackSlot, [],
                        DenseI32ArrayAttr.get([i], context=self.ctx)).result
                    cc.StoreOp(ctorArgs[i], eleAddr)
                self.pushValue(stackSlot)
                return

            else:
                self.emitFatalError(
                    "unhandled function call - {}, known kernels are {}".format(
                        node.func.id, globalKernelRegistry.keys()), node)

        elif isinstance(node.func, ast.Attribute):
            self.debug_msg(lambda: f'[(Inline) Visit Attribute]', node.func)
            self.debug_msg(lambda: f'[(Inline) Visit Name]', node.func.value)
            if node.func.value.id in ['numpy', 'np']:
                [self.visit(arg) for arg in node.args]

                namedArgs = {}
                for keyword in node.keywords:
                    self.visit(keyword.value)
                    namedArgs[keyword.arg] = self.popValue()

                value = self.popValue()

                if node.func.attr == 'array':
                    # `np.array(vec, <dtype = ty>)`
                    arrayType = value.type
                    if cc.PointerType.isinstance(value.type):
                        arrayType = cc.PointerType.getElementType(value.type)

                    if cc.StdvecType.isinstance(arrayType):
                        eleTy = cc.StdvecType.getElementType(arrayType)
                        dTy = eleTy
                        if len(namedArgs) > 0:
                            dTy = namedArgs['dtype']

                        # Convert the vector to the provided data type if needed.
                        self.pushValue(
                            self.__copyVectorAndCastElements(value, dTy, allowDemotion=True))
                        return

                    raise self.emitFatalError(
                        f"unexpected numpy array initializer type: {value.type}",
                        node)

                value = self.ifPointerThenLoad(value)

                if node.func.attr in ['complex128', 'complex64']:
                    if node.func.attr == 'complex128':
                        ty = self.getComplexType()
                    if node.func.attr == 'complex64':
                        ty = self.getComplexType(width=32)

                    value = self.changeOperandToType(ty, value)
                    self.pushValue(value)
                    return

                if node.func.attr in ['float64', 'float32']:
                    if node.func.attr == 'float64':
                        ty = self.getFloatType()
                    if node.func.attr == 'float32':
                        ty = self.getFloatType(width=32)

                    value = self.changeOperandToType(ty, value)
                    self.pushValue(value)
                    return

<<<<<<< HEAD
                # Promote argument's types for `numpy.func` calls to match python's semantics
                if self.__isSupportedNumpyFunction(node.func.attr):
=======
                # Promote argument's types for `numpy.func` calls to match
                # python's semantics.
                if node.func.attr in ['sin', 'cos', 'sqrt', 'ceil', 'exp']:
>>>>>>> 1c8c796d
                    if ComplexType.isinstance(value.type):
                        value = self.changeOperandToType(
                            self.getComplexType(), value)
                    elif IntegerType.isinstance(value.type):
                        value = self.changeOperandToType(
                            self.getFloatType(), value)
                    else:
                        self.emitFatalError("invalid type {} for call to numpy function {}".format(value.type, node.func.attr), node)

                if node.func.attr == 'cos':
                    if ComplexType.isinstance(value.type):
                        self.pushValue(complex.CosOp(value).result)
                        return
                    self.pushValue(math.CosOp(value).result)
                    return
                if node.func.attr == 'sin':
                    if ComplexType.isinstance(value.type):
                        self.pushValue(complex.SinOp(value).result)
                        return
                    self.pushValue(math.SinOp(value).result)
                    return
                if node.func.attr == 'sqrt':
                    if ComplexType.isinstance(value.type):
                        self.pushValue(complex.SqrtOp(value).result)
                        return
                    self.pushValue(math.SqrtOp(value).result)
                    return
                if node.func.attr == 'exp':
                    if ComplexType.isinstance(value.type):
                        # Note: using `complex.ExpOp` results in a
                        # "can't legalize `complex.exp`" error.
                        # Using Euler's' formula instead:
                        #
                        # "e^(x+i*y) = (e^x) * (cos(y)+i*sin(y))"
                        complexType = ComplexType(value.type)
                        floatType = complexType.element_type
                        real = complex.ReOp(value).result
                        imag = complex.ImOp(value).result
                        left = self.changeOperandToType(complexType,
                                                        math.ExpOp(real).result)
                        re2 = math.CosOp(imag).result
                        im2 = math.SinOp(imag).result
                        right = complex.CreateOp(ComplexType.get(floatType),
                                                 re2, im2).result
                        res = complex.MulOp(left, right).result
                        self.pushValue(res)
                        return
                    self.pushValue(math.ExpOp(value).result)
                    return
                if node.func.attr == 'ceil':
                    if ComplexType.isinstance(value.type):
                        self.emitFatalError(
                            f"numpy call ({node.func.attr}) is not supported for complex numbers",
                            node)
                        return
                    self.pushValue(math.CeilOp(value).result)
                    return

                self.emitFatalError(
                    f"unsupported NumPy call ({node.func.attr})", node)

            self.generic_visit(node)

            if node.func.value.id == 'cudaq':
                if node.func.attr == 'complex':
                    self.pushValue(self.simulationDType())
                    return

                if node.func.attr == 'amplitudes':
                    value = self.popValue()
                    arrayType = value.type
                    if cc.PointerType.isinstance(value.type):
                        arrayType = cc.PointerType.getElementType(value.type)
                    if cc.StdvecType.isinstance(arrayType):
                        self.pushValue(value)
                        return

                    self.emitFatalError(
                        f"unsupported amplitudes argument type: {value.type}",
                        node)

                if node.func.attr == 'qvector':
                    if len(self.valueStack) == 0:
                        self.emitFatalError(
                            'qvector does not have default constructor. Init from size or existing state.',
                            node)

                    valueOrPtr = self.popValue()
                    initializerTy = valueOrPtr.type

                    if cc.PointerType.isinstance(initializerTy):
                        initializerTy = cc.PointerType.getElementType(
                            initializerTy)

                    if (IntegerType.isinstance(initializerTy)):
                        # handle `cudaq.qvector(n)`
                        value = self.ifPointerThenLoad(valueOrPtr)
                        ty = self.getVeqType()
                        qubits = quake.AllocaOp(ty, size=value).result
                        self.pushValue(qubits)
                        return
                    if cc.StdvecType.isinstance(initializerTy):
                        # handle `cudaq.qvector(initState)`

                        # Validate the length in case of a constant initializer:
                        # `cudaq.qvector([1., 0., ...])`
                        # `cudaq.qvector(np.array([1., 0., ...]))`
                        value = self.ifPointerThenLoad(valueOrPtr)
                        listScalar = None
                        arrNode = node.args[0]
                        if isinstance(arrNode, ast.List):
                            listScalar = arrNode.elts

                        if isinstance(arrNode, ast.Call) and isinstance(
                                arrNode.func, ast.Attribute):
                            if arrNode.func.value.id in [
                                    'numpy', 'np'
                            ] and arrNode.func.attr == 'array':
                                lst = node.args[0].args[0]
                                if isinstance(lst, ast.List):
                                    listScalar = lst.elts

                        if listScalar != None:
                            size = len(listScalar)
                            numQubits = np.log2(size)
                            if not numQubits.is_integer():
                                self.emitFatalError(
                                    "Invalid input state size for qvector init (not a power of 2)",
                                    node)

                        eleTy = cc.StdvecType.getElementType(value.type)
                        size = cc.StdvecSizeOp(self.getIntegerType(),
                                               value).result
                        numQubits = math.CountTrailingZerosOp(size).result

                        # TODO: Dynamically check if number of qubits is power of 2
                        # and if the state is normalized

                        ptrTy = cc.PointerType.get(eleTy)
                        arrTy = cc.ArrayType.get(eleTy)
                        ptrArrTy = cc.PointerType.get(arrTy)
                        veqTy = quake.VeqType.get()

                        qubits = quake.AllocaOp(veqTy, size=numQubits).result
                        data = cc.StdvecDataOp(ptrArrTy, value).result
                        init = quake.InitializeStateOp(veqTy, qubits,
                                                       data).result
                        self.pushValue(init)
                        return

                    if cc.StateType.isinstance(initializerTy):
                        # handle `cudaq.qvector(state)`
                        statePtr = self.ifNotPointerThenStore(valueOrPtr)

                        i64Ty = self.getIntegerType()
                        numQubits = quake.GetNumberOfQubitsOp(i64Ty,
                                                              statePtr).result

                        veqTy = quake.VeqType.get()
                        qubits = quake.AllocaOp(veqTy, size=numQubits).result
                        init = quake.InitializeStateOp(veqTy, qubits,
                                                       statePtr).result

                        self.pushValue(init)
                        return

                    self.emitFatalError(
                        f"unsupported qvector argument type: {value.type}",
                        node)
                    return

                if node.func.attr == "qubit":
                    if len(self.valueStack) == 1 and IntegerType.isinstance(
                            self.valueStack[0].type):
                        self.emitFatalError(
                            'cudaq.qubit() constructor does not take any arguments. To construct a vector of qubits, use `cudaq.qvector(N)`.'
                        )
                    self.pushValue(quake.AllocaOp(self.getRefType()).result)
                    return

                if node.func.attr == 'adjoint' or node.func.attr == 'control':
                    processControlAndAdjoint(node.args[0], node.func.attr)
                    return

                if node.func.attr == 'apply_noise':
                    # Pop off all the arguments we need
                    values = [
                        self.popValue() for _ in range(len(self.valueStack))
                    ]
                    # They are in reverse order
                    values.reverse()
                    # First one should be the number of Kraus channel parameters
                    numParamsVal = values[0]
                    # Shrink the arguments down
                    values = values[1:]

                    # Need to get the number of parameters as an integer
                    concreteIntAttr = IntegerAttr(
                        numParamsVal.owner.attributes['value'])
                    numParams = concreteIntAttr.value

                    # Next Value is our generated key for the channel
                    # Get it and shrink the list
                    key = values[0]
                    values = values[1:]

                    # Now we know the next `numParams` arguments are
                    # our Kraus channel parameters
                    params = values[:numParams]
                    for i, p in enumerate(params):
                        # If we have a F64 value, we want to
                        # store it to a pointer
                        if F64Type.isinstance(p.type):
                            alloca = cc.AllocaOp(cc.PointerType.get(p.type),
                                                 TypeAttr.get(p.type)).result
                            cc.StoreOp(p, alloca)
                            params[i] = alloca

                    # The remaining arguments are the qubits
                    asVeq = quake.ConcatOp(self.getVeqType(),
                                           values[numParams:]).result
                    quake.ApplyNoiseOp(params, [asVeq], key=key)
                    return

                if node.func.attr == 'compute_action':
                    # There can only be 2 arguments here.
                    action = None
                    compute = None
                    actionArg = node.args[1]
                    if isinstance(actionArg, ast.Name):
                        actionName = actionArg.id
                        if actionName in self.symbolTable:
                            action = self.symbolTable[actionName]
                        else:
                            self.emitFatalError(
                                "could not find action lambda / function in the symbol table.",
                                node)
                    else:
                        action = self.popValue()

                    computeArg = node.args[0]
                    if isinstance(computeArg, ast.Name):
                        computeName = computeArg.id
                        if computeName in self.symbolTable:
                            compute = self.symbolTable[computeName]
                        else:
                            self.emitFatalError(
                                "could not find compute lambda / function in the symbol table.",
                                node)
                    else:
                        compute = self.popValue()

                    quake.ComputeActionOp(compute, action)
                    return

                self.emitFatalError(
                    f'Invalid function or class type requested from the cudaq module ({node.func.attr})',
                    node)


            if node.func.attr == 'size':
                # Handled already in the Attribute visit, 
                # since numpy arrays have a size attribute
                return

            if self.__isSupportedVectorFunction(node.func.attr):

                # This means we are visiting this node twice -
                # once in visit_Attribute, once here. But unless
                # we make the functions we support on values explicit
                # somewhere, there is no way around that.
                self.visit(node.func.value)
                funcVal = self.ifPointerThenLoad(self.popValue())

                # Just to be nice and give a dedicated error.
                if node.func.attr == 'append' and \
                    (quake.VeqType.isinstance(funcVal.type) or cc.StdvecType.isinstance(funcVal.type)):
                    self.emitFatalError(
                        "CUDA-Q does not allow dynamic resizing or lists, arrays, or qvectors.", node)

                # Neither Python lists nor numpy arrays have a function
                # or attribute 'front'/'back'; hence we only support that
                # for qvectors.
                if not quake.VeqType.isinstance(funcVal.type):
                    self.emitFatalError(f'function {node.func.attr} is not supported on a value of type {funcVal.type}', node)

                funcArg = None
                if len(node.args) > 1:
                    self.emitFatalError(f'call to {node.func.attr} supports at most one value')
                elif len(node.args) == 1:
                    funcArg = self.ifPointerThenLoad(self.popValue())
                    if not IntegerType.isinstance(funcArg.type):
                        self.emitFatalError(f'expecting an integer argument for call to {node.func.attr}', node)

                # `qreg` or `qview` method call
                if node.func.attr == 'back':
                    qrSize = quake.VeqSizeOp(self.getIntegerType(),
                                                funcVal).result
                    one = self.getConstantInt(1)
                    endOff = arith.SubIOp(qrSize, one)
                    if funcArg is None:
                        # extract the qubit...
                        self.pushValue(
                            quake.ExtractRefOp(self.getRefType(),
                                                funcVal,
                                                -1,
                                                index=endOff).result)
                    else:
                        # extract the `subveq`
                        startOff = arith.SubIOp(qrSize, funcArg)
                        dyna = IntegerAttr.get(self.getIntegerType(), -1)
                        self.pushValue(
                            quake.SubVeqOp(self.getVeqType(),
                                            funcVal,
                                            dyna,
                                            dyna,
                                            lower=startOff,
                                            upper=endOff).result)
                    return

                if node.func.attr == 'front':
                    zero = self.getConstantInt(0)
                    if funcArg is None:
                        # extract the qubit...
                        self.pushValue(
                            quake.ExtractRefOp(self.getRefType(),
                                                funcVal,
                                                -1,
                                                index=zero).result)
                    else:
                        # extract the `subveq`
                        one = self.getConstantInt(1)
                        offset = arith.SubIOp(funcArg, one)
                        dyna = IntegerAttr.get(self.getIntegerType(), -1)
                        self.pushValue(
                            quake.SubVeqOp(self.getVeqType(),
                                            funcVal,
                                            dyna,
                                            dyna,
                                            lower=zero,
                                            upper=offset).result)
                    return

                # To make sure we at least have a proper error if we have
                # any mismatch between what is implemented, vs what's listed in 
                # __isSupportedVectorFunction.
                self.emitFatalError(f'unsupported function {node.func.attr}', node)
    
            def maybeProposeOpAttrFix(opName, attrName):
                """
                Check the quantum operation attribute name and propose a smart
                fix message if possible. For example, if we have
                `x.control(...)` then remind the programmer the correct
                attribute is `x.ctrl(...)`.
                """
                # TODO Add more possibilities in the future...
                if attrName in ['control'
                               ] or 'control' in attrName or 'ctrl' in attrName:
                    return f'Did you mean {opName}.ctrl(...)?'

                if attrName in ['adjoint'
                               ] or 'adjoint' in attrName or 'adj' in attrName:
                    return f'Did you mean {opName}.adj(...)?'

                return ''

            # We have a `func_name.ctrl`
            if self.__isSimpleGate(node.func.value.id):
                if node.func.attr == 'ctrl':
                    target = self.popValue()
                    # Should be number of arguments minus one for the controls
                    controls = [
                        self.popValue() for i in range(len(node.args) - 1)
                    ]
                    if not controls:
                        self.emitFatalError(
                            'controlled operation requested without any control argument(s).',
                            node)
                    negatedControlQubits = None
                    if len(self.controlNegations):
                        negCtrlBools = [None] * len(controls)
                        for i, c in enumerate(controls):
                            negCtrlBools[i] = c in self.controlNegations
                        negatedControlQubits = DenseBoolArrayAttr.get(
                            negCtrlBools)
                        self.controlNegations.clear()

                    opCtor = getattr(quake,
                                     '{}Op'.format(node.func.value.id.title()))
                    checkControlAndTargetTypes(controls, [target])
                    opCtor([], [],
                           controls, [target],
                           negated_qubit_controls=negatedControlQubits)
                    return
                if node.func.attr == 'adj':
                    target = self.popValue()
                    checkControlAndTargetTypes([], [target])
                    opCtor = getattr(quake,
                                     '{}Op'.format(node.func.value.id.title()))
                    if quake.VeqType.isinstance(target.type):

                        def bodyBuilder(iterVal):
                            q = quake.ExtractRefOp(self.getRefType(),
                                                   target,
                                                   -1,
                                                   index=iterVal).result
                            opCtor([], [], [], [q], is_adj=True)

                        veqSize = quake.VeqSizeOp(self.getIntegerType(),
                                                  target).result
                        self.createInvariantForLoop(veqSize, bodyBuilder)
                        return
                    elif quake.RefType.isinstance(target.type):
                        opCtor([], [], [], [target], is_adj=True)
                        return
                    else:
                        self.emitFatalError(
                            'adj quantum operation on incorrect type {}.'.
                            format(target.type), node)

                self.emitFatalError(
                    f'Unknown attribute on quantum operation {node.func.value.id} ({node.func.attr}). {maybeProposeOpAttrFix(node.func.value.id, node.func.attr)}'
                )

            # We have a `func_name.ctrl`
            if node.func.value.id == 'swap' and node.func.attr == 'ctrl':
                targetB = self.popValue()
                targetA = self.popValue()
                controls = [
                    self.popValue() for i in range(len(self.valueStack))
                ]
                if not controls:
                    self.emitFatalError(
                        'controlled operation requested without any control argument(s).',
                        node)
                opCtor = getattr(quake,
                                 '{}Op'.format(node.func.value.id.title()))
                checkControlAndTargetTypes(controls, [targetA, targetB])
                opCtor([], [], controls, [targetA, targetB])
                return

            if self.__isRotationGate(node.func.value.id):
                if node.func.attr == 'ctrl':
                    target = self.popValue()
                    controls = [
                        self.popValue() for i in range(len(self.valueStack))
                    ]
                    param = controls[-1]
                    controls = controls[:-1]
                    if not controls:
                        self.emitFatalError(
                            'controlled operation requested without any control argument(s).',
                            node)
                    if IntegerType.isinstance(param.type):
                        param = arith.SIToFPOp(self.getFloatType(),
                                               param).result
                    elif not F64Type.isinstance(param.type):
                        self.emitFatalError(
                            'rotational parameter must be a float, or int.',
                            node)
                    opCtor = getattr(quake,
                                     '{}Op'.format(node.func.value.id.title()))
                    checkControlAndTargetTypes(controls, [target])
                    opCtor([], [param], controls, [target])
                    return

                if node.func.attr == 'adj':
                    target = self.popValue()
                    param = self.popValue()
                    if IntegerType.isinstance(param.type):
                        param = arith.SIToFPOp(self.getFloatType(),
                                               param).result
                    elif not F64Type.isinstance(param.type):
                        self.emitFatalError(
                            'rotational parameter must be a float, or int.',
                            node)
                    opCtor = getattr(quake,
                                     '{}Op'.format(node.func.value.id.title()))
                    checkControlAndTargetTypes([], [target])
                    if quake.VeqType.isinstance(target.type):

                        def bodyBuilder(iterVal):
                            q = quake.ExtractRefOp(self.getRefType(),
                                                   target,
                                                   -1,
                                                   index=iterVal).result
                            opCtor([], [param], [], [q], is_adj=True)

                        veqSize = quake.VeqSizeOp(self.getIntegerType(),
                                                  target).result
                        self.createInvariantForLoop(veqSize, bodyBuilder)
                        return
                    elif quake.RefType.isinstance(target.type):
                        opCtor([], [param], [], [target], is_adj=True)
                        return
                    else:
                        self.emitFatalError(
                            'adj quantum operation on incorrect type {}.'.
                            format(target.type), node)

                self.emitFatalError(
                    f'Unknown attribute on quantum operation {node.func.value.id} ({node.func.attr}). {maybeProposeOpAttrFix(node.func.value.id, node.func.attr)}'
                )

            if node.func.value.id == 'u3':
                numValues = len(self.valueStack)
                target = self.popValue()
                other_args = [self.popValue() for _ in range(numValues - 1)]

                opCtor = getattr(quake,
                                 '{}Op'.format(node.func.value.id.title()))

                if node.func.attr == 'ctrl':
                    controls = other_args[:-3]
                    if not controls:
                        self.emitFatalError(
                            'controlled operation requested without any control argument(s).',
                            node)
                    params = other_args[-3:]
                    params.reverse()
                    for idx, val in enumerate(params):
                        if IntegerType.isinstance(val.type):
                            params[idx] = arith.SIToFPOp(
                                self.getFloatType(), val).result
                        elif not F64Type.isinstance(val.type):
                            self.emitFatalError(
                                'rotational parameter must be a float, or int.',
                                node)
                    negatedControlQubits = None
                    if len(self.controlNegations):
                        negCtrlBools = [None] * len(controls)
                        for i, c in enumerate(controls):
                            negCtrlBools[i] = c in self.controlNegations
                        negatedControlQubits = DenseBoolArrayAttr.get(
                            negCtrlBools)
                        self.controlNegations.clear()

                    checkControlAndTargetTypes(controls, [target])
                    opCtor([],
                           params,
                           controls, [target],
                           negated_qubit_controls=negatedControlQubits)
                    return

                if node.func.attr == 'adj':
                    params = other_args
                    params.reverse()
                    for idx, val in enumerate(params):
                        if IntegerType.isinstance(val.type):
                            params[idx] = arith.SIToFPOp(
                                self.getFloatType(), val).result
                        elif not F64Type.isinstance(val.type):
                            self.emitFatalError(
                                'rotational parameter must be a float, or int.',
                                node)

                    checkControlAndTargetTypes([], [target])
                    if quake.VeqType.isinstance(target.type):

                        def bodyBuilder(iterVal):
                            q = quake.ExtractRefOp(self.getRefType(),
                                                   target,
                                                   -1,
                                                   index=iterVal).result
                            opCtor([], params, [], [q], is_adj=True)

                        veqSize = quake.VeqSizeOp(self.getIntegerType(),
                                                  target).result
                        self.createInvariantForLoop(veqSize, bodyBuilder)
                        return
                    elif quake.RefType.isinstance(target.type):
                        opCtor([], params, [], [target], is_adj=True)
                        return
                    else:
                        self.emitFatalError(
                            'adj quantum operation on incorrect type {}.'.
                            format(target.type), node)

            # custom `ctrl` and `adj`
            if node.func.value.id in globalRegisteredOperations:
                if not node.func.attr == 'ctrl' and not node.func.attr == 'adj':
                    self.emitFatalError(
                        f'Unknown attribute on custom operation {node.func.value.id} ({node.func.attr}).'
                    )

                unitary = globalRegisteredOperations[node.func.value.id]
                numTargets = int(np.log2(np.sqrt(unitary.size)))
                numValues = len(self.valueStack)
                targets = [self.popValue() for _ in range(numTargets)]
                targets.reverse()

                for i, t in enumerate(targets):
                    if not quake.RefType.isinstance(t.type):
                        self.emitFatalError(
                            f'invalid target operand {i}, broadcasting is not supported on custom operations.'
                        )

                globalName = f'{nvqppPrefix}{node.func.value.id}_generator_{numTargets}.rodata'

                currentST = SymbolTable(self.module.operation)
                if not globalName in currentST:
                    with InsertionPoint(self.module.body):
                        gen_vector_of_complex_constant(self.loc, self.module,
                                                       globalName,
                                                       unitary.tolist())

                negatedControlQubits = None
                controls = []
                is_adj = False

                if node.func.attr == 'ctrl':
                    controls = [
                        self.popValue() for _ in range(numValues - numTargets)
                    ]
                    if not controls:
                        self.emitFatalError(
                            'controlled operation requested without any control argument(s).',
                            node)
                    negatedControlQubits = None
                    if len(self.controlNegations):
                        negCtrlBools = [None] * len(controls)
                        for i, c in enumerate(controls):
                            negCtrlBools[i] = c in self.controlNegations
                        negatedControlQubits = DenseBoolArrayAttr.get(
                            negCtrlBools)
                        self.controlNegations.clear()
                if node.func.attr == 'adj':
                    is_adj = True

                checkControlAndTargetTypes(controls, targets)
                quake.CustomUnitarySymbolOp(
                    [],
                    generator=FlatSymbolRefAttr.get(globalName),
                    parameters=[],
                    controls=controls,
                    targets=targets,
                    is_adj=is_adj,
                    negated_qubit_controls=negatedControlQubits)
                return

            self.emitFatalError(
                f"Invalid function call - '{node.func.value.id}' is unknown.")

    def visit_ListComp(self, node):
        """
        This method currently supports lowering simple list comprehensions to
        the MLIR. By simple, we mean expressions like
        `[expr(iter) for iter in iterable]` or
        `myList = [exprThatReturns(iter) for iter in iterable]`.
        """
        if len(node.generators) > 1:
            self.emitFatalError(
                "CUDA-Q only supports single generators for list comprehension.",
                node)

        # Let's handle the following `listVar` types
        # `   %9 = cc.alloca !cc.array<!cc.stdvec<T> x 2> -> ptr<array<stdvec<T> x N>`
        # or
        # `    %3 = cc.alloca T[%2 : i64] -> ptr<array<T>>`
        self.visit(node.generators[0].iter)

        if len(self.valueStack) == 1:
            iterable = self.ifPointerThenLoad(self.popValue())
            iterableSize = None
            if cc.StdvecType.isinstance(iterable.type):
                iterableSize = cc.StdvecSizeOp(self.getIntegerType(), iterable).result
                iterTy = cc.StdvecType.getElementType(iterable.type)
                iterArrPtrTy = cc.PointerType.get(cc.ArrayType.get(iterTy))
                iterable = cc.StdvecDataOp(iterArrPtrTy, iterable).result
            elif quake.VeqType.isinstance(iterable.type):
                iterableSize = quake.VeqSizeOp(self.getIntegerType(), iterable).result
                iterTy = quake.RefType.get()
            if iterableSize is None:
                self.emitFatalError(
                    "CUDA-Q only supports list comprehension on ranges and arrays",
                    node)
        elif len(self.valueStack) == 2:
            iterableSize = self.popValue()
            iterable = self.popValue()
            if not cc.PointerType.isinstance(iterable.type):
                self.emitFatalError(
                    "CUDA-Q only supports list comprehension on ranges and arrays",
                    node)
            iterArrTy = cc.PointerType.getElementType(iterable.type)
            if not cc.ArrayType.isinstance(iterArrTy):
                self.emitFatalError(
                    "CUDA-Q only supports list comprehension on ranges and arrays",
                    node)
            iterTy = cc.ArrayType.getElementType(iterArrTy)
        else:            
            self.emitFatalError(
                "CUDA-Q only supports list comprehension on ranges and arrays",
                node)

        def process_void_list():
            # NOTE: This does not actually create a valid value, and will fail is something
            # tries to use the value that this was supposed to create later on. 
            # Keeping this to keep existing functionality, but this is questionable imo.
            # Aside from no list being produced, this should work regardless of what we
            # iterate over or what expression we evaluate.
            self.emitWarning("produced elements in list comprehension contain None - expression will be evaluated but no list is generated", node)
            forNode = ast.For()
            forNode.iter = node.generators[0].iter
            forNode.target = node.generators[0].target
            forNode.body = [node.elt]
            forNode.orelse = []
            self.visit_For(forNode)

        target_types = {}
        def get_item_type(target, targetType):
            if isinstance(target, ast.Name):
                if target.id in target_types:
                    self.emitFatalError("multiple definitions of target " + target.id, node)
                target_types[target.id] = targetType
            elif isinstance(target, ast.Tuple):
                if cc.PointerType.isinstance(targetType):
                    targetType = cc.PointerType.getElementType(targetType)
                if not cc.StructType.isinstance(targetType):
                    self.emitFatalError("shape mismatch in tuple deconstruction", node)
                types = cc.StructType.getTypes(targetType)
                if len(types) != len(target.elts):
                    self.emitFatalError("shape mismatch in tuple deconstruction", node)
                for i, ty in enumerate(types):
                    get_item_type(target.elts[i], ty)
            else:
                self.emitFatalError("unsupported target in tuple deconstruction", node)
        get_item_type(node.generators[0].target, iterTy)

        # We need to know the element type of the list we are creating.
        # Unfortunately, dynamic typing makes this a bit painful.
        # I didn't find a good way to fill in the type only once we 
        # have processed the expression as part of the loop body,
        # but it would probably be nicer and cleaner to do that instead.
        def get_item_type(pyval):
            if isinstance(pyval, ast.Name):
                if pyval.id in target_types:
                    return target_types[pyval.id]
                self.visit(pyval)
                item = self.popValue()
                return item.type
            elif isinstance(pyval, ast.Constant):
                return mlirTypeFromPyType(type(pyval.value), self.ctx)
            elif isinstance(pyval, ast.Tuple):
                elts = [get_item_type(v) for v in pyval.elts]
                if None in elts: return None
                return cc.PointerType.get(cc.StructType.getNamed("tuple", elts))
            elif isinstance(pyval, ast.Subscript) and \
                IntegerType.isinstance(get_item_type(pyval.slice)):
                parentType = get_item_type(pyval.value)
                if cc.PointerType.isinstance(parentType):
                    parentType = cc.PointerType.getElementType(parentType)
                if cc.StdvecType.isinstance(parentType):
                    return cc.StdvecType.getElementType(parentType)
                elif quake.VeqType.isinstance(parentType):
                    return quake.RefType.get()
                self.emitFatalError(
                    "unsupported data type for subscript in list comprehension", node)
            elif isinstance(pyval, ast.List):
                elts = [get_item_type(v) for v in pyval.elts]
                if None in elts: return None
                if len(elts) == 0:
                    self.emitFatalError("creating empty lists is not supported in CUDA-Q", node)
                base_elTy = elts[0]
                isHomogeneous = False not in [base_elTy == t for t in elts]
                if not isHomogeneous:
                    for t in elts[1:]:
                        base_elTy = self.__get_superior_type(base_elTy, t)
                        if base_elTy is None:
                            self.emitFatalError(
                                "non-homogenous list not allowed - must all be same type: {}".
                                format(elts), node)
                return cc.StdvecType.get(base_elTy)
            elif isinstance(pyval, ast.Call):
                if isinstance(pyval.func, ast.Name):
                    # supported for calls but not here:
                    # 'range', 'enumerate', 'list'
                    if pyval.func.id == 'len' or pyval.func.id == 'int': 
                        return IntegerType.get_signless(64)
                    elif pyval.func.id == 'complex': 
                        return self.getComplexType()
                    elif self.__isUnitaryGate(pyval.func.id) or pyval.func.id == 'reset': 
                        process_void_list()
                        return None
                    elif self.__isMeasurementGate(pyval.func.id):
                        # It's tricky to know if we are calling a measurement on a single qubit, 
                        # or on a vector of qubits, e.g. consider the case [mz(qs[i:]) for i in range(n)], 
                        # or [mz(qs) for _ in range(n)], or [mz(qs) for _ in qs].
                        # We hence limit support to iterating over a vector of qubits, and check that the
                        # iteration variable is passed directly to the measurement.
                        iterSymName = None
                        if isinstance(node.generators[0].iter, ast.Name): 
                            iterSymName = node.generators[0].iter.id
                        elif isinstance(node.generators[0].iter, ast.Subscript) and \
                            isinstance(node.generators[0].iter.slice, ast.Slice) and \
                            isinstance(node.generators[0].iter.value, ast.Name):
                            iterSymName = node.generators[0].iter.value.id
                        isIterOverVeq = iterSymName is not None and \
                                        iterSymName in self.symbolTable and \
                                        quake.VeqType.isinstance(self.symbolTable[iterSymName].type)
                        if not isIterOverVeq:
                            self.emitFatalError(
                                "performing measurements in list comprehension expressions is only supported when iterating over a vector of qubits", node)
                        iterVarPassedAsArg = len(pyval.args) == 1 and \
                                isinstance(pyval.args[0], ast.Name) and \
                                isinstance(node.generators[0].target, ast.Name) and \
                                pyval.args[0].id == node.generators[0].target.id
                        if not iterVarPassedAsArg:
                            self.emitFatalError(
                                "unsupported argument to measurement in list comprehension", node)
                        return IntegerType.get_signless(1)
                    elif pyval.func.id in globalKernelRegistry:
                        # Not necessarily unitary
                        resTypes = globalKernelRegistry[pyval.func.id].type.results
                        if len(resTypes) == 0:
                            process_void_list()
                            return None
                        if len(resTypes) != 1:
                            self.emitFatalError(
                                "unsupported function call in list comprehension - function must return a single value",
                                node)
                        return resTypes[0]
                    elif pyval.func.id in globalRegisteredTypes.classes:
                        _, annotations = globalRegisteredTypes.getClassAttributes(
                            pyval.func.id)
                        structTys = [
                            mlirTypeFromPyType(v, self.ctx)
                            for _, v in annotations.items()
                        ]
                        # no need to do much verification on the validity of the type here -
                        # this will be handled when we build the body
                        isStruq = any((self.isQuantumType(t) for t in structTys))
                        if isStruq:
                            return quake.StruqType.getNamed(pyval.func.id, structTys)
                        else:
                            return cc.PointerType.get(cc.StructType.getNamed(pyval.func.id, structTys))
                elif isinstance(pyval.func, ast.Attribute) and \
                    (pyval.func.attr == 'ctrl' or pyval.func.attr == 'adj'):
                    process_void_list()
                    return None
                self.emitFatalError("unsupported call in list comprehension", node)
            elif isinstance(pyval, ast.Compare):
                return IntegerType.get_signless(1)
            elif isinstance(pyval, ast.UnaryOp) and \
                isinstance(pyval.op, ast.Not):
                return IntegerType.get_signless(1)
            else:
                self.emitFatalError(
                    "Only variables, constants, and some calls can be used to populate values in list comprehension expressions",
                    node)

        listElemTy = get_item_type(node.elt)
        if listElemTy is None: return
        listTy = cc.ArrayType.get(listElemTy)
        listValue = cc.AllocaOp(cc.PointerType.get(listTy),
                                TypeAttr.get(listElemTy),
                                seqSize=iterableSize).result

        # General case of
        # `listVar = [expr(i) for i in iterable]`
        # Need to think of this as
        # `listVar = stdvec(iterable.size)`
        # `for i, r in enumerate(listVar):`
        # `   listVar[i] = expr(r)`
        def bodyBuilder(iterVar):
            self.symbolTable.pushScope()
            if quake.VeqType.isinstance(iterable.type):
                loadedEle = quake.ExtractRefOp(iterTy, iterable, -1, index=iterVar).result
            else:
                eleAddr = cc.ComputePtrOp(
                    cc.PointerType.get(iterTy), iterable, [iterVar],
                    DenseI32ArrayAttr.get([kDynamicPtrIndex], context=self.ctx))
                loadedEle = cc.LoadOp(eleAddr).result
            self.__deconstructAssignment(node.generators[0].target, loadedEle)
            self.visit(node.elt)
            result = self.popValue()
            listValueAddr = cc.ComputePtrOp(
                cc.PointerType.get(listElemTy), listValue, [iterVar],
                DenseI32ArrayAttr.get([kDynamicPtrIndex], context=self.ctx))
            cc.StoreOp(result, listValueAddr)
            self.symbolTable.popScope()

        self.createInvariantForLoop(iterableSize, bodyBuilder)
        self.pushValue(
            cc.StdvecInitOp(cc.StdvecType.get(listElemTy),
                            listValue,
                            length=iterableSize).result)
        return

    def visit_List(self, node):
        """
        This method will visit the `ast.List` node and represent lists of 
        quantum typed values as a concatenated `quake.ConcatOp` producing a 
        single `veq` instances. 
        """

        # Prevent the creation of empty lists, since we don't support
        # inferring their type. To do so, we would need to look forward to
        # first use and determine the type based on that.
        if len(node.elts) == 0:
            self.emitFatalError("creating empty lists is not supported in CUDA-Q", node)

        self.generic_visit(node)

        listElementValues = [self.popValue() for _ in range(len(node.elts))]
        listElementValues.reverse()
        valueTys = [
            quake.VeqType.isinstance(v.type) or quake.RefType.isinstance(v.type)
            for v in listElementValues
        ]
        if False not in valueTys:
            # this is a list of quantum types,
            # concatenate them into a `veq`
            if len(listElementValues) == 1:
                self.pushValue(listElementValues[0])
            else:
                self.pushValue(
                    quake.ConcatOp(self.getVeqType(), listElementValues).result)
            return

        # We do not store lists of pointers
        listElementValues = [
            cc.LoadOp(ele).result
            if cc.PointerType.isinstance(ele.type) else ele
            for ele in listElementValues
        ]

        # not a list of quantum types
        # Get the first element
        firstTy = listElementValues[0].type
        # Is this a list of homogenous types?
        isHomogeneous = False not in [
            firstTy == v.type for v in listElementValues
        ]

        # If not, see if the types are arithmetic and if so, find
        # the superior type and convert all to it.
        if not isHomogeneous:
            superiorType = firstTy
            for v in listElementValues[1:]:
                superiorType = self.__get_superior_type(superiorType, v.type)
                if superiorType is None:
                    self.emitFatalError(
                        "non-homogenous list not allowed - must all be same type: {}".
                        format([v.type for v in listElementValues]), node)

            # Convert the values to the superior arithmetic type
            listElementValues = [self.changeOperandToType(superiorType, v, allowDemotion=False) for v in listElementValues]

        # Turn this List into a StdVec<T>
        self.pushValue(
            self.__createStdvecWithKnownValues(len(node.elts),
                                               listElementValues))

    def visit_Constant(self, node):
        """
        Convert constant values in the code to constant values in the MLIR. 
        """
        if isinstance(node.value, bool):
            boolValue = 0 if node.value == 0 else 1
            self.pushValue(self.getConstantInt(boolValue, 1))
            return

        if isinstance(node.value, int):
            self.pushValue(self.getConstantInt(node.value))
            return

        if isinstance(node.value, float):
            self.pushValue(self.getConstantFloat(node.value))
            return

        if isinstance(node.value, str):
            # Do not process the function doc string
            if self.docstring != None:
                if node.value.strip() == self.docstring.strip():
                    return

            strLitTy = cc.PointerType.get(
                cc.ArrayType.get(self.getIntegerType(8),
                                 len(node.value) + 1))
            self.pushValue(
                cc.CreateStringLiteralOp(strLitTy,
                                         StringAttr.get(node.value)).result)
            return

        if isinstance(node.value, type(1j)):
            self.pushValue(
                complex.CreateOp(ComplexType.get(self.getFloatType()),
                                 self.getConstantFloat(node.value.real),
                                 self.getConstantFloat(node.value.imag)).result)
            return

        self.emitFatalError("unhandled constant value", node)

    def visit_Subscript(self, node):
        """
        Convert element extractions (`__getitem__`, `operator[](idx)`, `q[1:3]`) to 
        corresponding extraction or slice code in the MLIR. This method handles 
        extraction for `veq` types and `stdvec` types. 
        """
        def get_size(val):
            if quake.VeqType.isinstance(val.type):
                return quake.VeqSizeOp(self.getIntegerType(), val).result
            elif cc.StdvecType.isinstance(val.type):
                return cc.StdvecSizeOp(self.getIntegerType(), val).result
            return None

        def fix_negative_idx(idx, get_size):
            if IntegerType.isinstance(idx.type) and \
                hasattr(idx.owner, 'opview') and \
                isinstance(idx.owner.opview, arith.ConstantOp) and \
                'value' in idx.owner.attributes:
                    concreteIdx = IntegerAttr(idx.owner.attributes['value']).value
                    if concreteIdx < 0:
                        size = get_size()
                        if size is not None:
                            return arith.AddIOp(
                                size,
                                self.getConstantInt(concreteIdx)).result
            return idx

        # handle complex slice, VAR[lower:upper]
        if isinstance(node.slice, ast.Slice):
            self.debug_msg(lambda: f'[(Inline) Visit Slice]', node.slice)
            self.visit(node.value)
            var = self.ifPointerThenLoad(self.popValue())
            vectorSize = get_size(var)

            lowerVal, upperVal, stepVal = (None, None, None)
            if node.slice.lower is not None:
                self.visit(node.slice.lower)
                lowerVal = fix_negative_idx(self.popValue(), lambda: vectorSize)
            else:
                lowerVal = self.getConstantInt(0)
            if node.slice.upper is not None:
                self.visit(node.slice.upper)
                upperVal = fix_negative_idx(self.popValue(), lambda: vectorSize)
            else:
                if not quake.VeqType.isinstance(
                        var.type) and not cc.StdvecType.isinstance(var.type):
                    self.emitFatalError(
                        f"unhandled upper slice == None, can't handle type {var.type}",
                        node)
                else:
                    upperVal = vectorSize

            if node.slice.step is not None:
                self.emitFatalError("step value in slice is not supported.",
                                    node)

            if quake.VeqType.isinstance(var.type):
                # Upper bound is exclusive
                upperVal = arith.SubIOp(upperVal, self.getConstantInt(1)).result
                dyna = IntegerAttr.get(self.getIntegerType(), -1)
                self.pushValue(
                    quake.SubVeqOp(self.getVeqType(),
                                   var,
                                   dyna,
                                   dyna,
                                   lower=lowerVal,
                                   upper=upperVal).result)
            elif cc.StdvecType.isinstance(var.type):
                eleTy = cc.StdvecType.getElementType(var.type)
                ptrTy = cc.PointerType.get(eleTy)
                arrTy = cc.ArrayType.get(eleTy)
                ptrArrTy = cc.PointerType.get(arrTy)
                nElementsVal = arith.SubIOp(upperVal, lowerVal).result
                # need to compute the distance between `upperVal` and `lowerVal`
                # then slice is `stdvecdataOp + computeptr[lower] + stdvecinit[ptr,distance]`
                vecPtr = cc.StdvecDataOp(ptrArrTy, var).result
                ptr = cc.ComputePtrOp(
                    ptrTy, vecPtr, [lowerVal],
                    DenseI32ArrayAttr.get([kDynamicPtrIndex],
                                          context=self.ctx)).result
                self.pushValue(
                    cc.StdvecInitOp(var.type, ptr, length=nElementsVal).result)
            else:
                self.emitFatalError(
                    f"unhandled slice operation, cannot handle type {var.type}",
                    node)

            return

        self.generic_visit(node)

        assert len(self.valueStack) > 1

        # get the last name, should be name of var being subscripted
        var = self.ifPointerThenLoad(self.popValue())
        idx = self.popValue()

        # Support `VAR[-1]` as the last element of `VAR`
        if quake.VeqType.isinstance(var.type):
            if not IntegerType.isinstance(idx.type):
                self.emitFatalError(
                    f'invalid index variable type used for qvector extraction ({idx.type})',
                    node)
            idx = fix_negative_idx(idx, lambda: get_size(var))
            self.pushValue(
                quake.ExtractRefOp(self.getRefType(), var, -1, index=idx).result)
            return

        if cc.StdvecType.isinstance(var.type):
            idx = fix_negative_idx(idx, lambda: get_size(var))
            eleTy = cc.StdvecType.getElementType(var.type)
            elePtrTy = cc.PointerType.get(eleTy)
            arrTy = cc.ArrayType.get(eleTy)
            ptrArrTy = cc.PointerType.get(arrTy)
            vecPtr = cc.StdvecDataOp(ptrArrTy, var).result
            eleAddr = cc.ComputePtrOp(
                elePtrTy, vecPtr, [idx],
                DenseI32ArrayAttr.get([kDynamicPtrIndex],
                                      context=self.ctx)).result
            if self.subscriptPushPointerValue:
                self.pushValue(eleAddr)
                return
            self.pushValue(cc.LoadOp(eleAddr).result)
            return

        if cc.PointerType.isinstance(var.type):
            ptrEleTy = cc.PointerType.getElementType(var.type)
            # Return the pointer if someone asked for it
            if self.subscriptPushPointerValue:
                self.pushValue(var)
                return
            if cc.ArrayType.isinstance(ptrEleTy):
                # Here we want subscript on `ptr<array<>>`
                arrayEleTy = cc.ArrayType.getElementType(ptrEleTy)
                ptrEleTy = cc.PointerType.get(arrayEleTy)
                casted = cc.CastOp(ptrEleTy, var).result
                eleAddr = cc.ComputePtrOp(
                    ptrEleTy, casted, [idx],
                    DenseI32ArrayAttr.get([kDynamicPtrIndex],
                                          context=self.ctx)).result
                self.pushValue(cc.LoadOp(eleAddr).result)
                return

        def get_idx_value(upper_bound):
            idxValue = None
            if hasattr(idx.owner, 'opview') and isinstance(
                    idx.owner.opview, arith.ConstantOp):
                if 'value' in idx.owner.attributes:
                    attr = IntegerAttr(idx.owner.attributes['value'])
                    idxValue = attr.value

            if idxValue == None:
                self.emitFatalError(
                    "non-constant subscript value on a tuple is not supported",
                    node)

            if idxValue < 0 or idxValue >= upper_bound:
                self.emitFatalError(f'tuple index is out of range: {idxValue}',
                                    node)
            return idxValue

        if cc.StructType.isinstance(var.type):
            # Handle the case where we have a tuple member extraction, memory semantics
            memberTys = cc.StructType.getTypes(var.type)
            idxValue = get_idx_value(len(memberTys))

            structPtr = self.ifNotPointerThenStore(var)
            eleAddr = cc.ComputePtrOp(
                cc.PointerType.get(memberTys[idxValue]), structPtr, [],
                DenseI32ArrayAttr.get([idxValue], context=self.ctx)).result

            # Return the pointer if someone asked for it
            if self.subscriptPushPointerValue:
                self.pushValue(eleAddr)
                return
            self.pushValue(cc.LoadOp(eleAddr).result)
            return
        
        # Let's allow subscripting into Struqs, but only if we don't need a pointer
        # (i.e. no updating of Struqs).
        if not self.subscriptPushPointerValue and \
            quake.StruqType.isinstance(var.type):
            memberTys = quake.StruqType.getTypes(var.type)
            idxValue = get_idx_value(len(memberTys))
            
            member = quake.GetMemberOp(memberTys[idxValue], 
                                       var, 
                                       IntegerAttr.get(self.getIntegerType(32), idxValue)).result
            self.pushValue(member)
            return

        self.emitFatalError("unhandled subscript", node)

    def visit_For(self, node):
        """
        Visit the For node. This node represents the typical Python for
        statement, `for VAR in ITERABLE`. Currently supported ITERABLEs are the
        `veq` type, the `stdvec` type, and the result of range() and
        enumerate().
        """
        if isinstance(node.iter, ast.Call):
            self.debug_msg(lambda: f'[(Inline) Visit Call]', node.iter)

            # We can simplify `for i in range(N)` MLIR code immensely
            # by just building a for loop with N as the upper value,
            # no need to generate an array from the `range` call.
            if node.iter.func.id == 'range':
                # This is a range(N) for loop, we just need
                # the upper bound N for this loop
                [self.visit(arg) for arg in node.iter.args]
                startVal, endVal, stepVal, isDecrementing = self.__processRangeLoopIterationBounds(
                    node.iter.args)

                if not isinstance(node.target, ast.Name):
                    self.emitFatalError("iteration variable must be a single name", node)

                def bodyBuilder(iterVar):
                    self.symbolTable.pushScope()
                    self.symbolTable.add(node.target.id, iterVar)
                    [self.visit(b) for b in node.body]
                    self.symbolTable.popScope()

                self.createInvariantForLoop(endVal,
                                            bodyBuilder,
                                            startVal=startVal,
                                            stepVal=stepVal,
                                            isDecrementing=isDecrementing,
                                            elseStmts=node.orelse)

                return

            # We can simplify `for i,j in enumerate(L)` MLIR code immensely
            # by just building a for loop over the iterable object L and using
            # the index into that iterable and the element.
            if node.iter.func.id == 'enumerate':
                [self.visit(arg) for arg in node.iter.args]
                if len(self.valueStack) == 2:
                    iterable = self.popValue()
                    self.popValue()
                else:
                    assert len(self.valueStack) == 1
                    iterable = self.popValue()
                iterable = self.ifPointerThenLoad(iterable)
                totalSize = None
                extractFunctor = None

                beEfficient = False
                if quake.VeqType.isinstance(iterable.type):
                    totalSize = quake.VeqSizeOp(self.getIntegerType(),
                                                iterable).result

                    def functor(seq, idx):
                        q = quake.ExtractRefOp(self.getRefType(),
                                               seq,
                                               -1,
                                               index=idx).result
                        return [idx, q]

                    extractFunctor = functor
                    beEfficient = True
                elif cc.StdvecType.isinstance(iterable.type):
                    totalSize = cc.StdvecSizeOp(self.getIntegerType(),
                                                iterable).result

                    def functor(seq, idx):
                        vecTy = cc.StdvecType.getElementType(seq.type)
                        dataTy = cc.PointerType.get(vecTy)
                        arrTy = vecTy
                        if not cc.ArrayType.isinstance(arrTy):
                            arrTy = cc.ArrayType.get(vecTy)
                        dataArrTy = cc.PointerType.get(arrTy)
                        data = cc.StdvecDataOp(dataArrTy, seq).result
                        v = cc.ComputePtrOp(
                            dataTy, data, [idx],
                            DenseI32ArrayAttr.get([kDynamicPtrIndex],
                                                  context=self.ctx)).result
                        return [idx, v]

                    extractFunctor = functor
                    beEfficient = True

                if beEfficient:

                    if not isinstance(node.target, ast.Tuple) or \
                        len(node.target.elts) != 2:
                        self.emitFatalError("iteration variable must be a tuple of two items", node)

                    def bodyBuilder(iterVar):
                        self.symbolTable.pushScope()
                        values = extractFunctor(iterable, iterVar)
                        assert(len(values) == 2)
                        for i, v in enumerate(values):
                            self.__deconstructAssignment(node.target.elts[i], v)
                        [self.visit(b) for b in node.body]
                        self.symbolTable.popScope()

                    self.createInvariantForLoop(totalSize,
                                                bodyBuilder,
                                                elseStmts=node.orelse)
                    return

        self.visit(node.iter)
        assert len(self.valueStack) > 0 and len(self.valueStack) < 3

        totalSize = None
        iterable = None
        extractFunctor = None

        # It could be that its the only value we have,
        # in which case we know we have for var in iterable,
        # but we could also have another value on the stack,
        # the total size of the iterable, produced by range() / enumerate()
        if len(self.valueStack) == 1:
            # Get the iterable from the stack
            iterable = self.ifPointerThenLoad(self.popValue())
            # we currently handle `veq` and `stdvec` types
            if quake.VeqType.isinstance(iterable.type):
                size = quake.VeqType.getSize(iterable.type)
                if quake.VeqType.hasSpecifiedSize(iterable.type):
                    totalSize = self.getConstantInt(size)
                else:
                    totalSize = quake.VeqSizeOp(self.getIntegerType(64),
                                                iterable).result

                def functor(iter, idx):
                    return quake.ExtractRefOp(self.getRefType(),
                                              iter,
                                              -1,
                                              index=idx).result


                extractFunctor = functor
            elif cc.StdvecType.isinstance(iterable.type):
                iterEleTy = cc.StdvecType.getElementType(iterable.type)
                totalSize = cc.StdvecSizeOp(self.getIntegerType(),
                                            iterable).result

                def functor(iter, idxVal):
                    elePtrTy = cc.PointerType.get(iterEleTy)
                    arrTy = cc.ArrayType.get(iterEleTy)
                    ptrArrTy = cc.PointerType.get(arrTy)
                    vecPtr = cc.StdvecDataOp(ptrArrTy, iter).result
                    eleAddr = cc.ComputePtrOp(
                        elePtrTy, vecPtr, [idxVal],
                        DenseI32ArrayAttr.get([kDynamicPtrIndex],
                                              context=self.ctx)).result
                    return cc.LoadOp(eleAddr).result

                extractFunctor = functor

            else:
                self.emitFatalError('{} iterable type not supported.', node)

        else:
            # In this case, we are coming from range() or enumerate(),
            # and the iterable is a cc.array and the total size of the
            # array is on the stack, pop it here
            totalSize = self.popValue()
            # Get the iterable from the stack
            iterable = self.popValue()

            # Double check our types are right
            assert cc.PointerType.isinstance(iterable.type)
            arrayType = cc.PointerType.getElementType(iterable.type)
            assert cc.ArrayType.isinstance(arrayType)
            elementType = cc.ArrayType.getElementType(arrayType)

            def functor(iter, idx):
                eleAddr = cc.ComputePtrOp(
                    cc.PointerType.get(elementType), iter, [idx],
                    DenseI32ArrayAttr.get([kDynamicPtrIndex],
                                          context=self.ctx)).result
                return cc.LoadOp(eleAddr).result

            extractFunctor = functor

        def bodyBuilder(iterVar):
            self.symbolTable.pushScope()
            # we set the extract functor above, use it here
            value = extractFunctor(iterable, iterVar)
            self.__deconstructAssignment(node.target, value)
            [self.visit(b) for b in node.body]
            self.symbolTable.popScope()

        self.createInvariantForLoop(totalSize,
                                    bodyBuilder,
                                    elseStmts=node.orelse)

    def visit_While(self, node):
        """
        Convert Python while statements into the equivalent CC `LoopOp`. 
        """
        loop = cc.LoopOp([], [], BoolAttr.get(False))
        whileBlock = Block.create_at_start(loop.whileRegion, [])
        with InsertionPoint(whileBlock):
            # BUG you cannot print MLIR values while building the cc `LoopOp` while region.
            # verify will get called, no terminator yet, CCOps.cpp:520
            v = self.verbose
            self.verbose = False
            self.visit(node.test)
            condition = self.popValue()
            if self.getIntegerType(1) != condition.type:
                # not equal to 0, then compare with 1
                condPred = IntegerAttr.get(self.getIntegerType(), 1)
                condition = arith.CmpIOp(condPred, condition,
                                         self.getConstantInt(0)).result
            cc.ConditionOp(condition, [])
            self.verbose = v

        bodyBlock = Block.create_at_start(loop.bodyRegion, [])
        with InsertionPoint(bodyBlock):
            self.symbolTable.pushScope()
            self.pushForBodyStack([])
            [self.visit(b) for b in node.body]
            if not self.hasTerminator(bodyBlock):
                cc.ContinueOp([])
            self.popForBodyStack()
            self.symbolTable.popScope()

        stepBlock = Block.create_at_start(loop.stepRegion, [])
        with InsertionPoint(stepBlock):
            cc.ContinueOp([])

        if node.orelse:
            elseBlock = Block.create_at_start(loop.elseRegion, [])
            with InsertionPoint(elseBlock):
                self.symbolTable.pushScope()
                for stmt in node.orelse:
                    self.visit(stmt)
                if not self.hasTerminator(elseBlock):
                    cc.ContinueOp(elseBlock.arguments)
                self.symbolTable.popScope()

    def visit_BoolOp(self, node):
        """
        Convert boolean operations into equivalent MLIR operations using the
        Arith Dialect.
        """
        shortCircuitWhenTrue = isinstance(node.op, ast.Or)
        if isinstance(node.op, ast.And) or isinstance(node.op, ast.Or):
            # Visit the LHS and pop the value
            # Note we want any `mz(q)` calls to push their
            # result value to the stack, so we set a non-None
            # variable name here.
            self.currentAssignVariableName = ''
            self.visit(node.values[0])
            lhs = self.popValue()
            zero = self.getConstantInt(0, IntegerType(lhs.type).width)

            cond = arith.CmpIOp(
                self.getIntegerAttr(self.getIntegerType(),
                                    1 if shortCircuitWhenTrue else 0), lhs,
                zero).result

            ifOp = cc.IfOp([cond.type], cond, [])
            thenBlock = Block.create_at_start(ifOp.thenRegion, [])
            with InsertionPoint(thenBlock):
                if isinstance(node.op, ast.And):
                    constantFalse = arith.ConstantOp(cond.type,
                                                     BoolAttr.get(False))
                    cc.ContinueOp([constantFalse])
                else:
                    cc.ContinueOp([cond])

            elseBlock = Block.create_at_start(ifOp.elseRegion, [])
            with InsertionPoint(elseBlock):
                self.symbolTable.pushScope()
                self.pushIfStmtBlockStack()
                self.visit(node.values[1])
                rhs = self.popValue()
                cc.ContinueOp([rhs])
                self.popIfStmtBlockStack()
                self.symbolTable.popScope()

            # Reset the assign variable name
            self.currentAssignVariableName = None

            self.pushValue(ifOp.result)
            return

    def visit_Compare(self, node):
        """
        Visit while loop compare operations and translate to equivalent MLIR. 
        Note, Python lets you construct expressions with multiple comparators, 
        here we limit ourselves to just a single comparator. 
        """
        if len(node.ops) > 1:
            self.emitFatalError("only single comparators are supported.", node)

        iTy = self.getIntegerType()

        if isinstance(node.left, ast.Name):
            self.debug_msg(lambda: f'[(Inline) Visit Name]', node.left)
            if node.left.id not in self.symbolTable:
                self.emitFatalError(
                    f"{node.left.id} was not initialized before use in compare expression.",
                    node)

        self.visit(node.left)
        left = self.popValue()
        self.visit(node.comparators[0])
        right = self.popValue()
        op = node.ops[0]

        def convert_arithmetic_types(item1, item2):
            superior_type = self.__get_superior_type(item1.type, item2.type)
            if superior_type is None:
                self.emitFatalError("invalid type in comparison", node)
            item1 = self.changeOperandToType(superior_type, item1, allowDemotion=False)
            item2 = self.changeOperandToType(superior_type, item2, allowDemotion=False)
            return item1, item2

        def compare_equality(item1, item2):
            # TODO: the In/NotIn case should be recursive such 
            # that we can search for a list in a list of lists.
            item1, item2 = convert_arithmetic_types(item1, item2)
            iCondPred = self.getIntegerAttr(iTy, 0)
            fCondPred = self.getIntegerAttr(iTy, 1)

            if ComplexType.isinstance(item1.type):
                reComp = arith.CmpFOp(fCondPred, 
                                    complex.ReOp(item1).result, 
                                    complex.ReOp(item2).result)
                imComp = arith.CmpFOp(fCondPred, 
                                    complex.ImOp(item1).result, 
                                    complex.ImOp(item2).result)
                return arith.AndIOp(reComp, imComp).result
            elif IntegerType.isinstance(item1.type):
                return arith.CmpIOp(iCondPred, item1, item2).result
            else:
                return arith.CmpFOp(fCondPred, item1, item2).result

        if isinstance(op, ast.Gt):
            left, right = convert_arithmetic_types(left, right)
            if ComplexType.isinstance(left.type):
                self.emitFatalError("invalid type 'Complex' in comparison", node)
            elif IntegerType.isinstance(left.type):
                self.pushValue(
                    arith.CmpIOp(self.getIntegerAttr(iTy, 4), left,
                                 right).result)
            else:
                self.pushValue(
                    arith.CmpFOp(self.getIntegerAttr(iTy, 2), left,
                                 right).result)
            return

        if isinstance(op, ast.GtE):
            left, right = convert_arithmetic_types(left, right)
            if ComplexType.isinstance(left.type):
                self.emitFatalError("invalid type 'Complex' in comparison", node)
            elif IntegerType.isinstance(left.type):
                self.pushValue(
                    arith.CmpIOp(self.getIntegerAttr(iTy, 5), left,
                                 right).result)
            else:
                self.pushValue(
                    arith.CmpFOp(self.getIntegerAttr(iTy, 3), left,
                                 right).result)
            return

        if isinstance(op, ast.Lt):
            left, right = convert_arithmetic_types(left, right)
            if ComplexType.isinstance(left.type):
                self.emitFatalError("invalid type 'Complex' in comparison", node)
            elif IntegerType.isinstance(left.type):
                self.pushValue(
                    arith.CmpIOp(self.getIntegerAttr(iTy, 2), left,
                                 right).result)
            else:
                self.pushValue(
                    arith.CmpFOp(self.getIntegerAttr(iTy, 4), left,
                                 right).result)
            return

        if isinstance(op, ast.LtE):
            left, right = convert_arithmetic_types(left, right)
            if ComplexType.isinstance(left.type):
                self.emitFatalError("invalid type 'Complex' in comparison", node)
            elif IntegerType.isinstance(left.type):
                self.pushValue(
                    arith.CmpIOp(self.getIntegerAttr(iTy, 3), left,
                                 right).result)
            else:
                self.pushValue(
                    arith.CmpFOp(self.getIntegerAttr(iTy, 5), left,
                                 right).result)
            return

        if isinstance(op, ast.NotEq):
            eqComp = compare_equality(left, right)
            self.pushValue(arith.XOrIOp(eqComp, self.getConstantInt(1, 1)).result)
            return

        if isinstance(op, ast.Eq):
            self.pushValue(compare_equality(left, right))
            return

        if isinstance(op, (ast.In, ast.NotIn)):

            # Type validation and vector initialization
            if not (cc.StdvecType.isinstance(right.type) or
                    cc.ArrayType.isinstance(right.type)):
                self.emitFatalError(
                    "Right operand must be a list/vector for 'in' comparison")

            # Loop setup
            i1_type = self.getIntegerType(1)
            accumulator = cc.AllocaOp(cc.PointerType.get(i1_type),
                                      TypeAttr.get(i1_type)).result
            cc.StoreOp(self.getConstantInt(0, 1), accumulator)

            # Element comparison loop
            def check_element(idx):
                element = self.__load_vector_element(right, idx)
                compRes = compare_equality(left, element)
                current = cc.LoadOp(accumulator).result
                cc.StoreOp(arith.OrIOp(current, compRes), accumulator)

            self.createInvariantForLoop(self.__get_vector_size(right),
                                        check_element)

            final_result = cc.LoadOp(accumulator).result
            if isinstance(op, ast.NotIn):
                final_result = arith.XOrIOp(final_result,
                                            self.getConstantInt(1, 1)).result
            self.pushValue(final_result)

            return

    def visit_If(self, node):
        """
        Map a Python `ast.If` node to an if statement operation in the CC
        dialect.
        """

        # Visit the conditional node, retain
        # measurement results by assigning a dummy variable name
        self.currentAssignVariableName = ''
        self.visit(node.test)
        self.currentAssignVariableName = None

        condition = self.popValue()
        condition = self.ifPointerThenLoad(condition)

        if self.getIntegerType(1) != condition.type:
            if IntegerType.isinstance(condition.type):
                condPred = IntegerAttr.get(self.getIntegerType(), 1) # ne
                condition = arith.CmpIOp(condPred, condition,
                                        self.getConstantInt(0)).result
                
            elif F64Type.isinstance(condition.type):
                condPred = IntegerAttr.get(self.getIntegerType(), 13) # une
                condition = arith.CmpFOp(condPred, condition,
                                        self.getConstantFloat(0)).result
            else:
                self.emitFatalError("condition cannot be converted to bool", node)

        ifOp = cc.IfOp([], condition, [])
        thenBlock = Block.create_at_start(ifOp.thenRegion, [])
        with InsertionPoint(thenBlock):
            self.symbolTable.pushScope()
            self.pushIfStmtBlockStack()
            [self.visit(b) for b in node.body]
            if not self.hasTerminator(thenBlock):
                cc.ContinueOp([])
            self.popIfStmtBlockStack()
            self.symbolTable.popScope()

        if len(node.orelse) > 0:
            elseBlock = Block.create_at_start(ifOp.elseRegion, [])
            with InsertionPoint(elseBlock):
                self.symbolTable.pushScope()
                self.pushIfStmtBlockStack()
                [self.visit(b) for b in node.orelse]
                if not self.hasTerminator(elseBlock):
                    cc.ContinueOp([])
                self.popIfStmtBlockStack()
                self.symbolTable.popScope()

    def visit_Return(self, node):

        if node.value == None:
            return

        self.walkingReturnNode = True
        self.visit(node.value)
        self.walkingReturnNode = False

        if len(self.valueStack) == 0:
            return

        result = self.ifPointerThenLoad(self.popValue())
        result = self.ifPointerThenLoad(result)
        result = self.changeOperandToType(self.knownResultType,
                                            result,
                                            allowDemotion=True)

        if cc.StdvecType.isinstance(result.type):
            symName = '__nvqpp_vectorCopyCtor'
            load_intrinsic(self.module, symName)
            eleTy = cc.StdvecType.getElementType(result.type)
            ptrTy = cc.PointerType.get(self.getIntegerType(8))
            arrTy = cc.ArrayType.get(self.getIntegerType(8))
            ptrArrTy = cc.PointerType.get(arrTy)
            resBuf = cc.StdvecDataOp(ptrArrTy, result).result
            # TODO Revisit this calculation
            byteWidth = 16 if ComplexType.isinstance(eleTy) else 8
            eleSize = self.getConstantInt(byteWidth)
            dynSize = cc.StdvecSizeOp(self.getIntegerType(), result).result
            resBuf = cc.CastOp(ptrTy, resBuf)
            heapCopy = func.CallOp([ptrTy], symName,
                                   [resBuf, dynSize, eleSize]).result
            res = cc.StdvecInitOp(result.type, heapCopy, length=dynSize).result
            func.ReturnOp([res])
            return

        if self.symbolTable.numLevels() > 1:
            # We are in an inner scope, release all scopes before returning
            cc.UnwindReturnOp([result])
            return

        func.ReturnOp([result])

    def visit_Tuple(self, node):
        """
        Map tuples in the Python AST to equivalents in MLIR.
        """
        # FIXME: The handling of tuples in Python likely needs to be examined carefully;
        # The corresponding issue to clarify the expected behavior is 
        # https://github.com/NVIDIA/cuda-quantum/issues/3031
        # I reenabled the tuple support in kernel signatures, given that we were already
        # allowing the use of data classes everywhere, and supporting tuple use within a
        # kernel. It hence seems that any issues with tuples also apply to named structs.

        self.generic_visit(node)

        elementValues = [self.popValue() for _ in range(len(node.elts))]
        elementValues.reverse()

        # We do not store structs of pointers
        elementValues = [
            cc.LoadOp(ele).result
            if cc.PointerType.isinstance(ele.type) else ele
            for ele in elementValues
        ]

        structTys = [v.type for v in elementValues]
        structTy = mlirTryCreateStructType(structTys, context=self.ctx)
        if structTy is None:
            self.emitFatalError("hybrid quantum-classical data types and nested quantum structs are not allowed", node)

        if quake.StruqType.isinstance(structTy):
            self.pushValue(quake.MakeStruqOp(structTy, elementValues).result)
        else:
            stackSlot = cc.AllocaOp(cc.PointerType.get(structTy),
                                    TypeAttr.get(structTy)).result

            # loop over each type and `compute_ptr` / store
            for i, ty in enumerate(structTys):
                eleAddr = cc.ComputePtrOp(
                    cc.PointerType.get(ty), stackSlot, [],
                    DenseI32ArrayAttr.get([i], context=self.ctx)).result
                cc.StoreOp(elementValues[i], eleAddr)

            self.pushValue(stackSlot)
            return

    def visit_UnaryOp(self, node):
        """
        Map unary operations in the Python AST to equivalents in MLIR.
        """

        self.generic_visit(node)
        operand = self.popValue()
        # Handle qubit negations
        if isinstance(node.op, ast.Invert):
            if quake.RefType.isinstance(operand.type):
                self.controlNegations.append(operand)
                self.pushValue(operand)
                return

        if isinstance(node.op, ast.USub):
            # Make our lives easier for -1 used in variable subscript extraction
            if isinstance(node.operand,
                          ast.Constant) and node.operand.value == 1:
                self.pushValue(self.getConstantInt(-1))
                return

            if F64Type.isinstance(operand.type):
                self.pushValue(arith.NegFOp(operand).result)
            elif ComplexType.isinstance(operand.type):
                # `complex.NegOp` does not seem to work
                self.pushValue(
                    complex.MulOp(
                        complex.CreateOp(operand.type,
                                         self.getConstantFloat(-1.),
                                         self.getConstantFloat(0.)).result,
                        operand).result)
            else:
                negOne = self.getConstantInt(-1)
                self.pushValue(arith.MulIOp(negOne, operand).result)
            return

        if isinstance(node.op, ast.Not):
            if not IntegerType.isinstance(operand.type):
                self.emitFatalError("UnaryOp Not() on non-integer value.", node)

            zero = self.getConstantInt(0, IntegerType(operand.type).width)
            self.pushValue(
                arith.CmpIOp(IntegerAttr.get(self.getIntegerType(), 0), operand,
                             zero).result)
            return

        self.emitFatalError("unhandled UnaryOp.", node)

    def visit_Break(self, node):

        if not self.isInForBody():
            self.emitFatalError("break statement outside of for loop body.",
                                node)

        if self.isInIfStmtBlock():
            # Get the innermost enclosing `for` or `while` loop
            inArgs = [b for b in self.inForBodyStack[-1]]
            cc.UnwindBreakOp(inArgs)
        else:
            cc.BreakOp([])

        return

    def visit_Continue(self, node):

        if not self.isInForBody():
            self.emitFatalError("continue statement outside of for loop body.",
                                node)

        if self.isInIfStmtBlock():
            # Get the innermost enclosing `for` or `while` loop
            inArgs = [b for b in self.inForBodyStack[-1]]
            cc.UnwindContinueOp(inArgs)
        else:
            cc.ContinueOp([])

    def __process_binary_op(self, left, right, nodeType):
        """
<<<<<<< HEAD
        Process a binary operation in the AST and map them to equivalents in the 
        MLIR. This method handles arithmetic operations between values. 
        Returns a string with an error message if the operation could not be
        processed. Returns None otherwise.
=======
        Visit binary operation nodes in the AST and map them to equivalents in
        the MLIR. This method handles arithmetic operations between values.
>>>>>>> 1c8c796d
        """

        if cc.PointerType.isinstance(left.type):
            left = cc.LoadOp(left).result
        if cc.PointerType.isinstance(right.type):
            right = cc.LoadOp(right).result

        if not self.isArithmeticType(left.type) or not self.isArithmeticType(right.type):
            self.emitFatalError("Invalid type for Binary Op {} ({}, {})".format(
                nodeType, left, right), self.currentNode)

        # Type promotion for addition, subtraction, multiplication, or division
        if issubclass(nodeType, (ast.Add, ast.Sub, ast.Mult, ast.Div)):
            superiorTy = self.__get_superior_type(left.type, right.type)
            if superiorTy is not None:
                left = self.changeOperandToType(superiorTy,
                                                left,
                                                allowDemotion=False)
                right = self.changeOperandToType(superiorTy,
                                                right,
                                                allowDemotion=False)

        # Based on the op type and the leaf types, create the MLIR operator
        if issubclass(nodeType, ast.Add):
            if IntegerType.isinstance(left.type):
                self.pushValue(arith.AddIOp(left, right).result)
                return
            elif F64Type.isinstance(left.type) or \
                F32Type.isinstance(left.type):
                self.pushValue(arith.AddFOp(left, right).result)
                return
            elif ComplexType.isinstance(left.type):
                self.pushValue(complex.AddOp(left, right).result)
                return
            else:
                self.emitFatalError("unhandled BinOp.Add types", self.currentNode)

        if issubclass(nodeType, ast.Sub):
            if IntegerType.isinstance(left.type):
                self.pushValue(arith.SubIOp(left, right).result)
                return
            elif F64Type.isinstance(left.type) or \
                F32Type.isinstance(left.type):
                self.pushValue(arith.SubFOp(left, right).result)
                return
            if ComplexType.isinstance(left.type):
                self.pushValue(complex.SubOp(left, right).result)
                return
            else:
                self.emitFatalError("unhandled BinOp.Sub types", self.currentNode)

        if issubclass(nodeType, ast.FloorDiv):
            if IntegerType.isinstance(left.type):
                self.pushValue(arith.FloorDivSIOp(left, right).result)
                return
            else:
                self.emitFatalError("unhandled BinOp.FloorDiv types", self.currentNode)

        if issubclass(nodeType, ast.Div):
            if IntegerType.isinstance(left.type):
                left = arith.SIToFPOp(self.getFloatType(), left).result
            if IntegerType.isinstance(right.type):
                right = arith.SIToFPOp(self.getFloatType(), right).result
            elif F64Type.isinstance(left.type) or \
                F32Type.isinstance(left.type):
                self.pushValue(arith.DivFOp(left, right).result)
                return
            if ComplexType.isinstance(left.type):
                self.pushValue(complex.DivOp(left, right).result)
                return
            else:
                self.emitFatalError("unhandled BinOp.Div types", self.currentNode)

        if issubclass(nodeType, ast.Mult):
            if IntegerType.isinstance(left.type):
                self.pushValue(arith.MulIOp(left, right).result)
                return
            elif F64Type.isinstance(left.type) or \
                F32Type.isinstance(left.type):
                self.pushValue(arith.MulFOp(left, right).result)
                return
            if ComplexType.isinstance(left.type):
                self.pushValue(complex.MulOp(left, right).result)
                return
            else:
                self.emitFatalError("unhandled BinOp.Mult types", self.currentNode)

        if issubclass(nodeType, ast.Pow):
            if IntegerType.isinstance(left.type) and IntegerType.isinstance(
                    right.type):
                # `math.ipowi` does not lower to LLVM as is
                # workaround, use math to function conversion
                self.pushValue(math.IPowIOp(left, right).result)
                return
            if (F64Type.isinstance(left.type) or F32Type.isinstance(left.type)) and \
                IntegerType.isinstance(right.type):
                self.pushValue(math.FPowIOp(left, right).result)
                return
            if IntegerType.isinstance(left.type):
                left = arith.SIToFPOp(self.getFloatType(), left).result
            if IntegerType.isinstance(right.type):
                right = arith.SIToFPOp(self.getFloatType(), right).result
            if F64Type.isinstance(left.type):
                self.pushValue(math.PowFOp(left, right).result)
                return
            else:
                self.emitFatalError("unhandled BinOp.Pow types", self.currentNode)
            
        if issubclass(nodeType, ast.Mod):            
            if IntegerType.isinstance(left.type) and IntegerType.isinstance(
                    right.type):
                self.pushValue(arith.RemUIOp(left, right).result)
                return
            if IntegerType.isinstance(right.type):
                if F32Type.isinstance(left.type) or F64Type.isinstance(left.type):
                    right = arith.SIToFPOp(left.type, right).result
            if IntegerType.isinstance(left.type):
                if F32Type.isinstance(right.type) or F64Type.isinstance(right.type):
                    left = arith.SIToFPOp(right.type, left).result
            if F64Type.isinstance(left.type) or \
                F32Type.isinstance(left.type):
                self.pushValue(arith.RemFOp(left, right).result)
                return
            else:
                self.emitFatalError("unhandled BinOp.Mod types; only integers are supported", self.currentNode)

        if issubclass(nodeType, ast.LShift):
            if IntegerType.isinstance(left.type) and IntegerType.isinstance(
                    right.type):
                left = self.changeOperandToType(self.getIntegerType(), left)
                right = self.changeOperandToType(self.getIntegerType(), right)
                self.pushValue(arith.ShLIOp(left, right).result)
                return
            else:
                self.emitFatalError("unsupported operand type(s) for BinOp.LShift; only integers supported", self.currentNode)

        if issubclass(nodeType, ast.RShift):
            if IntegerType.isinstance(left.type) and IntegerType.isinstance(
                    right.type):
                left = self.changeOperandToType(self.getIntegerType(), left)
                right = self.changeOperandToType(self.getIntegerType(), right)
                self.pushValue(arith.ShRSIOp(left, right).result)
                return
            else:
                self.emitFatalError("unsupported operand type(s) for BinOp.RShift; only integers supported", self.currentNode)

        if issubclass(nodeType, ast.BitAnd):
            if IntegerType.isinstance(left.type) and IntegerType.isinstance(
                    right.type):
                left = self.changeOperandToType(self.getIntegerType(), left)
                right = self.changeOperandToType(self.getIntegerType(), right)
                self.pushValue(arith.AndIOp(left, right).result)
                return
            else:
                self.emitFatalError("unsupported operand type(s) for BinOp.BitAnd; only integers supported", self.currentNode)

        if issubclass(nodeType, ast.BitOr):
            if IntegerType.isinstance(left.type) and IntegerType.isinstance(
                    right.type):
                left = self.changeOperandToType(self.getIntegerType(), left)
                right = self.changeOperandToType(self.getIntegerType(), right)
                self.pushValue(arith.OrIOp(left, right).result)
                return
            else:
                self.emitFatalError("unsupported operand type(s) for BinOp.BitOr; only integers supported", self.currentNode)

        if issubclass(nodeType, ast.BitXor):
            if IntegerType.isinstance(left.type) and IntegerType.isinstance(
                    right.type):
                left = self.changeOperandToType(self.getIntegerType(), left)
                right = self.changeOperandToType(self.getIntegerType(), right)
                self.pushValue(arith.XOrIOp(left, right).result)
                return
            else:
                self.emitFatalError("unsupported operand type(s) for BinOp.BitXor; only integers supported.", self.currentNode)

        self.emitFatalError("unhandled binary operator", self.currentNode)

    def visit_BinOp(self, node):
        """
        Visit binary operation nodes in the AST and map them to equivalents in the 
        MLIR. This method handles arithmetic operations between values. 
        """

        # Get the left and right parts of this expression
        self.visit(node.left)
        left = self.popValue()
        self.visit(node.right)
        right = self.popValue()

        self.__process_binary_op(left, right, type(node.op))

    def visit_AugAssign(self, node):
        """
        Visit augment-assign operations (e.g. +=). 
        """
        target = None

        if isinstance(node.target,
                      ast.Name) and node.target.id in self.symbolTable:
            self.debug_msg(lambda: f'[(Inline) Visit Name]', node.target)
            target = self.symbolTable[node.target.id]
        else:
            self.emitFatalError(
                "augment-assign target variable is not defined or cannot be assigned to.",
                node)

        self.visit(node.value)
        value = self.popValue()

        loaded = cc.LoadOp(target).result
        self.__process_binary_op(loaded, value, type(node.op))

        res = self.popValue()
        if res.type != loaded.type:
            self.emitFatalError("augment-assign must not change the variable type", node)            
        cc.StoreOp(res, target)

    def visit_Name(self, node):
        """
        Visit `ast.Name` nodes and extract the correct value from the symbol
        table.
        """

        if node.id in globalKernelRegistry:
            return

        if node.id == 'complex':
            self.pushValue(self.getComplexType())
            return

        if node.id == 'float':
            self.pushValue(self.getFloatType())
            return

        if node.id in self.symbolTable:
            value = self.symbolTable[node.id]
            if cc.PointerType.isinstance(value.type):
                eleTy = cc.PointerType.getElementType(value.type)
                if cc.ArrayType.isinstance(eleTy):
                    self.pushValue(value)
                    return
                # Retain `ptr<i8>`
                if IntegerType.isinstance(eleTy) and IntegerType(
                        eleTy).width == 8:
                    self.pushValue(value)
                    return
                if cc.StdvecType.isinstance(eleTy):
                    self.pushValue(value)
                    return
                if cc.StateType.isinstance(eleTy):
                    self.pushValue(value)
                    return
                loaded = cc.LoadOp(value).result
                self.pushValue(loaded)
            elif cc.CallableType.isinstance(
                    value.type) and not BlockArgument.isinstance(value):
                return
            else:
                self.pushValue(self.symbolTable[node.id])
            return

        if node.id in self.capturedVars:
            # Only support a small subset of types here
            complexType = type(1j)
            value = self.capturedVars[node.id]

            if isinstance(value, State):
                self.pushValue(self.capturedDataStorage.storeCudaqState(value))
                return

            if isinstance(value, (list, np.ndarray)) and isinstance(
                    value[0], (int, bool, float, np.float32, np.float64,
                               complexType, np.complex64, np.complex128)):
                elementValues = None
                if isinstance(value[0], bool):
                    elementValues = [self.getConstantInt(el, 1) for el in value]
                elif isinstance(value[0], int):
                    elementValues = [self.getConstantInt(el) for el in value]
                elif isinstance(value[0], np.float32):
                    elementValues = [
                        self.getConstantFloat(el, width=32) for el in value
                    ]
                elif isinstance(value[0], (float, np.float64)):
                    elementValues = [self.getConstantFloat(el) for el in value]
                elif isinstance(value[0], np.complex64):
                    elementValues = [
                        self.getConstantComplex(el, width=32) for el in value
                    ]
                elif isinstance(value[0], complexType) or isinstance(
                        value[0], np.complex128):
                    elementValues = [
                        self.getConstantComplex(el, width=64) for el in value
                    ]

                if elementValues != None:
                    # Save the copy of the captured list so we can compare
                    # it to the scope to detect changes on recompilation.
                    self.dependentCaptureVars[node.id] = value.copy()
                    mlirVal = self.__createStdvecWithKnownValues(
                        len(value), elementValues)
                    self.symbolTable.add(node.id, mlirVal, 0)
                    self.pushValue(mlirVal)
                    return

            mlirValCreator = None
            self.dependentCaptureVars[node.id] = value
            if isinstance(value, bool):
                mlirValCreator = lambda: self.getConstantInt(value, 1)
            elif isinstance(value, int):
                mlirValCreator = lambda: self.getConstantInt(value)
            elif isinstance(value, np.float32):
                mlirValCreator = lambda: self.getConstantFloat(value, width=32)
            elif isinstance(value, (float, np.float64)):
                mlirValCreator = lambda: self.getConstantFloat(value)
            elif isinstance(value, np.complex64):
                mlirValCreator = lambda: self.getConstantComplex(value,
                                                                 width=32)
            elif isinstance(value, complexType) or isinstance(
                    value, np.complex128):
                mlirValCreator = lambda: self.getConstantComplex(value,
                                                                 width=64)

            if mlirValCreator != None:
                with InsertionPoint.at_block_begin(self.entry):
                    mlirVal = mlirValCreator()
                    stackSlot = cc.AllocaOp(cc.PointerType.get(mlirVal.type),
                                            TypeAttr.get(mlirVal.type)).result
                    cc.StoreOp(mlirVal, stackSlot)
                    # Store at the top-level
                    self.symbolTable.add(node.id, stackSlot, 0)
                # to match the behavior as when we load them from the symbol table
                loaded = cc.LoadOp(stackSlot).result
                self.pushValue(loaded)
                return

            errorType = type(value).__name__
            if (isinstance(value, list)):
                errorType = f"{errorType}[{type(value[0]).__name__}]"

            try:
                if issubclass(value, cudaq_runtime.KrausChannel):
                    # Here we have a KrausChannel as part of the AST.  We want
                    # to create a hash value from it, and we then want to push
                    # the number of parameters and that hash value. This can
                    # only be used with apply_noise.
                    if not hasattr(value, 'num_parameters'):
                        self.emitFatalError(
                            'apply_noise kraus channels must have `num_parameters` constant class attribute specified.'
                        )

                    self.pushValue(self.getConstantInt(value.num_parameters))
                    self.pushValue(self.getConstantInt(hash(value)))
                    return
            except TypeError:
                pass

            self.emitFatalError(
                f"Invalid type for variable ({node.id}) captured from parent scope (only int, bool, float, complex, cudaq.State, and list/np.ndarray[int|bool|float|complex] accepted, type was {errorType}).",
                node)

        # Throw an exception for the case that the name is not
        # in the symbol table
        self.emitFatalError(
            f"Invalid variable name requested - '{node.id}' is not defined within the quantum kernel it is used in.",
            node)


def compile_to_mlir(astModule, capturedDataStorage: CapturedDataStorage,
                    **kwargs):
    """
    Compile the given Python AST Module for the CUDA-Q 
    kernel FunctionDef to an MLIR `ModuleOp`. 
    Return both the `ModuleOp` and the list of function 
    argument types as MLIR Types. 

    This function will first check to see if there are any dependent 
    kernels that are required by this function. If so, those kernels 
    will also be compiled into the `ModuleOp`. The AST will be stored 
    later for future potential dependent kernel lookups. 
    """

    global globalAstRegistry
    verbose = 'verbose' in kwargs and kwargs['verbose']
    returnType = kwargs['returnType'] if 'returnType' in kwargs else None
    lineNumberOffset = kwargs['location'] if 'location' in kwargs else ('', 0)
    parentVariables = kwargs[
        'parentVariables'] if 'parentVariables' in kwargs else {}

    # Create the AST Bridge
    bridge = PyASTBridge(capturedDataStorage,
                         verbose=verbose,
                         knownResultType=returnType,
                         returnTypeIsFromPython=True,
                         locationOffset=lineNumberOffset,
                         capturedVariables=parentVariables)

    ValidateArgumentAnnotations(bridge).visit(astModule)
    ValidateReturnStatements(bridge).visit(astModule)

    # First we need to find any dependent kernels, they have to be
    # built as part of this ModuleOp...
    vis = FindDepKernelsVisitor(bridge.ctx)
    vis.visit(astModule)
    depKernels = vis.depKernels

    # Keep track of a kernel call graph, we will
    # sort this later after we build up the graph
    callGraph = {vis.kernelName: {k for k, v in depKernels.items()}}

    # Visit dependent kernels recursively to
    # ensure we have all necessary kernels added to the
    # module
    transitiveDeps = depKernels
    while len(transitiveDeps):
        # For each found dependency, see if that kernel
        # has further dependencies
        for depKernelName, depKernelAst in transitiveDeps.items():
            localVis = FindDepKernelsVisitor(bridge.ctx)
            localVis.visit(depKernelAst[0])
            # Append the found dependencies to our running tally
            depKernels = {**depKernels, **localVis.depKernels}
            # Reset for the next go around
            transitiveDeps = localVis.depKernels
            # Update the call graph
            callGraph[localVis.kernelName] = {
                k for k, v in localVis.depKernels.items()
            }

    # Sort the call graph topologically
    callGraphSorter = graphlib.TopologicalSorter(callGraph)
    sortedOrder = callGraphSorter.static_order()

    # Add all dependent kernels to the MLIR Module,
    # Do not check any 'dependent' kernels that
    # have the same name as the main kernel here, i.e.
    # ignore kernels that have the same name as this one.
    for funcName in sortedOrder:
        if funcName != vis.kernelName and funcName in depKernels:
            # Build an AST Bridge and visit the dependent kernel
            # function. Provide the dependent kernel source location as well.
            PyASTBridge(capturedDataStorage,
                        existingModule=bridge.module,
                        locationOffset=depKernels[funcName][1]).visit(
                            depKernels[funcName][0])

    # Build the MLIR Module for this kernel
    bridge.visit(astModule)

    if verbose:
        print(bridge.module)

    # Canonicalize the code, check for measurement(s) readout
    pm = PassManager.parse(
        "builtin.module(func.func(unwind-lowering,canonicalize,cse,quake-add-metadata),quake-propagate-metadata)",
        context=bridge.ctx)

    try:
        pm.run(bridge.module)
    except:
        raise RuntimeError("could not compile code for '{}'.".format(
            bridge.name))

    extraMetaData = {}
    if len(bridge.dependentCaptureVars):
        extraMetaData['dependent_captures'] = bridge.dependentCaptureVars

    return bridge.module, bridge.argTypes, extraMetaData<|MERGE_RESOLUTION|>--- conflicted
+++ resolved
@@ -365,17 +365,10 @@
 
     def changeOperandToType(self, ty, operand, allowDemotion=False):
         """
-<<<<<<< HEAD
         Change the type of an operand to a specified type. This function primarily 
         handles type conversions and promotions to higher types (complex > float > int). 
         Demotion of floating type to integer is not allowed by default.
         Regardless of whether demotion is allowed, types will be cast to smaller widths.
-=======
-        Change the type of an operand to a specified type. This function
-        primarily handles type conversions and promotions to higher types
-        (complex > float > int). Demotion of floating type to integer is allowed
-        by default.
->>>>>>> 1c8c796d
         """
         if ty == operand.type:
             return operand
@@ -626,14 +619,8 @@
             )
         return structIdx, mlirTypeFromPyType(userType[memberName], self.ctx)
 
-<<<<<<< HEAD
     # Create a new vector with source elements converted to the target element type if needed.
     def __copyVectorAndCastElements(self, source, targetEleType, allowDemotion = False):
-=======
-    # Create a new vector with source elements converted to the target element
-    # type if needed.
-    def __copyVectorAndCastElements(self, source, targetEleType):
->>>>>>> 1c8c796d
         if not cc.PointerType.isinstance(source.type):
             if cc.StdvecType.isinstance(source.type):
                 # Exit early if no copy is needed to avoid an unneeded store.
@@ -821,37 +808,11 @@
             return F64Type.get()
         if F32Type.isinstance(t1) or F32Type.isinstance(t2):
             return F32Type.get()
-<<<<<<< HEAD
         if IntegerType.isinstance(t1) and IntegerType.isinstance(t2):
             return self.getIntegerType(
                 max(IntegerType(t1).width,
                     IntegerType(t2).width))
         return None
-=======
-        return self.getIntegerType(
-            max(IntegerType(a.type).width,
-                IntegerType(b.type).width))
-
-    def convertArithmeticToSuperiorType(self, values, type):
-        """
-        Assuming all values provided are arithmetic, convert each one to the
-        provided superior type. Float is superior to integer and complex is
-        superior to float (superior implies the inferior type can can be
-        converted to the superior type)
-        """
-        retValues = []
-        for v in values:
-            retValues.append(
-                self.changeOperandToType(type, v, allowDemotion=False))
-
-        return retValues
-
-    def isQuantumStructType(self, ty):
-        """
-        Return True if the given struct type has only quantum member variables.
-        """
-        return quake.StruqType.isinstance(ty)
->>>>>>> 1c8c796d
 
     def mlirTypeFromAnnotation(self, annotation):
         """
@@ -868,31 +829,6 @@
         if msg is not None:
             self.emitFatalError(msg, annotation)
 
-<<<<<<< HEAD
-=======
-    def argumentsValidForFunction(self, values, functionTy):
-        return False not in [
-            ty == values[i].type
-            for i, ty in enumerate(FunctionType(functionTy).inputs)
-        ]
-
-    def checkControlAndTargetTypes(self, controls, targets):
-        """
-        Loop through the provided control and target qubit values and assert
-        that they are of quantum type. Emit a fatal error if not.
-        """
-        [
-            self.emitFatalError(f'control operand {i} is not of quantum type.')
-            if not self.isQuantumType(control.type) else None
-            for i, control in enumerate(controls)
-        ]
-        [
-            self.emitFatalError(f'target operand {i} is not of quantum type.')
-            if not self.isQuantumType(target.type) else None
-            for i, target in enumerate(targets)
-        ]
-
->>>>>>> 1c8c796d
     def createInvariantForLoop(self,
                                endVal,
                                bodyBuilder,
@@ -1223,18 +1159,8 @@
                             loc=self.loc)
             self.kernelFuncOp = f
 
-<<<<<<< HEAD
             # Set this kernel as an entry point if the argument types are classical only
             areQuantumTypes = [self.isQuantumType(ty) for ty in self.argTypes]
-=======
-            # Set this kernel as an entry point if the argument types are
-            # classical only
-            def isQuantumTy(ty):
-                return quake.RefType.isinstance(ty) or quake.VeqType.isinstance(
-                    ty) or quake.StruqType.isinstance(ty)
-
-            areQuantumTypes = [isQuantumTy(ty) for ty in self.argTypes]
->>>>>>> 1c8c796d
             f.attributes.__setitem__('cudaq-kernel', UnitAttr.get())
             if True not in areQuantumTypes and not self.disableEntryPointTag:
                 f.attributes.__setitem__('cudaq-entrypoint', UnitAttr.get())
@@ -1507,35 +1433,7 @@
         specifically looks for attributes like method calls, or common
         attributes we'll see from ubiquitous external modules like `numpy`.
         """
-<<<<<<< HEAD
         if isinstance(node.value, ast.Name) and not node.value.id in self.symbolTable:
-=======
-        self.currentNode = node
-        # Disallow list.append since we don't do dynamic memory allocation
-        if isinstance(node.value,
-                      ast.Name) and node.value.id in self.symbolTable:
-            self.debug_msg(lambda: f'[(Inline) Visit Name]', node.value)
-            value = self.symbolTable[node.value.id]
-            if self.isQuantumStructType(value.type):
-                # Here we have a quantum struct, need to use extract value instead
-                # of load from compute pointer.
-                structIdx, memberTy = self.getStructMemberIdx(
-                    node.attr, value.type)
-                self.pushValue(
-                    quake.GetMemberOp(
-                        memberTy, value,
-                        IntegerAttr.get(self.getIntegerType(32),
-                                        structIdx)).result)
-                return
-
-            if cc.PointerType.isinstance(value.type):
-                eleType = cc.PointerType.getElementType(value.type)
-                if cc.StructType.isinstance(eleType):
-                    # Handle the case where we have a struct member extraction,
-                    # memory semantics
-                    self.__visitStructAttribute(node, value)
-                    return
->>>>>>> 1c8c796d
 
             if node.value.id in ['np', 'numpy', 'math']:
                 if node.attr == 'complex64':
@@ -2520,14 +2418,8 @@
                     self.pushValue(value)
                     return
 
-<<<<<<< HEAD
                 # Promote argument's types for `numpy.func` calls to match python's semantics
                 if self.__isSupportedNumpyFunction(node.func.attr):
-=======
-                # Promote argument's types for `numpy.func` calls to match
-                # python's semantics.
-                if node.func.attr in ['sin', 'cos', 'sqrt', 'ceil', 'exp']:
->>>>>>> 1c8c796d
                     if ComplexType.isinstance(value.type):
                         value = self.changeOperandToType(
                             self.getComplexType(), value)
@@ -4366,15 +4258,8 @@
 
     def __process_binary_op(self, left, right, nodeType):
         """
-<<<<<<< HEAD
         Process a binary operation in the AST and map them to equivalents in the 
         MLIR. This method handles arithmetic operations between values. 
-        Returns a string with an error message if the operation could not be
-        processed. Returns None otherwise.
-=======
-        Visit binary operation nodes in the AST and map them to equivalents in
-        the MLIR. This method handles arithmetic operations between values.
->>>>>>> 1c8c796d
         """
 
         if cc.PointerType.isinstance(left.type):
