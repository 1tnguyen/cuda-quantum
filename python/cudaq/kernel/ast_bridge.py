# ============================================================================ #
# Copyright (c) 2022 - 2024 NVIDIA Corporation & Affiliates.                   #
# All rights reserved.                                                         #
#                                                                              #
# This source code and the accompanying materials are made available under     #
# the terms of the Apache License 2.0 which accompanies this distribution.     #
# ============================================================================ #
import ast
import graphlib
import sys, os
from typing import Callable
from collections import deque
import numpy as np
from .analysis import FindDepKernelsVisitor
from .utils import globalAstRegistry, globalKernelRegistry, nvqppPrefix, mlirTypeFromAnnotation, mlirTypeFromPyType, Color, mlirTypeToPyType
from ..mlir.ir import *
from ..mlir.passmanager import *
from ..mlir.dialects import quake, cc
from ..mlir.dialects import builtin, func, arith, math, complex
from ..mlir._mlir_libs._quakeDialects import cudaq_runtime, load_intrinsic, register_all_dialects

# This file implements the CUDA-Q Python AST to MLIR conversion.
# It provides a `PyASTBridge` class that implements the `ast.NodeVisitor` type
# to walk the Python AST for a `cudaq.kernel` annotated function and generate
# valid MLIR code using `Quake`, `CC`, `Arith`, and `Math` dialects.

# CC Dialect `ComputePtrOp` in C++ sets the
# dynamic index as `std::numeric_limits<int32_t>::min()`
# (see CCOps.tc line 898). We'll duplicate that
# here by just setting it manually
kDynamicPtrIndex: int = -2147483648


class PyScopedSymbolTable(object):

    def __init__(self):
        self.symbolTable = deque()

    def pushScope(self):
        self.symbolTable.append({})

    def popScope(self):
        self.symbolTable.pop()

    def add(self, symbol, value, level=-1):
        """
        Add a symbol to the scoped symbol table at any scope level.
        """
        self.symbolTable[level][symbol] = value

    def __contains__(self, symbol):
        for st in reversed(self.symbolTable):
            if symbol in st:
                return True

        return False

    def __setitem__(self, symbol, value):
        # default to nearest surrounding scope
        self.add(symbol, value)
        return

    def __getitem__(self, symbol):
        for st in reversed(self.symbolTable):
            if symbol in st:
                return st[symbol]

        raise RuntimeError(
            f"{symbol} is not a valid variable name in this scope.")

    def clear(self):
        while len(self.symbolTable):
            self.symbolTable.pop()
        return


class CompilerError(RuntimeError):
    """
    Custom exception class for improved error diagnostics.
    """

    def __init__(self, *args, **kwargs):
        RuntimeError.__init__(self, *args, **kwargs)


class PyASTBridge(ast.NodeVisitor):
    """
    The `PyASTBridge` class implements the `ast.NodeVisitor` type to convert a 
    python function definition (annotated with cudaq.kernel) to an MLIR `ModuleOp`
    containing a `func.FuncOp` representative of the original python function but leveraging 
    the Quake and CC dialects provided by CUDA-Q. This class keeps track of a 
    MLIR Value stack that is pushed to and popped from during visitation of the 
    function AST nodes. We leverage the auto-generated MLIR Python bindings for the internal 
    C++ CUDA-Q dialects to build up the MLIR code. 

    For kernels that call other kernels, we require that the `ModuleOp` contain the 
    kernel being called. This is enabled via the `FindDepKernelsVisitor` in the local 
    analysis module, and is handled by the below `compile_to_mlir` function. For 
    callable block arguments, we leverage runtime-known callable argument function names 
    and synthesize them away with an internal C++ MLIR pass. 
    """

    def __init__(self, **kwargs):
        """
        The constructor. Initializes the `mlir.Value` stack, the `mlir.Context`, and the 
        `mlir.Module` that we will be building upon. This class keeps track of a 
        symbol table, which maps variable names to constructed `mlir.Values`. 
        """
        self.valueStack = deque()
        self.knownResultType = kwargs[
            'knownResultType'] if 'knownResultType' in kwargs else None
        if 'existingModule' in kwargs:
            self.module = kwargs['existingModule']
            self.ctx = self.module.context
            self.loc = Location.unknown(context=self.ctx)
        else:
            self.ctx = Context()
            register_all_dialects(self.ctx)
            quake.register_dialect(self.ctx)
            cc.register_dialect(self.ctx)
            cudaq_runtime.registerLLVMDialectTranslation(self.ctx)
            self.loc = Location.unknown(context=self.ctx)
            self.module = Module.create(loc=self.loc)

        # If the driver of this AST bridge instance has indicated
        # that there is a return type from analysis on the Python AST,
        # then we want to set the known result type so that the
        # FuncOp can have it.
        if 'returnTypeIsFromPython' in kwargs and kwargs[
                'returnTypeIsFromPython'] and self.knownResultType is not None:
            self.knownResultType = mlirTypeFromPyType(self.knownResultType,
                                                      self.ctx)

        self.capturedVars = kwargs[
            'capturedVariables'] if 'capturedVariables' in kwargs else {}
        self.dependentCaptureVars = {}
        self.locationOffset = kwargs[
            'locationOffset'] if 'locationOffset' in kwargs else ('', 0)
        self.disableEntryPointTag = kwargs[
            'disableEntryPointTag'] if 'disableEntryPointTag' in kwargs else False
        self.disableNvqppPrefix = kwargs[
            'disableNvqppPrefix'] if 'disableNvqppPrefix' in kwargs else False
        self.symbolTable = PyScopedSymbolTable()
        self.increment = 0
        self.buildingEntryPoint = False
        self.inForBodyStack = deque()
        self.inIfStmtBlockStack = deque()
        self.controlNegations = []
        self.subscriptPushPointerValue = False
        self.verbose = 'verbose' in kwargs and kwargs['verbose']
        self.currentNode = None

    def emitFatalError(self, msg, astNode=None):
        """
        Emit a fatal error, providing the user with source file information and
        the offending code.
        """
        codeFile = os.path.basename(self.locationOffset[0])
        if astNode == None:
            astNode = self.currentNode
        lineNumber = '' if astNode == None else astNode.lineno + self.locationOffset[
            1] - 1

        print(Color.BOLD, end='')
        msg = codeFile + ":" + str(
            lineNumber
        ) + ": " + Color.RED + "error: " + Color.END + Color.BOLD + msg + (
            "\n\t (offending source -> " + ast.unparse(astNode) + ")" if
            hasattr(ast, 'unparse') and astNode is not None else '') + Color.END
        raise CompilerError(msg)

    def validateArgumentAnnotations(self, astModule):
        """
        Utility function for quickly validating that we have
        all arguments annotated.
        """

        class ValidateArgumentAnnotations(ast.NodeVisitor):
            """
            Utility visitor for finding argument annotations
            """

            def __init__(self, bridge):
                self.bridge = bridge

            def visit_FunctionDef(self, node):
                for arg in node.args.args:
                    if arg.annotation == None:
                        self.bridge.emitFatalError(
                            'cudaq.kernel functions must have argument type annotations.',
                            arg)

        ValidateArgumentAnnotations(self).visit(astModule)

    def getVeqType(self, size=None):
        """
        Return a `quake.VeqType`. Pass the size of the `quake.veq` if known. 
        """
        if size == None:
            return quake.VeqType.get(self.ctx)
        return quake.VeqType.get(self.ctx, size)

    def getRefType(self):
        """
        Return a `quake.RefType`.
        """
        return quake.RefType.get(self.ctx)

    def isQuantumType(self, ty):
        """
        Return True if the given type is quantum (is a `VeqType` or `RefType`). 
        Return False otherwise.
        """
        return quake.RefType.isinstance(ty) or quake.VeqType.isinstance(ty)

    def isMeasureResultType(self, ty):
        """
        Return true if the given type is a qubit measurement result type (an i1 type).
        """
        return IntegerType.isinstance(ty) and ty == IntegerType.get_signless(1)

    def getIntegerType(self, width=64):
        """
        Return an MLIR `IntegerType` of the given bit width (defaults to 64 bits).
        """
        return IntegerType.get_signless(width)

    def getIntegerAttr(self, type, value):
        """
        Return an MLIR Integer Attribute of the given `IntegerType`.
        """
        return IntegerAttr.get(type, value)

    def getFloatType(self, width=64):
        """
        Return an MLIR float type (single or double precision).
        """
        # Note:
        # `numpy.float64` is the same as `float` type, with width of 64 bit.
        # `numpy.float32` type has width of 32 bit.
        return F64Type.get() if width == 64 else F32Type.get()

    def getFloatAttr(self, type, value):
        """
        Return an MLIR float attribute (single or double precision).
        """
        return FloatAttr.get(type, value)

    def getConstantFloat(self, value, width=64):
        """
        Create a constant float operation and return its MLIR result Value.
        Takes as input the concrete float value.
        """
        ty = self.getFloatType(width=width)
        return self.getConstantFloatWithType(value, ty)

    def getConstantFloatWithType(self, value, ty):
        """
        Create a constant float operation and return its MLIR result Value.
        Takes as input the concrete float value.
        """
        return arith.ConstantOp(ty, self.getFloatAttr(ty, value)).result

    def getComplexType(self, width=64):
        """
        Return an MLIR complex type (single or double precision).
        """
        # Note:
        # `numpy.complex128` is the same as `complex` type,
        # with element width of 64bit (`np.complex64` and `float`)
        # `numpy.complex64` type has element type of `np.float32`.
        return self.getComplexTypeWithElementType(
            self.getFloatType(width=width))

    def getComplexTypeWithElementType(self, eTy):
        """
        Return an MLIR complex type (single or double precision).
        """
        return ComplexType.get(eTy)

    def getConstantComplex(self, value, width=64):
        """
        Create a constant complex operation and return its MLIR result Value.
        Takes as input the concrete complex value.
        """
        ty = self.getComplexType(width=width)
        return complex.CreateOp(ty,
                                self.getConstantFloat(value.real, width=width),
                                self.getConstantFloat(value.imag,
                                                      width=width)).result

    def getConstantComplexWithElementType(self, value, eTy):
        """
        Create a constant complex operation and return its MLIR result Value.
        Takes as input the concrete complex value.
        """
        ty = self.getComplexTypeWithElementType(eTy)
        return complex.CreateOp(ty,
                                self.getConstantFloatWithType(value.real, eTy),
                                self.getConstantFloatWithType(value.imag,
                                                              eTy)).result

    def getConstantInt(self, value, width=64):
        """
        Create a constant integer operation and return its MLIR result Value.
        Takes as input the concrete integer value. Can specify the integer bit width.
        """
        ty = self.getIntegerType(width)
        return arith.ConstantOp(ty, self.getIntegerAttr(ty, value)).result

    def promoteOperandType(self, ty, operand):
        if ComplexType.isinstance(ty):
            complexType = ComplexType(ty)
            floatType = complexType.element_type
            if ComplexType.isinstance(operand.type):
                otherComplexType = ComplexType(operand.type)
                otherFloatType = otherComplexType.element_type
                if (floatType != otherFloatType):
                    real = self.promoteOperandType(floatType,
                                                   complex.ReOp(operand).result)
                    imag = self.promoteOperandType(floatType,
                                                   complex.ImOp(operand).result)
                    operand = complex.CreateOp(complexType, real, imag).result
            else:
                real = self.promoteOperandType(floatType, operand)
                imag = self.getConstantFloatWithType(0.0, floatType)
                operand = complex.CreateOp(complexType, real, imag).result

        if F64Type.isinstance(ty):
            if F32Type.isinstance(operand.type):
                operand = arith.ExtFOp(ty, operand).result
            if IntegerType.isinstance(operand.type):
                operand = arith.SIToFPOp(ty, operand).result

        if F32Type.isinstance(ty):
            if F64Type.isinstance(operand.type):
                operand = arith.TruncFOp(ty, operand).result
            if IntegerType.isinstance(operand.type):
                operand = arith.SIToFPOp(ty, operand).result

        return operand

    def pushValue(self, value):
        """
        Push an MLIR Value onto the stack for usage in a subsequent AST node visit method.
        """
        if self.verbose:
            print('{}push {}'.format(self.increment * ' ', value))
        self.increment += 2
        self.valueStack.append(value)

    def popValue(self):
        """
        Pop an MLIR Value from the stack. 
        """
        val = self.valueStack.pop()
        self.increment -= 2
        if self.verbose:
            print('{}pop {}'.format(self.increment * ' ', val))
        return val

    def pushForBodyStack(self, bodyBlockArgs):
        """
        Indicate that we are entering a for loop body block. 
        """
        self.inForBodyStack.append(bodyBlockArgs)

    def popForBodyStack(self):
        """
        Indicate that we have left a for loop body block.
        """
        self.inForBodyStack.pop()

    def pushIfStmtBlockStack(self):
        """
        Indicate that we are entering an if statement then or else block.
        """
        self.inIfStmtBlockStack.append(0)

    def popIfStmtBlockStack(self):
        """
        Indicate that we have just left an if statement then 
        or else block.
        """
        self.inIfStmtBlockStack.pop()

    def isInForBody(self):
        """
        Return True if the current insertion point is within 
        a for body block. 
        """
        return len(self.inForBodyStack) > 0

    def isInIfStmtBlock(self):
        """
        Return True if the current insertion point is within 
        an if statement then or else block.
        """
        return len(self.inIfStmtBlockStack) > 0

    def hasTerminator(self, block):
        """
        Return True if the given Block has a Terminator operation.
        """
        if len(block.operations) > 0:
            return cudaq_runtime.isTerminator(
                block.operations[len(block.operations) - 1])
        return False

    def isArithmeticType(self, type):
        """
        Return True if the given type is an integer, float, or complex type. 
        """
        return IntegerType.isinstance(type) or F64Type.isinstance(
            type) or ComplexType.isinstance(type)

    def ifPointerThenLoad(self, value):
        """
        If the given value is of pointer type, load the pointer 
        and return that new value.
        """
        if cc.PointerType.isinstance(value.type):
            return cc.LoadOp(value).result
        return value

    def __createStdvecWithKnownValues(self, size, listElementValues):
        # Turn this List into a StdVec<T>
        arrSize = self.getConstantInt(size)
        arrTy = cc.ArrayType.get(self.ctx, listElementValues[0].type)
        alloca = cc.AllocaOp(cc.PointerType.get(self.ctx, arrTy),
                             TypeAttr.get(listElementValues[0].type),
                             seqSize=arrSize).result

        for i, v in enumerate(listElementValues):
            eleAddr = cc.ComputePtrOp(
                cc.PointerType.get(self.ctx, listElementValues[0].type), alloca,
                [self.getConstantInt(i)],
                DenseI32ArrayAttr.get([kDynamicPtrIndex],
                                      context=self.ctx)).result
            cc.StoreOp(v, eleAddr)

        vecTy = listElementValues[0].type
        if cc.PointerType.isinstance(vecTy):
            vecTy = cc.PointerType.getElementType(vecTy)

        return cc.StdvecInitOp(cc.StdvecType.get(self.ctx, vecTy), alloca,
                               arrSize).result

    def __insertDbgStmt(self, value, dbgStmt):
        """
        Insert a debug print out statement if the programmer requested. Handles 
        statements like `cudaq.dbg.ast.print_i64(i)`.
        """
        value = self.ifPointerThenLoad(value)
        printFunc = None
        printStr = '[cudaq-ast-dbg] '
        argsTy = [cc.PointerType.get(self.ctx, self.getIntegerType(8))]
        if dbgStmt == 'print_i64':
            if not IntegerType.isinstance(value.type):
                self.emitFatalError(
                    f"print_i64 requested, but value is not of integer type (type was {value.type})."
                )

            currentST = SymbolTable(self.module.operation)
            argsTy += [self.getIntegerType()]
            # If `printf` is not in the module, or if it is but the last argument type is not an integer
            # then we have to add it
            if not 'print_i64' in currentST or not IntegerType.isinstance(
                    currentST['print_i64'].type.inputs[-1]):
                with InsertionPoint(self.module.body):
                    printOp = func.FuncOp('print_i64', (argsTy, []))
                    printOp.sym_visibility = StringAttr.get("private")
            currentST = SymbolTable(self.module.operation)
            printFunc = currentST['print_i64']
            printStr += '%ld\n'

        elif dbgStmt == 'print_f64':
            if not F64Type.isinstance(value.type):
                self.emitFatalError(
                    f"print_f64 requested, but value is not of float type (type was {value.type})."
                )

            currentST = SymbolTable(self.module.operation)
            argsTy += [self.getFloatType()]
            # If `printf` is not in the module, or if it is but the last argument type is not an float
            # then we have to add it
            if not 'print_f64' in currentST or not F64Type.isinstance(
                    currentST['print_f64'].type.inputs[-1]):
                with InsertionPoint(self.module.body):
                    printOp = func.FuncOp('print_f64', (argsTy, []))
                    printOp.sym_visibility = StringAttr.get("private")
            currentST = SymbolTable(self.module.operation)
            printFunc = currentST['print_f64']
            printStr += '%.12lf\n'
        else:
            raise self.emitFatalError(
                f"Invalid cudaq.dbg.ast statement - {dbgStmt}")

        strLitTy = cc.PointerType.get(
            self.ctx,
            cc.ArrayType.get(self.ctx, self.getIntegerType(8),
                             len(printStr) + 1))
        strLit = cc.CreateStringLiteralOp(strLitTy,
                                          StringAttr.get(printStr)).result
        strLit = cc.CastOp(cc.PointerType.get(self.ctx, self.getIntegerType(8)),
                           strLit).result
        func.CallOp(printFunc, [strLit, value])
        return

    def convertArithmeticToSuperiorType(self, values, type):
        """
        Assuming all values provided are arithmetic, convert each one to the 
        provided superior type. Float is superior to integer and complex is 
        superior to float (superior implies the inferior type can can be converted to the 
        superior type)
        """
        retValues = []
        for v in values:
            retValues.append(self.promoteOperandType(type, v))

        return retValues

    def mlirTypeFromAnnotation(self, annotation):
        """
        Return the MLIR Type corresponding to the given kernel function argument type annotation.
        Throws an exception if the programmer did not annotate function argument types. 
        """
        msg = None
        try:
            return mlirTypeFromAnnotation(annotation, self.ctx, raiseError=True)
        except RuntimeError as e:
            msg = str(e)

        if msg is not None:
            self.emitFatalError(msg, annotation)

    def argumentsValidForFunction(self, values, functionTy):
        return False not in [
            ty == values[i].type
            for i, ty in enumerate(FunctionType(functionTy).inputs)
        ]

    def checkControlAndTargetTypes(self, controls, targets):
        """
        Loop through the provided control and target qubit values and 
        assert that they are of quantum type. Emit a fatal error if not. 
        """
        [
            self.emitFatalError(f'control operand {i} is not of quantum type.')
            if not self.isQuantumType(control.type) else None
            for i, control in enumerate(controls)
        ]
        [
            self.emitFatalError(f'target operand {i} is not of quantum type.')
            if not self.isQuantumType(target.type) else None
            for i, target in enumerate(targets)
        ]

    def createInvariantForLoop(self,
                               endVal,
                               bodyBuilder,
                               startVal=None,
                               stepVal=None,
                               isDecrementing=False):
        """
        Create an invariant loop using the CC dialect. 
        """
        startVal = self.getConstantInt(0) if startVal == None else startVal
        stepVal = self.getConstantInt(1) if stepVal == None else stepVal

        iTy = self.getIntegerType()
        inputs = [startVal]
        resultTys = [iTy]

        loop = cc.LoopOp(resultTys, inputs, BoolAttr.get(False))

        whileBlock = Block.create_at_start(loop.whileRegion, [iTy])
        with InsertionPoint(whileBlock):
            condPred = IntegerAttr.get(
                iTy, 2) if not isDecrementing else IntegerAttr.get(iTy, 4)
            cc.ConditionOp(
                arith.CmpIOp(condPred, whileBlock.arguments[0], endVal).result,
                whileBlock.arguments)

        bodyBlock = Block.create_at_start(loop.bodyRegion, [iTy])
        with InsertionPoint(bodyBlock):
            self.symbolTable.pushScope()
            self.pushForBodyStack(bodyBlock.arguments)
            bodyBuilder(bodyBlock.arguments[0])
            if not self.hasTerminator(bodyBlock):
                cc.ContinueOp(bodyBlock.arguments)
            self.popForBodyStack()
            self.symbolTable.popScope()

        stepBlock = Block.create_at_start(loop.stepRegion, [iTy])
        with InsertionPoint(stepBlock):
            incr = arith.AddIOp(stepBlock.arguments[0], stepVal).result
            cc.ContinueOp([incr])

        loop.attributes.__setitem__('invariant', UnitAttr.get())
        return

    def __applyQuantumOperation(self, opName, parameters, targets):
        opCtor = getattr(quake, '{}Op'.format(opName.title()))
        for quantumValue in targets:
            if quake.VeqType.isinstance(quantumValue.type):

                def bodyBuilder(iterVal):
                    q = quake.ExtractRefOp(self.getRefType(),
                                           quantumValue,
                                           -1,
                                           index=iterVal).result
                    opCtor([], parameters, [], [q])

                veqSize = quake.VeqSizeOp(self.getIntegerType(),
                                          quantumValue).result
                self.createInvariantForLoop(veqSize, bodyBuilder)
            elif quake.RefType.isinstance(quantumValue.type):
                opCtor([], parameters, [], [quantumValue])
            else:
                self.emitFatalError(
                    f'quantum operation {opName} on incorrect quantum type {quantumValue.type}.'
                )
        return

    def __processRangeLoopIterationBounds(self, argumentNodes):
        """
        Analyze `range(...)` bounds and return the start, end, 
        and step values, as well as whether or not this a decrementing range.
        """
        iTy = self.getIntegerType(64)
        zero = arith.ConstantOp(iTy, IntegerAttr.get(iTy, 0))
        one = arith.ConstantOp(iTy, IntegerAttr.get(iTy, 1))
        isDecrementing = False
        if len(argumentNodes) == 3:
            # Find the step val and we need to
            # know if its decrementing
            # can be incrementing or decrementing
            stepVal = self.popValue()
            if isinstance(argumentNodes[2], ast.UnaryOp):
                if isinstance(argumentNodes[2].op, ast.USub):
                    if isinstance(argumentNodes[2].operand, ast.Constant):
                        if argumentNodes[2].operand.value > 0:
                            isDecrementing = True
                    else:
                        self.emitFatalError(
                            'CUDA-Q requires step value on range() to be a constant.'
                        )

            # exclusive end
            endVal = self.popValue()

            # inclusive start
            startVal = self.popValue()

        elif len(argumentNodes) == 2:
            stepVal = one
            endVal = self.popValue()
            startVal = self.popValue()
        else:
            stepVal = one
            endVal = self.popValue()
            startVal = zero

        startVal = self.ifPointerThenLoad(startVal)
        endVal = self.ifPointerThenLoad(endVal)
        stepVal = self.ifPointerThenLoad(stepVal)

        # Range expects integers
        if F64Type.isinstance(startVal.type):
            startVal = arith.FPToSIOp(self.getIntegerType(), startVal).result

        if F64Type.isinstance(endVal.type):
            endVal = arith.FPToSIOp(self.getIntegerType(), endVal).result

        if F64Type.isinstance(stepVal.type):
            stepVal = arith.FPToSIOp(self.getIntegerType(), stepVal).result

        return startVal, endVal, stepVal, isDecrementing

    def needsStackSlot(self, type):
        """
        Return true if this is a type that has been "passed by value" and 
        needs a stack slot created (i.e. a `cc.alloca`) for use throughout the 
        function. 
        """
        # FIXME add more as we need them
        return F64Type.isinstance(type) or IntegerType.isinstance(type)

    def generic_visit(self, node):
        for field, value in reversed(list(ast.iter_fields(node))):
            if isinstance(value, list):
                for item in value:
                    if isinstance(item, ast.AST):
                        self.visit(item)
            elif isinstance(value, ast.AST):
                self.visit(value)

    def visit_FunctionDef(self, node):
        """
        Create an MLIR `func.FuncOp` for the given FunctionDef AST node. For the top-level
        FunctionDef, this will add the `FuncOp` to the `ModuleOp` body, annotate the `FuncOp` with 
        `cudaq-entrypoint` if it is an Entry Point CUDA-Q kernel, and visit the rest of the 
        FunctionDef body. If this is an inner FunctionDef, this will treat the function as a CC 
        lambda function and add the cc.callable-typed value to the symbol table, keyed on the 
        FunctionDef name. 

        We keep track of the top-level function name as well as its internal MLIR name, prefixed 
        with the __nvqpp__mlirgen__ prefix. 
        """
        if self.buildingEntryPoint:
            # This is an inner function def, we will
            # treat it as a cc.callable (cc.create_lambda)
            if self.verbose:
                print("Visiting inner FunctionDef {}".format(node.name))

            arguments = node.args.args
            if len(arguments):
                self.emitFatalError(
                    "inner function definitions cannot have arguments.", node)

            ty = cc.CallableType.get(self.ctx, [])
            createLambda = cc.CreateLambdaOp(ty)
            initRegion = createLambda.initRegion
            initBlock = Block.create_at_start(initRegion, [])
            with InsertionPoint(initBlock):
                [self.visit(n) for n in node.body]
                cc.ReturnOp([])
            self.symbolTable[node.name] = createLambda.result
            return

        with self.ctx, InsertionPoint(self.module.body), self.loc:

            # Get the potential documentation string
            self.docstring = ast.get_docstring(node)

            # Get the argument types and argument names
            # this will throw an error if the types aren't annotated
            self.argTypes = [
                self.mlirTypeFromAnnotation(arg.annotation)
                for arg in node.args.args
            ]
            # Get the argument names
            argNames = [arg.arg for arg in node.args.args]

            self.name = node.name

            # the full function name in MLIR is `__nvqpp__mlirgen__` + the function name
            if not self.disableNvqppPrefix:
                fullName = nvqppPrefix + node.name
            else:
                fullName = node.name

            # Create the FuncOp
            f = func.FuncOp(fullName, (self.argTypes, [] if self.knownResultType
                                       == None else [self.knownResultType]),
                            loc=self.loc)
            self.kernelFuncOp = f

            # Set this kernel as an entry point if the argument types are classical only
            def isQuantumTy(ty):
                return quake.RefType.isinstance(ty) or quake.VeqType.isinstance(
                    ty)

            areQuantumTypes = [isQuantumTy(ty) for ty in self.argTypes]
            if True not in areQuantumTypes and not self.disableEntryPointTag:
                f.attributes.__setitem__('cudaq-entrypoint', UnitAttr.get())

            # Create the entry block
            self.entry = f.add_entry_block()

            # Set the insertion point to the start of the entry block
            with InsertionPoint(self.entry):
                self.buildingEntryPoint = True
                self.symbolTable.pushScope()
                # Add the block arguments to the symbol table,
                # create a stack slot for value arguments
                blockArgs = self.entry.arguments
                for i, b in enumerate(blockArgs):
                    if self.needsStackSlot(b.type):
                        stackSlot = cc.AllocaOp(
                            cc.PointerType.get(self.ctx, b.type),
                            TypeAttr.get(b.type)).result
                        cc.StoreOp(b, stackSlot)
                        self.symbolTable[argNames[i]] = stackSlot
                    else:
                        self.symbolTable[argNames[i]] = b

                # Visit the function
                startIdx = 0
                # Search for the potential documentation string, and
                # if found, start the body visitation after it.
                if len(node.body) and isinstance(node.body[0], ast.Expr):
                    expr = node.body[0]
                    if hasattr(expr, 'value') and isinstance(
                            expr.value, ast.Constant):
                        constant = expr.value
                        if isinstance(constant.value, str):
                            startIdx = 1
                [self.visit(n) for n in node.body[startIdx:]]
                # Add the return operation
                if not self.hasTerminator(self.entry):
                    ret = func.ReturnOp([])
                self.buildingEntryPoint = False
                self.symbolTable.popScope()

            if True not in areQuantumTypes:
                attr = DictAttr.get(
                    {
                        fullName:
                            StringAttr.get(
                                fullName + '_PyKernelEntryPointRewrite',
                                context=self.ctx)
                    },
                    context=self.ctx)
                self.module.operation.attributes.__setitem__(
                    'quake.mangled_name_map', attr)

            globalKernelRegistry[node.name] = f
            self.symbolTable.clear()
            self.valueStack.clear()

    def visit_Expr(self, node):
        """
        Implement `ast.Expr` visitation to screen out all
        multi-line `docstrings`. These are differentiated from other strings
        at the node-type level. Strings we may care about will have been
        assigned to a variable (hence `ast.Assign` nodes), while other strings will exist
        as standalone expressions with no uses.
        """
        if hasattr(node, 'value') and isinstance(node.value, ast.Constant):
            constant = node.value
            if isinstance(constant.value, str):
                return

        self.visit(node.value)

    def visit_Lambda(self, node):
        """
        Map a lambda expression in a CUDA-Q kernel to a CC Lambda (a Value of `cc.callable` type 
        using the `cc.create_lambda` operation). Note that we extend Python with a novel 
        syntax to specify a list of independent statements (Python lambdas must have a single statement) by 
        allowing programmers to return a Tuple where each element is an independent statement. 

        ```python
            functor = lambda : (h(qubits), x(qubits), ry(np.pi, qubits))  # qubits captured from parent region
            # is equivalent to 
            def functor(qubits):
                h(qubits)
                x(qubits)
                ry(np.pi, qubits)
        ```
        """
        if self.verbose:
            print('[Visit Lambda {}]'.format(
                ast.unparse(node) if hasattr(ast, 'unparse') else node))

        self.currentNode = node

        arguments = node.args.args
        if len(arguments):
            self.emitFatalError("CUDA-Q lambdas cannot have arguments.", node)

        ty = cc.CallableType.get(self.ctx, [])
        createLambda = cc.CreateLambdaOp(ty)
        initBlock = Block.create_at_start(createLambda.initRegion, [])
        with InsertionPoint(initBlock):
            # Python lambdas can only have a single statement.
            # Here we will enhance our language by processing a single Tuple statement
            # as a set of statements for each element of the tuple
            if isinstance(node.body, ast.Tuple):
                [self.visit(element) for element in node.body.elts]
            else:
                self.visit(
                    node.body)  # only one statement in a python lambda :(
            cc.ReturnOp([])
        self.pushValue(createLambda.result)
        return

    def visit_Assign(self, node):
        """
        Map an assign operation in the AST to an equivalent variable value assignment 
        in the MLIR. This method will first see if this is a tuple assignment, enabling one 
        to assign multiple values in a single statement.

        For all assignments, the variable name will be used as a key for the symbol table, 
        mapping to the corresponding MLIR Value. For values of `ref` / `veq`, `i1`, or `cc.callable`, 
        the values will be stored directly in the table. For all other values, the variable 
        will be allocated with a `cc.alloca` op, and the loaded value will be stored in the 
        symbol table.
        """
        if self.verbose:
            print('[Visit Assign {}]'.format(
                ast.unparse(node) if hasattr(ast, 'unparse') else node))

        self.currentNode = node

        # CUDA-Q does not yet support dynamic memory allocation
        if isinstance(node.value, ast.List) and len(node.value.elts) == 0:
            self.emitFatalError(
                "CUDA-Q does not support allocating lists of zero size (no dynamic memory allocation)",
                node)

        # Retain the variable name for potential children (like `mz(q, registerName=...)`)
        if len(node.targets) == 1 and not isinstance(node.targets[0],
                                                     ast.Tuple):
            # Handle simple `var = expr`
            if isinstance(node.targets[0], ast.Name):
                self.currentAssignVariableName = str(node.targets[0].id)
                self.visit(node.value)
                self.currentAssignVariableName = None
            # Handle assignments like `listVar[IDX] = VALUE`
            # `listVAR` must be in the symbol table
            elif isinstance(node.targets[0], ast.Subscript) and isinstance(
                    node.targets[0].value,
                    ast.Name) and node.targets[0].value.id in self.symbolTable:
                # Visit_Subscript will try to load any pointer and return it
                # but here we want the pointer, so flip that flag
                self.subscriptPushPointerValue = True
                # Visit the subscript node, get the pointer value
                self.visit(node.targets[0])
                ptrVal = self.popValue()
                if not cc.PointerType.isinstance(ptrVal.type):
                    self.emitFatalError(
                        "Invalid CUDA-Q subscript assignment, variable must be a pointer.",
                        node)
                # See if this is a pointer to an array, if so cast it
                # to a pointer on the array type
                ptrEleType = cc.PointerType.getElementType(ptrVal.type)
                if cc.ArrayType.isinstance(ptrEleType):
                    ptrVal = cc.CastOp(
                        cc.PointerType.get(
                            self.ctx, cc.ArrayType.getElementType(ptrEleType)),
                        ptrVal).result

                # Visit the value being assigned
                self.visit(node.value)
                valueToStore = self.popValue()
                # Store the value
                cc.StoreOp(valueToStore, ptrVal)
                # Reset the push pointer value flag
                self.subscriptPushPointerValue = False
                return

        else:
            self.visit(node.value)

        if len(self.valueStack) == 0:
            self.emitFatalError("invalid assignment detected.", node)

        varNames = []
        varValues = []

        # Can assign a, b, c, = Tuple...
        # or single assign a = something
        if isinstance(node.targets[0], ast.Tuple):
            assert len(self.valueStack) == len(node.targets[0].elts)
            varValues = [
                self.popValue() for _ in range(len(node.targets[0].elts))
            ]
            varValues.reverse()
            varNames = [name.id for name in node.targets[0].elts]
        else:
            varValues = [self.popValue()]
            varNames = [node.targets[0].id]

        for i, value in enumerate(varValues):
            if self.isQuantumType(value.type) or self.isMeasureResultType(
                    value.type) or cc.CallableType.isinstance(value.type):
                self.symbolTable[varNames[i]] = value
            elif varNames[i] in self.symbolTable:
                if varNames[i] in self.capturedVars:
                    self.emitFatalError(
                        f"CUDA-Q does not allow assignment to variables captured from parent scope.",
                        node)

                cc.StoreOp(value, self.symbolTable[varNames[i]])
            elif cc.PointerType.isinstance(value.type):
                self.symbolTable[varNames[i]] = value

            else:
                # We should allocate and store
                alloca = cc.AllocaOp(cc.PointerType.get(self.ctx, value.type),
                                     TypeAttr.get(value.type)).result
                cc.StoreOp(value, alloca)
                self.symbolTable[varNames[i]] = alloca

    def visit_Attribute(self, node):
        """
        Visit an attribute node and map to valid MLIR code. This method specifically 
        looks for attributes like method calls, or common attributes we'll 
        see from ubiquitous external modules like `numpy`.
        """
        if self.verbose:
            print(f'[Visit Attribute {node.attr} on {node.value}]')

        self.currentNode = node
        # Disallow list.append since we don't do dynamic memory allocation
        if isinstance(node.value,
                      ast.Name) and node.value.id in self.symbolTable:
            value = self.symbolTable[node.value.id]
            if node.attr == 'append':
                type = value.type
                if cc.PointerType.isinstance(type):
                    type = cc.PointerType.getElementType(type)
                if cc.StdvecType.isinstance(type) or cc.ArrayType.isinstance(
                        type):
                    self.emitFatalError(
<<<<<<< HEAD
                        "CUDA-Q does not allow dynamic list resizing.", node)
=======
                        "CUDA Quantum does not allow dynamic list resizing.",
                        node)
>>>>>>> 02e766a2
                return

            if node.attr == 'size' and quake.VeqType.isinstance(value.type):
                self.pushValue(
                    quake.VeqSizeOp(self.getIntegerType(64),
                                    self.symbolTable[node.value.id]).result)
                return

        if node.attr in ['imag', 'real']:
            if isinstance(node.value,
                          ast.Name) and node.value.id in self.symbolTable:
                value = self.symbolTable[node.value.id]
            else:
                self.visit(node.value)
                value = self.popValue()
<<<<<<< HEAD

            value = self.ifPointerThenLoad(value)

=======

            value = self.ifPointerThenLoad(value)

>>>>>>> 02e766a2
            if ComplexType.isinstance(value.type):
                if (node.attr == 'real'):
                    self.pushValue(complex.ReOp(value).result)
                    return

                if (node.attr == 'imag'):
                    self.pushValue(complex.ImOp(value).result)
                    return

        if isinstance(node.value, ast.Name) and node.value.id in [
                'np', 'numpy', 'math'
        ] and node.attr == 'pi':
            self.pushValue(self.getConstantFloat(np.pi))
            return

    def visit_Call(self, node):
        """
        Map a Python Call operation to equivalent MLIR. This method will first check 
        for call operations that are `ast.Name` nodes in the tree (the name of a function to call). 
        It will handle the Python `range(start, stop, step)` function by creating an array of 
        integers to loop through via an invariant CC loop operation. Subsequent users of the 
        `range()` result can iterate through the elements of the returned `cc.array`. It will handle the 
        Python `enumerate(iterable)` function by constructing another invariant loop that builds up and 
        array of `cc.struct<i64, T>`, representing the counter and the element. 

        It will next handle any quantum operation (optionally with a rotation parameter). 
        Single target operations can be represented that take a single qubit reference,
        multiple single qubits, or a vector of qubits, where the latter two 
        will apply the operation to every qubit in the vector: 

        Valid single qubit operations are `h`, `x`, `y`, `z`, `s`, `t`, `rx`, `ry`, `rz`, `r1`. 

        Measurements `mx`, `my`, `mz` are mapped to corresponding quake operations and the return i1 
        value is added to the value stack. Measurements of single qubit reference and registers of 
        qubits are supported. 

        General calls to previously seen CUDA-Q kernels are supported. By this we mean that 
        an kernel can not be invoked from a kernel unless it was defined before the current kernel.
        Kernels can also be reversed or controlled with `cudaq.adjoint(kernel, ...)` and `cudaq.control(kernel, ...)`.

        Finally, general operation modifiers are supported, specifically `OPERATION.adj` and `OPERATION.ctrl` 
        for adjoint and control synthesis of the operation.  

        ```python
            q, r = cudaq.qubit(), cudaq.qubit()
            qubits = cudaq.qubit(2)

            x(q) # apply x to q
            x(q, r) # apply x to q and r
            x(qubits) # for q in qubits: apply x 
            ry(np.pi, qubits)
        ```
        """
        if self.verbose:
            print("[Visit Call] {}".format(
                ast.unparse(node) if hasattr(ast, 'unparse') else node))

        self.currentNode = node

        # do not walk the FunctionDef decorator_list arguments
        if isinstance(node.func, ast.Attribute):
            if hasattr(
                    node.func.value, 'id'
            ) and node.func.value.id == 'cudaq' and node.func.attr == 'kernel':
                return

            # If we have a `func = ast.Attribute``, then it could be that
            # we have a previously defined kernel function call with manually specified module names
            # e.g. `cudaq.lib.test.hello.fermionic_swap``. In this case, we assume
            # FindDepKernels has found something like this, loaded it, and now we just
            # want to get the function name and call it.

            # Start by seeing if we have mod1.mod2.mod3...
            moduleNames = []
            value = node.func.value
            while isinstance(value, ast.Attribute):
                moduleNames.append(value.attr)
                value = value.value
                if isinstance(value, ast.Name):
                    moduleNames.append(value.id)
                    break

            if all(x in moduleNames for x in ['cudaq', 'dbg', 'ast']):
                # Handle a debug print statement
                [self.visit(arg) for arg in node.args]
                if len(self.valueStack) != 1:
                    self.emitFatalError(
                        f"cudaq.dbg.ast.{node.func.attr} call invalid - too many arguments passed.",
                        node)

                self.__insertDbgStmt(self.popValue(), node.func.attr)
                return

            # If we did have module names, then this is what we are looking for
            if len(moduleNames):
                name = node.func.attr
                if not name in globalKernelRegistry:
                    moduleNames.reverse()
                    self.emitFatalError(
                        "{}.{} is not a valid quantum kernel to call.".format(
                            '.'.join(moduleNames), node.func.attr), node)

                # If it is in `globalKernelRegistry`, it has to be in this Module
                otherKernel = SymbolTable(self.module.operation)[nvqppPrefix +
                                                                 name]
                fType = otherKernel.type
                if len(fType.inputs) != len(node.args):
                    self.emitFatalError(
                        "invalid number of arguments passed to callable {} ({} vs required {})"
                        .format(node.func.id, len(node.args),
                                len(fType.inputs)), node)

                [self.visit(arg) for arg in node.args]
                values = [self.popValue() for _ in node.args]
                values.reverse()
                func.CallOp(otherKernel, values)
                return

        if isinstance(node.func, ast.Name):
            # Just visit the arguments, we know the name
            [self.visit(arg) for arg in node.args]

            namedArgs = {}
            for keyword in node.keywords:
                self.visit(keyword.value)
                namedArgs[keyword.arg] = self.popValue()

            if node.func.id == "len":
                listVal = self.popValue()
                if cc.StdvecType.isinstance(listVal.type):
                    self.pushValue(
                        cc.StdvecSizeOp(self.getIntegerType(), listVal).result)
                    return
                if quake.VeqType.isinstance(listVal.type):
                    self.pushValue(
                        quake.VeqSizeOp(self.getIntegerType(), listVal).result)
                    return

                self.emitFatalError(
                    "__len__ not supported on variables of this type.", node)

            if node.func.id == "range":
                startVal, endVal, stepVal, isDecrementing = self.__processRangeLoopIterationBounds(
                    node.args)

                iTy = self.getIntegerType(64)
                zero = arith.ConstantOp(iTy, IntegerAttr.get(iTy, 0))
                one = arith.ConstantOp(iTy, IntegerAttr.get(iTy, 1))

                # The total number of elements in the iterable
                # we are generating should be `N == endVal - startVal`
                totalSize = math.AbsIOp(arith.SubIOp(endVal,
                                                     startVal).result).result

                # If the step is not == 1, then we also have
                # to update the total size for the range iterable
                totalSize = arith.DivSIOp(totalSize,
                                          math.AbsIOp(stepVal).result).result

                # Create an array of i64 of the total size
                arrTy = cc.ArrayType.get(self.ctx, iTy)
                iterable = cc.AllocaOp(cc.PointerType.get(self.ctx, arrTy),
                                       TypeAttr.get(iTy),
                                       seqSize=totalSize).result

                # Logic here is as follows:
                # We are building an array like this
                # array = [start, start +- step, start +- 2*step, start +- 3*step, ...]
                # So we need to know the start and step (already have them),
                # but we also need to keep track of a counter
                counter = cc.AllocaOp(cc.PointerType.get(self.ctx, iTy),
                                      TypeAttr.get(iTy)).result
                cc.StoreOp(zero, counter)

                def bodyBuilder(iterVar):
                    loadedCounter = cc.LoadOp(counter).result
                    tmp = arith.MulIOp(loadedCounter, stepVal).result
                    arrElementVal = arith.AddIOp(startVal, tmp).result
                    eleAddr = cc.ComputePtrOp(
                        cc.PointerType.get(self.ctx, iTy), iterable,
                        [loadedCounter],
                        DenseI32ArrayAttr.get([kDynamicPtrIndex],
                                              context=self.ctx))
                    cc.StoreOp(arrElementVal, eleAddr)
                    incrementedCounter = arith.AddIOp(loadedCounter, one).result
                    cc.StoreOp(incrementedCounter, counter)

                self.createInvariantForLoop(endVal,
                                            bodyBuilder,
                                            startVal=startVal,
                                            stepVal=stepVal,
                                            isDecrementing=isDecrementing)

                self.pushValue(iterable)
                self.pushValue(totalSize)
                return

            if node.func.id == "enumerate":
                # We have to have something "iterable" on the stack,
                # could be coming from `range()` or an iterable like `qvector`
                totalSize = None
                iterable = None
                iterEleTy = None
                extractFunctor = None
                if len(self.valueStack) == 1:
                    # `qreg`-like or `stdvec`-like thing thing
                    iterable = self.popValue()
                    # Create a new iterable, `alloca cc.struct<i64, T>`
                    totalSize = None
                    if quake.VeqType.isinstance(iterable.type):
                        iterEleTy = self.getRefType()
                        totalSize = quake.VeqSizeOp(self.getIntegerType(),
                                                    iterable).result

                        def extractFunctor(idxVal):
                            return quake.ExtractRefOp(iterEleTy,
                                                      iterable,
                                                      -1,
                                                      index=idxVal).result
                    elif cc.StdvecType.isinstance(iterable.type):
                        iterEleTy = cc.StdvecType.getElementType(iterable.type)
                        totalSize = cc.StdvecSizeOp(self.getIntegerType(),
                                                    iterable).result

                        def extractFunctor(idxVal):
                            elePtrTy = cc.PointerType.get(self.ctx, iterEleTy)
                            vecPtr = cc.StdvecDataOp(elePtrTy, iterable).result
                            eleAddr = cc.ComputePtrOp(
                                elePtrTy, vecPtr, [idxVal],
                                DenseI32ArrayAttr.get([kDynamicPtrIndex],
                                                      context=self.ctx)).result
                            return cc.LoadOp(eleAddr).result
                    else:
                        self.emitFatalError(
                            "could not infer enumerate tuple type ({})".format(
                                iterable.type), node)
                else:
                    # FIXME this should be an `emitFatalError`
                    assert len(
                        self.valueStack
                    ) == 2, 'Error in AST processing, should have 2 values on the stack for enumerate {}'.format(
                        ast.unparse(node) if hasattr(ast, 'unparse') else node)
                    totalSize = self.popValue()
                    iterable = self.popValue()
                    arrTy = cc.PointerType.getElementType(iterable.type)
                    iterEleTy = cc.ArrayType.getElementType(arrTy)

                    def localFunc(idxVal):
                        eleAddr = cc.ComputePtrOp(
                            cc.PointerType.get(self.ctx, iterEleTy), iterable,
                            [idxVal],
                            DenseI32ArrayAttr.get([kDynamicPtrIndex],
                                                  context=self.ctx)).result
                        return cc.LoadOp(eleAddr).result

                    extractFunctor = localFunc

                # Enumerate returns a iterable of tuple(i64, T) for type T
                # Allocate an array of struct<i64, T> == tuple (for us)
                structTy = cc.StructType.get(self.ctx,
                                             [self.getIntegerType(), iterEleTy])
                arrTy = cc.ArrayType.get(self.ctx, structTy)
                enumIterable = cc.AllocaOp(cc.PointerType.get(self.ctx, arrTy),
                                           TypeAttr.get(structTy),
                                           seqSize=totalSize).result

                # Now we need to loop through `enumIterable` and set the elements
                def bodyBuilder(iterVar):
                    # Create the struct
                    element = cc.UndefOp(structTy)
                    # Get the element from the iterable
                    extracted = extractFunctor(iterVar)
                    # Get the pointer to the enumeration iterable so we can set it
                    eleAddr = cc.ComputePtrOp(
                        cc.PointerType.get(self.ctx, structTy), enumIterable,
                        [iterVar],
                        DenseI32ArrayAttr.get([kDynamicPtrIndex],
                                              context=self.ctx))
                    # Set the index value
                    element = cc.InsertValueOp(
                        structTy, element, iterVar,
                        DenseI64ArrayAttr.get([0], context=self.ctx)).result
                    # Set the extracted element value
                    element = cc.InsertValueOp(
                        structTy, element, extracted,
                        DenseI64ArrayAttr.get([1], context=self.ctx)).result
                    cc.StoreOp(element, eleAddr)

                self.createInvariantForLoop(totalSize, bodyBuilder)
                self.pushValue(enumIterable)
                self.pushValue(totalSize)
                return

            if node.func.id == 'complex':
                if len(namedArgs) == 0:
                    imag = self.popValue()
                    real = self.popValue()
                else:
                    imag = namedArgs['imag']
                    real = namedArgs['real']
                imag = self.promoteOperandType(self.getFloatType(), imag)
                real = self.promoteOperandType(self.getFloatType(), real)
                self.pushValue(
                    complex.CreateOp(self.getComplexType(), real, imag).result)
                return

            if node.func.id in ["h", "x", "y", "z", "s", "t"]:
                # Here we enable application of the op on all the
                # provided arguments, e.g. `x(qubit)`, `x(qvector)`, `x(q, r)`, etc.
                numValues = len(self.valueStack)
                qubitTargets = [self.popValue() for _ in range(numValues)]
                qubitTargets.reverse()
                self.__applyQuantumOperation(node.func.id, [], qubitTargets)
                return

            if node.func.id in ["ch", "cx", "cy", "cz", "cs", "ct"]:
                # These are single target controlled quantum operations
                MAX_ARGS = 2
                numValues = len(self.valueStack)
                if numValues != MAX_ARGS:
                    raise RuntimeError(
                        "invalid number of arguments passed to callable {} ({} vs required {})"
                        .format(node.func.id, len(node.args), MAX_ARGS))
                target = self.popValue()
                control = self.popValue()
                negatedControlQubits = None
                if len(self.controlNegations):
                    negCtrlBool = control in self.controlNegations
                    negatedControlQubits = DenseBoolArrayAttr.get(negCtrlBool)
                    self.controlNegations.clear()
                self.checkControlAndTargetTypes([control], [target])
                # Map `cx` to `XOp`...
                opCtor = getattr(
                    quake, '{}Op'.format(node.func.id.title()[1:].upper()))
                opCtor([], [], [control], [target],
                       negated_qubit_controls=negatedControlQubits)
                return

            if node.func.id in ["rx", "ry", "rz", "r1"]:
                numValues = len(self.valueStack)
                qubitTargets = [self.popValue() for _ in range(numValues - 1)]
                qubitTargets.reverse()
                param = self.popValue()
                if IntegerType.isinstance(param.type):
                    param = arith.SIToFPOp(self.getFloatType(), param).result
                self.__applyQuantumOperation(node.func.id, [param],
                                             qubitTargets)
                return

            if node.func.id in ["crx", "cry", "crz", "cr1"]:
                ## These are single target, one parameter, controlled quantum operations
                MAX_ARGS = 3
                numValues = len(self.valueStack)
                if numValues != MAX_ARGS:
                    raise RuntimeError(
                        "invalid number of arguments passed to callable {} ({} vs required {})"
                        .format(node.func.id, len(node.args), MAX_ARGS))
                target = self.popValue()
                control = self.popValue()
                self.checkControlAndTargetTypes([control], [target])
                param = self.popValue()
                if IntegerType.isinstance(param.type):
                    param = arith.SIToFPOp(self.getFloatType(), param).result
                # Map `crx` to `RxOp`...
                opCtor = getattr(
                    quake, '{}Op'.format(node.func.id.title()[1:].capitalize()))
                opCtor([], [param], [control], [target])
                return

            if node.func.id in ["sdg", "tdg"]:
                target = self.popValue()
                self.checkControlAndTargetTypes([], [target])
                # Map `sdg` to `SOp`...
                opCtor = getattr(quake, '{}Op'.format(node.func.id.title()[0]))
                if quake.VeqType.isinstance(target.type):

                    def bodyBuilder(iterVal):
                        q = quake.ExtractRefOp(self.getRefType(),
                                               target,
                                               -1,
                                               index=iterVal).result
                        opCtor([], [], [], [q], is_adj=True)

                    veqSize = quake.VeqSizeOp(self.getIntegerType(),
                                              target).result
                    self.createInvariantForLoop(veqSize, bodyBuilder)
                    return
                elif quake.RefType.isinstance(target.type):
                    opCtor([], [], [], [target], is_adj=True)
                    return
                else:
                    self.emitFatalError(
                        'adj quantum operation on incorrect type {}.'.format(
                            target.type), node)
                return

            if node.func.id in ['mx', 'my', 'mz']:
                registerName = self.currentAssignVariableName
                # If `registerName` is None, then we know that we
                # are not assigning this measure result to anything
                # so we therefore should not push it on the stack
                pushResultToStack = registerName != None

                # By default we set the `register_name` for the measurement
                # to the assigned variable name (if there is one). But
                # the use could have manually specified `register_name='something'`
                # check for that here and use it there
                if len(node.keywords) == 1 and hasattr(node.keywords[0], 'arg'):
                    if node.keywords[0].arg == 'register_name':
                        userProvidedRegName = node.keywords[0]
                        if not isinstance(userProvidedRegName.value,
                                          ast.Constant):
                            self.emitFatalError(
                                "measurement register_name keyword must be a constant string literal.",
                                node)
                        registerName = userProvidedRegName.value.value
                qubits = [self.popValue() for _ in range(len(self.valueStack))]
                self.checkControlAndTargetTypes([], qubits)
                opCtor = getattr(quake, '{}Op'.format(node.func.id.title()))
                i1Ty = self.getIntegerType(1)
                resTy = i1Ty if len(qubits) == 1 and quake.RefType.isinstance(
                    qubits[0].type) else cc.StdvecType.get(self.ctx, i1Ty)
                measTy = quake.MeasureType.get(
                    self.ctx) if len(qubits) == 1 and quake.RefType.isinstance(
                        qubits[0].type) else cc.StdvecType.get(
                            self.ctx, quake.MeasureType.get(self.ctx))
                measureResult = opCtor(measTy, [],
                                       qubits,
                                       registerName=registerName).result
                if pushResultToStack:
                    self.pushValue(
                        quake.DiscriminateOp(resTy, measureResult).result)
                return

            if node.func.id == 'swap':
                # should have 1 value on the stack if
                # this is a vanilla Hadamard
                qubitB = self.popValue()
                qubitA = self.popValue()
                self.checkControlAndTargetTypes([], [qubitA, qubitB])
                opCtor = getattr(quake, '{}Op'.format(node.func.id.title()))
                opCtor([], [], [], [qubitA, qubitB])
                return

            if node.func.id == 'u3':
                # Single target, three parameters `u3(θ,φ,λ)`
                all_args = [
                    self.popValue() for _ in range(len(self.valueStack))
                ]
                qubitTargets = all_args[:-3]
                qubitTargets.reverse()
                params = all_args[-3:]
                params.reverse()
                for idx, val in enumerate(params):
                    if IntegerType.isinstance(val.type):
                        params[idx] = arith.SIToFPOp(self.getFloatType(),
                                                     val).result
                self.__applyQuantumOperation(node.func.id, params, qubitTargets)
                return

            if node.func.id in globalKernelRegistry:
                # If in `globalKernelRegistry`, it has to be in this Module
                otherKernel = SymbolTable(self.module.operation)[nvqppPrefix +
                                                                 node.func.id]
                fType = otherKernel.type
                if len(fType.inputs) != len(node.args):
                    self.emitFatalError(
                        "invalid number of arguments passed to callable {} ({} vs required {})"
                        .format(node.func.id, len(node.args),
                                len(fType.inputs)), node)

                values = [self.popValue() for _ in node.args]
                values.reverse()
                func.CallOp(otherKernel, values)
                return

            elif node.func.id in self.symbolTable:
                val = self.symbolTable[node.func.id]
                if cc.CallableType.isinstance(val.type):
                    numVals = len(self.valueStack)
                    values = [self.popValue() for _ in range(numVals)]
                    callableTy = cc.CallableType.getFunctionType(val.type)
                    if not self.argumentsValidForFunction(values, callableTy):
                        self.emitFatalError(
                            "invalid argument types for callable function ({} vs {})"
                            .format([v.type for v in values], callableTy), node)

                    callable = cc.CallableFuncOp(callableTy, val).result
                    func.CallIndirectOp([], callable, values)
                    return

            elif node.func.id == 'exp_pauli':
                pauliWord = self.popValue()
                qubits = self.popValue()
                self.checkControlAndTargetTypes([], [qubits])
                theta = self.popValue()
                if IntegerType.isinstance(theta.type):
                    theta = arith.SIToFPOp(self.getFloatType(), theta).result
                quake.ExpPauliOp(theta, qubits, pauli=pauliWord)
                return

            elif node.func.id == 'int':
                # cast operation
                value = self.popValue()
                if IntegerType.isinstance(value.type):
                    self.pushValue(value)
                    return

                if F64Type.isinstance(value.type):
                    self.pushValue(
                        arith.FPToSIOp(self.getIntegerType(), value).result)
                    return

                self.emitFatalError("Invalid cast to integer.", node)

            elif node.func.id == 'list':
                if len(self.valueStack) == 2:
                    maybeIterableSize = self.popValue()
                    maybeIterable = self.popValue()

                    # Make sure that we have a list + size
                    if IntegerType.isinstance(maybeIterableSize.type):
                        if cc.PointerType.isinstance(maybeIterable.type):
                            ptrEleTy = cc.PointerType.getElementType(
                                maybeIterable.type)
                            if cc.ArrayType.isinstance(ptrEleTy):
                                # We're good, just pass this back through.
                                self.pushValue(maybeIterable)
                                self.pushValue(maybeIterableSize)
                                return
                if len(self.valueStack) == 1:
                    if cc.StdvecType.isinstance(self.valueStack[0].type):
                        return
                    if cc.ArrayType.isinstance(self.valueStack[0].type):
                        return

                self.emitFatalError('Invalid list() cast requested.', node)

            elif node.func.id in ['print_i64', 'print_f64']:
                self.__insertDbgStmt(self.popValue(), node.func.id)
                return

            else:
                self.emitFatalError(
                    "unhandled function call - {}, known kernels are {}".format(
                        node.func.id, globalKernelRegistry.keys()), node)

        elif isinstance(node.func, ast.Attribute):
            self.generic_visit(node)
            if node.func.value.id in ['numpy', 'np']:
                if node.func.attr == 'array':
                    return

                value = self.popValue()
                value = self.ifPointerThenLoad(value)

                if node.func.attr in ['complex128', 'complex64']:
                    if node.func.attr == 'complex128':
                        ty = self.getComplexType()
                        eleTy = self.getFloatType()
                    if node.func.attr == 'complex64':
                        ty = self.getComplexType(width=32)
                        eleTy = self.getFloatType(width=32)

                    value = self.promoteOperandType(ty, value)
                    if (ty == value.type):
                        self.pushValue(value)
                        return
<<<<<<< HEAD

                    real = complex.ReOp(value).result
                    imag = complex.ImOp(value).result
                    real = self.promoteOperandType(eleTy, real)
                    imag = self.promoteOperandType(eleTy, imag)

=======

                    real = complex.ReOp(value).result
                    imag = complex.ImOp(value).result
                    real = self.promoteOperandType(eleTy, real)
                    imag = self.promoteOperandType(eleTy, imag)

>>>>>>> 02e766a2
                    self.pushValue(complex.CreateOp(ty, real, imag).result)
                    return

                if node.func.attr in ['float64', 'float32']:
                    if node.func.attr == 'float64':
                        ty = self.getFloatType()
                    if node.func.attr == 'float32':
                        ty = self.getFloatType(width=32)

                    value = self.promoteOperandType(ty, value)
                    self.pushValue(value)
                    return

                # Promote argument's types for `numpy.func` calls to match python's semantics
                if node.func.attr in ['sin', 'cos', 'sqrt', 'ceil', 'exp']:
                    if ComplexType.isinstance(value.type):
                        value = self.promoteOperandType(self.getComplexType(),
                                                        value)
                    if IntegerType.isinstance(value.type):
                        value = self.promoteOperandType(self.getFloatType(),
                                                        value)

                if node.func.attr == 'cos':
                    if ComplexType.isinstance(value.type):
                        self.pushValue(complex.CosOp(value).result)
                        return
                    self.pushValue(math.CosOp(value).result)
                    return
                if node.func.attr == 'sin':
                    if ComplexType.isinstance(value.type):
                        self.pushValue(complex.SinOp(value).result)
                        return
                    self.pushValue(math.SinOp(value).result)
                    return
                if node.func.attr == 'sqrt':
                    if ComplexType.isinstance(value.type):
                        self.pushValue(complex.SqrtOp(value).result)
                        return
                    self.pushValue(math.SqrtOp(value).result)
                    return
                if node.func.attr == 'exp':
                    if ComplexType.isinstance(value.type):
                        # Note: using `complex.ExpOp` results in a
                        # "can't legalize `complex.exp`" error.
                        # Using Euler's' formula instead:
                        #
                        # "e^(x+i*y) = (e^x) * (cos(y)+i*sin(y))"
                        complexType = ComplexType(value.type)
                        floatType = complexType.element_type
                        real = complex.ReOp(value).result
                        imag = complex.ImOp(value).result
                        left = self.promoteOperandType(complexType,
                                                       math.ExpOp(real).result)
                        re2 = math.CosOp(imag).result
                        im2 = math.SinOp(imag).result
                        right = complex.CreateOp(ComplexType.get(floatType),
                                                 re2, im2).result
                        res = complex.MulOp(left, right).result
                        self.pushValue(res)
                        return
                    self.pushValue(math.ExpOp(value).result)
                    return
                if node.func.attr == 'ceil':
                    if ComplexType.isinstance(value.type):
                        self.emitFatalError(
                            f"numpy call ({node.func.attr}) is not supported for complex numbers",
                            node)
                        return
                    self.pushValue(math.CeilOp(value).result)
                    return

                self.emitFatalError(
                    f"unsupported NumPy call ({node.func.attr})", node)

            if node.func.value.id == 'cudaq':
                if node.func.attr in ['qvector']:
                    # Handle `cudaq.qvector(N)`
                    size = self.popValue()
                    if hasattr(size, "literal_value"):
                        ty = self.getVeqType(size.literal_value)
                        qubits = quake.AllocaOp(ty)
                    else:
                        ty = self.getVeqType()
                        size = self.ifPointerThenLoad(size)
                        qubits = quake.AllocaOp(ty, size=size)
                    self.pushValue(qubits.results[0])
                    return

                if node.func.attr == "qubit":
                    if len(self.valueStack) == 1 and IntegerType.isinstance(
                            self.valueStack[0].type):
                        self.emitFatalError(
                            'cudaq.qubit() constructor does not take any arguments. To construct a vector of qubits, use `cudaq.qvector(N)`.'
                        )
                    self.pushValue(quake.AllocaOp(self.getRefType()).result)
                    return

                if node.func.attr == 'adjoint':
                    # Handle cudaq.adjoint(kernel, ...)
                    otherFuncName = node.args[0].id
                    if otherFuncName in self.symbolTable:
                        # This is a callable block argument
                        values = [
                            self.popValue()
                            for _ in range(len(self.valueStack) - 2)
                        ]
                        quake.ApplyOp([], [self.popValue()], [], values)
                        return

                    if otherFuncName not in globalKernelRegistry:
                        self.emitFatalError(
                            f"{otherFuncName} is not a known quantum kernel (was it annotated?)."
                        )

                    values = [
                        self.popValue() for _ in range(len(self.valueStack))
                    ]
                    values.reverse()
                    if len(values) != len(
                            globalKernelRegistry[otherFuncName].arguments):
                        self.emitFatalError(
                            f"incorrect number of runtime arguments for cudaq.control({otherFuncName},..) call.",
                            node)
                    quake.ApplyOp([], [], [],
                                  values,
                                  callee=FlatSymbolRefAttr.get(nvqppPrefix +
                                                               otherFuncName),
                                  is_adj=True)
                    return

                if node.func.attr == 'control':
                    # Handle cudaq.control(kernel, ...)
                    otherFuncName = node.args[0].id
                    if otherFuncName in self.symbolTable:
                        # This is a callable argument
                        values = [
                            self.popValue()
                            for _ in range(len(self.valueStack) - 2)
                        ]
                        controls = self.popValue()
                        a = quake.ApplyOp([], [self.popValue()], [controls],
                                          values)
                        return

                    if otherFuncName not in globalKernelRegistry:
                        self.emitFatalError(
                            f"{otherFuncName} is not a known quantum kernel (was it annotated?).",
                            node)
                    values = [
                        self.popValue()
                        for _ in range(len(self.valueStack) - 1)
                    ]
                    values.reverse()
                    if len(values) != len(
                            globalKernelRegistry[otherFuncName].arguments):
                        self.emitFatalError(
                            f"incorrect number of runtime arguments for cudaq.control({otherFuncName},..) call.",
                            node)
                    controls = self.popValue()
                    self.checkControlAndTargetTypes([controls], [])
                    quake.ApplyOp([], [], [controls],
                                  values,
                                  callee=FlatSymbolRefAttr.get(nvqppPrefix +
                                                               otherFuncName))
                    return

                if node.func.attr == 'compute_action':
                    # There can only be 2 arguments here.
                    action = None
                    compute = None
                    actionArg = node.args[1]
                    if isinstance(actionArg, ast.Name):
                        actionName = actionArg.id
                        if actionName in self.symbolTable:
                            action = self.symbolTable[actionName]
                        else:
                            self.emitFatalError(
                                "could not find action lambda / function in the symbol table.",
                                node)
                    else:
                        action = self.popValue()

                    computeArg = node.args[0]
                    if isinstance(computeArg, ast.Name):
                        computeName = computeArg.id
                        if computeName in self.symbolTable:
                            compute = self.symbolTable[computeName]
                        else:
                            self.emitFatalError(
                                "could not find compute lambda / function in the symbol table.",
                                node)
                    else:
                        compute = self.popValue()

                    quake.ComputeActionOp(compute, action)
                    return

                self.emitFatalError(
                    f'Invalid function or class type requested from the cudaq module ({node.func.attr})',
                    node)

            if node.func.value.id in self.symbolTable:
                # Method call on one of our variables
                var = self.symbolTable[node.func.value.id]
                if quake.VeqType.isinstance(var.type):
                    if node.func.attr == 'size':
                        # Handled already in the Attribute visit
                        return

                    # `qreg` or `qview` method call
                    if node.func.attr == 'back':
                        qrSize = quake.VeqSizeOp(self.getIntegerType(),
                                                 var).result
                        one = self.getConstantInt(1)
                        endOff = arith.SubIOp(qrSize, one)
                        if len(node.args):
                            # extract the `subveq`
                            startOff = arith.SubIOp(qrSize, self.popValue())
                            self.pushValue(
                                quake.SubVeqOp(self.getVeqType(), var, startOff,
                                               endOff).result)
                        else:
                            # extract the qubit...
                            self.pushValue(
                                quake.ExtractRefOp(self.getRefType(),
                                                   var,
                                                   -1,
                                                   index=endOff).result)
                        return
                    if node.func.attr == 'front':
                        zero = self.getConstantInt(0)
                        if len(node.args):
                            # extract the `subveq`
                            qrSize = self.popValue()
                            one = self.getConstantInt(1)
                            offset = arith.SubIOp(qrSize, one)
                            self.pushValue(
                                quake.SubVeqOp(self.getVeqType(), var, zero,
                                               offset).result)
                        else:
                            # extract the qubit...
                            self.pushValue(
                                quake.ExtractRefOp(self.getRefType(),
                                                   var,
                                                   -1,
                                                   index=zero).result)
                        return

            def maybeProposeOpAttrFix(opName, attrName):
                """
                Check the quantum operation attribute name and 
                propose a smart fix message if possible. For example, 
                if we have `x.control(...)` then remind the programmer the 
                correct attribute is `x.ctrl(...)`.
                """
                # TODO Add more possibilities in the future...
                if attrName in ['control'
                               ] or 'control' in attrName or 'ctrl' in attrName:
                    return f'Did you mean {opName}.ctrl(...)?'

                if attrName in ['adjoint'
                               ] or 'adjoint' in attrName or 'adj' in attrName:
                    return f'Did you mean {opName}.adj(...)?'

                return ''

            # We have a `func_name.ctrl`
            if node.func.value.id in ['h', 'x', 'y', 'z', 's', 't']:
                if node.func.attr == 'ctrl':
                    target = self.popValue()
                    # Should be number of arguments minus one for the controls
                    controls = [
                        self.popValue() for i in range(len(node.args) - 1)
                    ]
                    negatedControlQubits = None
                    if len(self.controlNegations):
                        negCtrlBools = [None] * len(controls)
                        for i, c in enumerate(controls):
                            negCtrlBools[i] = c in self.controlNegations
                        negatedControlQubits = DenseBoolArrayAttr.get(
                            negCtrlBools)
                        self.controlNegations.clear()

                    opCtor = getattr(quake,
                                     '{}Op'.format(node.func.value.id.title()))
                    self.checkControlAndTargetTypes(controls, [target])
                    opCtor([], [],
                           controls, [target],
                           negated_qubit_controls=negatedControlQubits)
                    return
                if node.func.attr == 'adj':
                    target = self.popValue()
                    self.checkControlAndTargetTypes([], [target])
                    opCtor = getattr(quake,
                                     '{}Op'.format(node.func.value.id.title()))
                    if quake.VeqType.isinstance(target.type):

                        def bodyBuilder(iterVal):
                            q = quake.ExtractRefOp(self.getRefType(),
                                                   target,
                                                   -1,
                                                   index=iterVal).result
                            opCtor([], [], [], [q], is_adj=True)

                        veqSize = quake.VeqSizeOp(self.getIntegerType(),
                                                  target).result
                        self.createInvariantForLoop(veqSize, bodyBuilder)
                        return
                    elif quake.RefType.isinstance(target.type):
                        opCtor([], [], [], [target], is_adj=True)
                        return
                    else:
                        self.emitFatalError(
                            'adj quantum operation on incorrect type {}.'.
                            format(target.type), node)

                self.emitFatalError(
                    f'Unknown attribute on quantum operation {node.func.value.id} ({node.func.attr}). {maybeProposeOpAttrFix(node.func.value.id, node.func.attr)}'
                )

            # We have a `func_name.ctrl`
            if node.func.value.id == 'swap' and node.func.attr == 'ctrl':
                targetB = self.popValue()
                targetA = self.popValue()
                controls = [
                    self.popValue() for i in range(len(self.valueStack))
                ]
                opCtor = getattr(quake,
                                 '{}Op'.format(node.func.value.id.title()))
                self.checkControlAndTargetTypes(controls, [targetA, targetB])
                opCtor([], [], controls, [targetA, targetB])
                return

            if node.func.value.id in ['rx', 'ry', 'rz', 'r1']:
                if node.func.attr == 'ctrl':
                    target = self.popValue()
                    controls = [
                        self.popValue() for i in range(len(self.valueStack))
                    ]
                    param = controls[-1]
                    controls = controls[:-1]
                    if IntegerType.isinstance(param.type):
                        param = arith.SIToFPOp(self.getFloatType(),
                                               param).result
                    opCtor = getattr(quake,
                                     '{}Op'.format(node.func.value.id.title()))
                    self.checkControlAndTargetTypes(controls, [target])
                    opCtor([], [param], controls, [target])
                    return

                if node.func.attr == 'adj':
                    target = self.popValue()
                    param = self.popValue()
                    if IntegerType.isinstance(param.type):
                        param = arith.SIToFPOp(self.getFloatType(),
                                               param).result
                    opCtor = getattr(quake,
                                     '{}Op'.format(node.func.value.id.title()))
                    self.checkControlAndTargetTypes([], [target])
                    if quake.VeqType.isinstance(target.type):

                        def bodyBuilder(iterVal):
                            q = quake.ExtractRefOp(self.getRefType(),
                                                   target,
                                                   -1,
                                                   index=iterVal).result
                            opCtor([], [param], [], [q], is_adj=True)

                        veqSize = quake.VeqSizeOp(self.getIntegerType(),
                                                  target).result
                        self.createInvariantForLoop(veqSize, bodyBuilder)
                        return
                    elif quake.RefType.isinstance(target.type):
                        opCtor([], [param], [], [target], is_adj=True)
                        return
                    else:
                        self.emitFatalError(
                            'adj quantum operation on incorrect type {}.'.
                            format(target.type), node)

                self.emitFatalError(
                    f'Unknown attribute on quantum operation {node.func.value.id} ({node.func.attr}). {maybeProposeOpAttrFix(node.func.value.id, node.func.attr)}'
                )

            if node.func.value.id == 'u3':
                numValues = len(self.valueStack)
                target = self.popValue()
                other_args = [self.popValue() for _ in range(numValues - 1)]

                opCtor = getattr(quake,
                                 '{}Op'.format(node.func.value.id.title()))

                if node.func.attr == 'ctrl':
                    controls = other_args[:-3]
                    params = other_args[-3:]
                    params.reverse()
                    for idx, val in enumerate(params):
                        if IntegerType.isinstance(val.type):
                            params[idx] = arith.SIToFPOp(
                                self.getFloatType(), val).result

                    negatedControlQubits = None
                    if len(self.controlNegations):
                        negCtrlBools = [None] * len(controls)
                        for i, c in enumerate(controls):
                            negCtrlBools[i] = c in self.controlNegations
                        negatedControlQubits = DenseBoolArrayAttr.get(
                            negCtrlBools)
                        self.controlNegations.clear()

                    self.checkControlAndTargetTypes(controls, [target])
                    opCtor([],
                           params,
                           controls, [target],
                           negated_qubit_controls=negatedControlQubits)
                    return

                if node.func.attr == 'adj':
                    params = other_args
                    params.reverse()
                    for idx, val in enumerate(params):
                        if IntegerType.isinstance(val.type):
                            params[idx] = arith.SIToFPOp(
                                self.getFloatType(), val).result

                    self.checkControlAndTargetTypes([], [target])
                    if quake.VeqType.isinstance(target.type):

                        def bodyBuilder(iterVal):
                            q = quake.ExtractRefOp(self.getRefType(),
                                                   target,
                                                   -1,
                                                   index=iterVal).result
                            opCtor([], params, [], [q], is_adj=True)

                        veqSize = quake.VeqSizeOp(self.getIntegerType(),
                                                  target).result
                        self.createInvariantForLoop(veqSize, bodyBuilder)
                        return
                    elif quake.RefType.isinstance(target.type):
                        opCtor([], params, [], [target], is_adj=True)
                        return
                    else:
                        self.emitFatalError(
                            'adj quantum operation on incorrect type {}.'.
                            format(target.type), node)

            self.emitFatalError(
                f"Invalid function call - '{node.func.value.id}' is unknown.")

    def visit_ListComp(self, node):
        """
        This method currently supports lowering simple list comprehensions 
        to the MLIR. By simple, we mean expressions like 
        `[expr(iter) for iter in iterable]` or 
        `myList = [exprThatReturns(iter) for iter in iterable]`.
        """
        self.currentNode = node

        if len(node.generators) > 1:
            self.emitFatalError(
                "CUDA-Q only supports single generators for list comprehension.",
                node)

        if not isinstance(node.generators[0].target, ast.Name):
            self.emitFatalError(
                "only support named targets in list comprehension", node)

        # Handle the case of `[qOp(q) for q in veq]`
        if isinstance(
                node.generators[0].iter,
                ast.Name) and node.generators[0].iter.id in self.symbolTable:
            if quake.VeqType.isinstance(
                    self.symbolTable[node.generators[0].iter.id].type):
                # now we know we have `[expr(r) for r in iterable]`
                # reuse what we do in `visit_For()`
                forNode = ast.For()
                forNode.iter = node.generators[0].iter
                forNode.target = node.generators[0].target
                forNode.body = [node.elt]
                self.visit_For(forNode)
                return

        # General case of
        # `listVar = [expr(i) for i in iterable]`
        # Need to think of this as
        # `listVar = stdvec(iterable.size)`
        # `for i, r in enumerate(listVar):`
        # `   listVar[i] = expr(r)`

        # Let's handle the following `listVar` types
        # `   %9 = cc.alloca !cc.array<!cc.stdvec<T> x 2> -> ptr<array<stdvec<T> x N>`
        # or
        # `    %3 = cc.alloca T[%2 : i64] -> ptr<array<T>>`
        self.visit(node.generators[0].iter)

        if len(self.valueStack) != 2:
            self.emitFatalError(
                "Invalid CUDA-Q list creation via list comprehension - valid iterable not detected.",
                node)

        iterableSize = self.popValue()
        iterable = self.popValue()
        # We require that the iterable is a pointer to an `array<T>`
        # FIXME revisit this
        if not cc.PointerType.isinstance(iterable.type):
            self.emitFatalError(
                "CUDA-Q only considers general list comprehension on iterables from range(...)",
                node)

        arrayTy = cc.PointerType.getElementType(iterable.type)
        if not cc.ArrayType.isinstance(arrayTy):
            self.emitFatalError(
                "CUDA-Q only considers general list comprehension on iterables from range(...)",
                node)

        arrayEleTy = cc.ArrayType.getElementType(arrayTy)

        # If `node.elt` is `ast.List`, then we want to allocate a
        # `cc.array<cc.stdvec<i64> x len(node.elt.elts)>`
        # otherwise we just want to allocate an `array<T>`
        listValue = None
        listComputePtrTy = arrayEleTy
        if not isinstance(node.elt, ast.List):
            listValue = cc.AllocaOp(cc.PointerType.get(self.ctx, arrayTy),
                                    TypeAttr.get(arrayEleTy),
                                    seqSize=iterableSize).result
        else:
            listComputePtrTy = cc.StdvecType.get(self.ctx, arrayEleTy)
            arrOfStdvecTy = cc.ArrayType.get(self.ctx, listComputePtrTy)
            listValue = cc.AllocaOp(cc.PointerType.get(self.ctx, arrOfStdvecTy),
                                    TypeAttr.get(listComputePtrTy),
                                    seqSize=iterableSize).result
            listValue = cc.CastOp(
                cc.PointerType.get(self.ctx, listComputePtrTy),
                listValue).result

        def bodyBuilder(iterVar):
            self.symbolTable.pushScope()
            eleAddr = cc.ComputePtrOp(
                cc.PointerType.get(self.ctx, arrayEleTy), iterable, [iterVar],
                DenseI32ArrayAttr.get([kDynamicPtrIndex], context=self.ctx))
            loadedEle = cc.LoadOp(eleAddr).result
            self.symbolTable[node.generators[0].target.id] = loadedEle
            self.visit(node.elt)
            result = self.popValue()
            listValueAddr = cc.ComputePtrOp(
                cc.PointerType.get(self.ctx, listComputePtrTy), listValue,
                [iterVar],
                DenseI32ArrayAttr.get([kDynamicPtrIndex], context=self.ctx))
            cc.StoreOp(result, listValueAddr)
            self.symbolTable.popScope()

        self.createInvariantForLoop(iterableSize, bodyBuilder)
        self.pushValue(
            cc.StdvecInitOp(cc.StdvecType.get(self.ctx, listComputePtrTy),
                            listValue, iterableSize).result)
        return

    def visit_List(self, node):
        """
        This method will visit the `ast.List` node and represent lists of 
        quantum typed values as a concatenated `quake.ConcatOp` producing a 
        single `veq` instances. 
        """
        if self.verbose:
            print('[Visit List] {}',
                  ast.unparse(node) if hasattr(ast, 'unparse') else node)
        self.generic_visit(node)

        self.currentNode = node

        listElementValues = [self.popValue() for _ in range(len(node.elts))]
        listElementValues.reverse()
        valueTys = [
            quake.VeqType.isinstance(v.type) or quake.RefType.isinstance(v.type)
            for v in listElementValues
        ]
        if False not in valueTys:
            # this is a list of quantum types,
            # concatenate them into a `veq`
            if len(listElementValues) == 1:
                self.pushValue(listElementValues[0])
            else:
                self.pushValue(
                    quake.ConcatOp(self.getVeqType(), listElementValues).result)
            return

        # We do not store lists of pointers
        listElementValues = [
            cc.LoadOp(ele).result
            if cc.PointerType.isinstance(ele.type) else ele
            for ele in listElementValues
        ]

        # not a list of quantum types
        # Get the first element
        firstTy = listElementValues[0].type
        # Is this a list of homogenous types?
        isHomogeneous = False not in [
            firstTy == v.type for v in listElementValues
        ]

        # If not, see if the types are arithmetic and if so, find
        # the superior type and convert all to it.
        if not isHomogeneous:
            # this list does not contain all the same types of elements
            # check if they are at least all arithmetic
            isArithmetic = False not in [
                self.isArithmeticType(v.type) for v in listElementValues
            ]
            if isArithmetic:
                # Find the "superior type" (int < float < complex)
                superiorType = self.getIntegerType()
                for t in [v.type for v in listElementValues]:
                    if F64Type.isinstance(t) or F32Type.isinstance(t):
                        superiorType = t
                    if ComplexType.isinstance(t):
                        superiorType = t
                        break  # can do no better

                # Convert the values to the superior arithmetic type
                listElementValues = self.convertArithmeticToSuperiorType(
                    listElementValues, superiorType)

                # The list is now homogeneous
                isHomogeneous = True

        # If we are still not homogenous
        if not isHomogeneous:
            self.emitFatalError(
                "non-homogenous list not allowed - must all be same type: {}".
                format([v.type for v in listElementValues]), node)

        # Turn this List into a StdVec<T>
        self.pushValue(
            self.__createStdvecWithKnownValues(len(node.elts),
                                               listElementValues))

    def visit_Constant(self, node):
        """
        Convert constant values in the code to constant values in the MLIR. 
        """
        self.currentNode = node
        if self.verbose:
            print("[Visit Constant {}]".format(node.value))
        if isinstance(node.value, bool):
            self.pushValue(self.getConstantInt(node.value, 1))
            return

        if isinstance(node.value, int):
            self.pushValue(self.getConstantInt(node.value))
            return

        if isinstance(node.value, float):
            self.pushValue(self.getConstantFloat(node.value))
            return

        if isinstance(node.value, str):
            # Do not process the function doc string
            if self.docstring != None:
                if node.value.strip() == self.docstring.strip():
                    return

            strLitTy = cc.PointerType.get(
                self.ctx,
                cc.ArrayType.get(self.ctx, self.getIntegerType(8),
                                 len(node.value) + 1))
            self.pushValue(
                cc.CreateStringLiteralOp(strLitTy,
                                         StringAttr.get(node.value)).result)
            return

        if isinstance(node.value, type(1j)):
            self.pushValue(
                complex.CreateOp(ComplexType.get(self.getFloatType()),
                                 self.getConstantFloat(node.value.real),
                                 self.getConstantFloat(node.value.imag)).result)
            return

        self.emitFatalError("unhandled constant value", node)

    def visit_Subscript(self, node):
        """
        Convert element extractions (`__getitem__`, `operator[](idx)`, `q[1:3]`) to 
        corresponding extraction or slice code in the MLIR. This method handles 
        extraction for `veq` types and `stdvec` types. 
        """
        if self.verbose:
            print("[Visit Subscript]")

        self.currentNode = node

        # handle complex slice, VAR[lower:upper]
        if isinstance(node.slice, ast.Slice):

            self.visit(node.value)
            var = self.popValue()

            lowerVal, upperVal, stepVal = (None, None, None)
            if node.slice.lower is not None:
                self.visit(node.slice.lower)
                lowerVal = self.popValue()
            else:
                lowerVal = self.getConstantInt(0)
            if node.slice.upper is not None:
                self.visit(node.slice.upper)
                upperVal = self.popValue()
            else:
                if quake.VeqType.isinstance(var.type):
                    upperVal = quake.VeqSizeOp(self.getIntegerType(64),
                                               var).result
                elif cc.StdvecType.isinstance(var.type):
                    upperVal = cc.StdvecSizeOp(self.getIntegerType(),
                                               var).result
                else:
                    self.emitFatalError(
                        f"unhandled upper slice == None, can't handle type {var.type}",
                        node)

            if node.slice.step is not None:
                self.emitFatalError("step value in slice is not supported.",
                                    node)

            if quake.VeqType.isinstance(var.type):
                # Upper bound is exclusive
                upperVal = arith.SubIOp(upperVal, self.getConstantInt(1)).result
                self.pushValue(
                    quake.SubVeqOp(self.getVeqType(), var, lowerVal,
                                   upperVal).result)
            elif cc.StdvecType.isinstance(var.type):
                eleTy = cc.StdvecType.getElementType(var.type)
                ptrTy = cc.PointerType.get(self.ctx, eleTy)
                nElementsVal = arith.SubIOp(upperVal, lowerVal).result
                # need to compute the distance between `upperVal` and `lowerVal`
                # then slice is `stdvecdataOp + computeptr[lower] + stdvecinit[ptr,distance]`
                vecPtr = cc.StdvecDataOp(ptrTy, var).result
                ptr = cc.ComputePtrOp(
                    ptrTy, vecPtr, [lowerVal],
                    DenseI32ArrayAttr.get([kDynamicPtrIndex],
                                          context=self.ctx)).result
                self.pushValue(
                    cc.StdvecInitOp(var.type, ptr, nElementsVal).result)
            else:
                self.emitFatalError(
                    f"unhandled slice operation, cannot handle type {var.type}",
                    node)

            return

        self.generic_visit(node)

        assert len(self.valueStack) > 1

        # get the last name, should be name of var being subscripted
        var = self.popValue()
        idx = self.popValue()

        # Support `VAR[-1]` as the last element of `VAR`
        if quake.VeqType.isinstance(var.type):
            if hasattr(idx.owner, 'opview') and isinstance(
                    idx.owner.opview, arith.ConstantOp):
                if 'value' in idx.owner.attributes:
                    concreteIntAttr = IntegerAttr(idx.owner.attributes['value'])
                    idxConcrete = concreteIntAttr.value
                    if idxConcrete == -1:
                        qrSize = quake.VeqSizeOp(self.getIntegerType(),
                                                 var).result
                        one = self.getConstantInt(1)
                        endOff = arith.SubIOp(qrSize, one)
                        self.pushValue(
                            quake.ExtractRefOp(self.getRefType(),
                                               var,
                                               -1,
                                               index=endOff).result)
                        return

            # Made it here, general VAR[idx], handle `veq` and `stdvec`
            qrefTy = self.getRefType()
            if not IntegerType.isinstance(idx.type):
                self.emitFatalError(
                    f'invalid index variable type used for qvector extraction ({idx.type})',
                    node)

            self.pushValue(
                quake.ExtractRefOp(qrefTy, var, -1, index=idx).result)
            return

        if cc.StdvecType.isinstance(var.type):
            eleTy = cc.StdvecType.getElementType(var.type)
            elePtrTy = cc.PointerType.get(self.ctx, eleTy)
            vecPtr = cc.StdvecDataOp(elePtrTy, var).result
            eleAddr = cc.ComputePtrOp(
                elePtrTy, vecPtr, [idx],
                DenseI32ArrayAttr.get([kDynamicPtrIndex],
                                      context=self.ctx)).result
            if self.subscriptPushPointerValue:
                self.pushValue(eleAddr)
                return
            self.pushValue(cc.LoadOp(eleAddr).result)
            return

        if cc.PointerType.isinstance(var.type):
            ptrEleTy = cc.PointerType.getElementType(var.type)
            # Return the pointer if someone asked for it
            if self.subscriptPushPointerValue:
                self.pushValue(var)
                return
            if cc.ArrayType.isinstance(ptrEleTy):
                # Here we want subscript on `ptr<array<>>`
                arrayEleTy = cc.ArrayType.getElementType(ptrEleTy)
                ptrEleTy = cc.PointerType.get(self.ctx, arrayEleTy)
                casted = cc.CastOp(ptrEleTy, var).result
                eleAddr = cc.ComputePtrOp(
                    ptrEleTy, casted, [idx],
                    DenseI32ArrayAttr.get([kDynamicPtrIndex],
                                          context=self.ctx)).result
                self.pushValue(cc.LoadOp(eleAddr).result)
                return

        self.emitFatalError("unhandled subscript", node)

    def visit_For(self, node):
        """
        Visit the For node. This node represents the typical 
        Python for statement, `for VAR in ITERABLE`. Currently supported 
        ITERABLEs are the `veq` type, the `stdvec` type, and the result of 
        range() and enumerate(). 
        """

        if self.verbose:
            print('[Visit For]')

        self.currentNode = node

        # We can simplify `for i in range(N)` MLIR code immensely
        # by just building a for loop with N as the upper value,
        # no need to generate an array from the `range` call.
        if isinstance(node.iter, ast.Call):
            if node.iter.func.id == 'range':
                # This is a range(N) for loop, we just need
                # the upper bound N for this loop
                [self.visit(arg) for arg in node.iter.args]
                startVal, endVal, stepVal, isDecrementing = self.__processRangeLoopIterationBounds(
                    node.iter.args)

                def bodyBuilder(iterVar):
                    self.symbolTable.pushScope()
                    self.symbolTable.add(node.target.id, iterVar)
                    [self.visit(b) for b in node.body]
                    self.symbolTable.popScope()

                self.createInvariantForLoop(endVal,
                                            bodyBuilder,
                                            startVal=startVal,
                                            stepVal=stepVal,
                                            isDecrementing=isDecrementing)
                return

        self.visit(node.iter)
        assert len(self.valueStack) > 0 and len(self.valueStack) < 3

        totalSize = None
        iterable = None
        extractFunctor = None

        # It could be that its the only value we have,
        # in which case we know we have for var in iterable,
        # but we could also have another value on the stack,
        # the total size of the iterable, produced by range() / enumerate()
        if len(self.valueStack) == 1:
            # Get the iterable from the stack
            iterable = self.popValue()
            # we currently handle `veq` and `stdvec` types
            if quake.VeqType.isinstance(iterable.type):
                size = quake.VeqType.getSize(iterable.type)
                if size:
                    totalSize = self.getConstantInt(size)
                else:
                    totalSize = quake.VeqSizeOp(self.getIntegerType(64),
                                                iterable).result

                def functor(iter, idx):
                    return [
                        quake.ExtractRefOp(self.getRefType(),
                                           iter,
                                           -1,
                                           index=idx).result
                    ]

                extractFunctor = functor
            elif cc.StdvecType.isinstance(iterable.type):
                iterEleTy = cc.StdvecType.getElementType(iterable.type)
                totalSize = cc.StdvecSizeOp(self.getIntegerType(),
                                            iterable).result

                def functor(iter, idxVal):
                    elePtrTy = cc.PointerType.get(self.ctx, iterEleTy)
                    vecPtr = cc.StdvecDataOp(elePtrTy, iter).result
                    eleAddr = cc.ComputePtrOp(
                        elePtrTy, vecPtr, [idxVal],
                        DenseI32ArrayAttr.get([kDynamicPtrIndex],
                                              context=self.ctx)).result
                    return [cc.LoadOp(eleAddr).result]

                extractFunctor = functor

            else:
                self.emitFatalError('{} iterable type not supported.', node)

        else:
            # In this case, we are coming from range() or enumerate(),
            # and the iterable is a cc.array and the total size of the
            # array is on the stack, pop it here
            totalSize = self.popValue()
            # Get the iterable from the stack
            iterable = self.popValue()

            # Double check our types are right
            assert cc.PointerType.isinstance(iterable.type)
            arrayType = cc.PointerType.getElementType(iterable.type)
            assert cc.ArrayType.isinstance(arrayType)
            elementType = cc.ArrayType.getElementType(arrayType)

            def functor(iter, idx):
                eleAddr = cc.ComputePtrOp(
                    cc.PointerType.get(self.ctx, elementType), iter, [idx],
                    DenseI32ArrayAttr.get([kDynamicPtrIndex],
                                          context=self.ctx)).result
                loaded = cc.LoadOp(eleAddr).result
                if IntegerType.isinstance(elementType):
                    return [loaded]
                elif cc.StructType.isinstance(elementType):
                    # Get struct types
                    types = cc.StructType.getTypes(elementType)
                    ret = []
                    for i, ty in enumerate(types):
                        ret.append(
                            cc.ExtractValueOp(
                                ty, loaded,
                                DenseI64ArrayAttr.get([i],
                                                      context=self.ctx)).result)
                    return ret

            extractFunctor = functor

        # Get the name of the variable, VAR in for VAR in range(...),
        # could be a tuple of names too
        varNames = []
        if isinstance(node.target, ast.Name):
            varNames.append(node.target.id)
        else:
            # has to be a `ast.Tuple`
            for elt in node.target.elts:
                varNames.append(elt.id)

        # We'll need a zero and one value of integer type
        iTy = self.getIntegerType(64)
        zero = arith.ConstantOp(iTy, IntegerAttr.get(iTy, 0))
        one = arith.ConstantOp(iTy, IntegerAttr.get(iTy, 1))

        def bodyBuilder(iterVar):
            self.symbolTable.pushScope()
            # we set the extract functor above, use it here
            values = extractFunctor(iterable, iterVar)
            for i, v in enumerate(values):
                self.symbolTable[varNames[i]] = v
            [self.visit(b) for b in node.body]
            self.symbolTable.popScope()

        self.createInvariantForLoop(totalSize, bodyBuilder)

    def visit_While(self, node):
        """
        Convert Python while statements into the equivalent CC `LoopOp`. 
        """
        if self.verbose:
            print("[Visit While = {}]".format(
                ast.unparse(node) if hasattr(ast, 'unparse') else node))

        self.currentNode = node

        loop = cc.LoopOp([], [], BoolAttr.get(False))
        whileBlock = Block.create_at_start(loop.whileRegion, [])
        with InsertionPoint(whileBlock):
            # BUG you cannot print MLIR values while building the cc `LoopOp` while region.
            # verify will get called, no terminator yet, CCOps.cpp:520
            v = self.verbose
            self.verbose = False
            self.visit(node.test)
            condition = self.popValue()
            if self.getIntegerType(1) != condition.type:
                # not equal to 0, then compare with 1
                condPred = IntegerAttr.get(self.getIntegerType(), 1)
                condition = arith.CmpIOp(condPred, condition,
                                         self.getConstantInt(0)).result
            cc.ConditionOp(condition, [])
            self.verbose = v

        bodyBlock = Block.create_at_start(loop.bodyRegion, [])
        with InsertionPoint(bodyBlock):
            self.symbolTable.pushScope()
            self.pushForBodyStack([])
            [self.visit(b) for b in node.body]
            if not self.hasTerminator(bodyBlock):
                cc.ContinueOp([])
            self.popForBodyStack()
            self.symbolTable.popScope()

    def visit_BoolOp(self, node):
        """
        Convert boolean operations into equivalent MLIR operations using 
        the Arith Dialect.
        """
        self.currentNode = node
        shortCircuitWhenTrue = isinstance(node.op, ast.Or)
        if isinstance(node.op, ast.And) or isinstance(node.op, ast.Or):
            # Visit the LHS and pop the value
            # Note we want any `mz(q)` calls to push their
            # result value to the stack, so we set a non-None
            # variable name here.
            self.currentAssignVariableName = ''
            self.visit(node.values[0])
            lhs = self.popValue()
            zero = self.getConstantInt(0, IntegerType(lhs.type).width)

            cond = arith.CmpIOp(
                self.getIntegerAttr(self.getIntegerType(),
                                    1 if shortCircuitWhenTrue else 0), lhs,
                zero).result

            ifOp = cc.IfOp([cond.type], cond, [])
            thenBlock = Block.create_at_start(ifOp.thenRegion, [])
            with InsertionPoint(thenBlock):
                if isinstance(node.op, ast.And):
                    constantFalse = arith.ConstantOp(cond.type,
                                                     BoolAttr.get(False))
                    cc.ContinueOp([constantFalse])
                else:
                    cc.ContinueOp([cond])

            elseBlock = Block.create_at_start(ifOp.elseRegion, [])
            with InsertionPoint(elseBlock):
                self.symbolTable.pushScope()
                self.pushIfStmtBlockStack()
                self.visit(node.values[1])
                rhs = self.popValue()
                cc.ContinueOp([rhs])
                self.popIfStmtBlockStack()
                self.symbolTable.popScope()

            # Reset the assign variable name
            self.currentAssignVariableName = None

            self.pushValue(ifOp.result)
            return

    def visit_Compare(self, node):
        """
        Visit while loop compare operations and translate to equivalent MLIR. 
        Note, Python lets you construct expressions with multiple comparators, 
        here we limit ourselves to just a single comparator. 
        """

        if len(node.ops) > 1:
            self.emitFatalError("only single comparators are supported.", node)

        self.currentNode = node

        iTy = self.getIntegerType()

        if isinstance(node.left, ast.Name):
            if node.left.id not in self.symbolTable:
                self.emitFatalError(
                    f"{node.left.id} was not initialized before use in compare expression.",
                    node)

        self.visit(node.left)
        left = self.popValue()
        self.visit(node.comparators[0])
        comparator = self.popValue()
        op = node.ops[0]

        if isinstance(op, ast.Gt):
            if IntegerType.isinstance(left.type):
                if F64Type.isinstance(comparator.type):
                    self.emitFatalError(
                        "invalid rhs for comparison (f64 type and not i64 type).",
                        node)

                self.pushValue(
                    arith.CmpIOp(self.getIntegerAttr(iTy, 4), left,
                                 comparator).result)
            elif F64Type.isinstance(left.type):
                if IntegerType.isinstance(comparator.type):
                    comparator = arith.SIToFPOp(self.getFloatType(),
                                                comparator).result
                self.pushValue(
                    arith.CmpFOp(self.getIntegerAttr(iTy, 2), left,
                                 comparator).result)
            return

        if isinstance(op, ast.GtE):
            self.pushValue(
                arith.CmpIOp(self.getIntegerAttr(iTy, 5), left,
                             comparator).result)
            return

        if isinstance(op, ast.Lt):
            self.pushValue(
                arith.CmpIOp(self.getIntegerAttr(iTy, 2), left,
                             comparator).result)
            return

        if isinstance(op, ast.LtE):
            self.pushValue(
                arith.CmpIOp(self.getIntegerAttr(iTy, 7), left,
                             comparator).result)
            return

        if isinstance(op, ast.NotEq):
            self.pushValue(
                arith.CmpIOp(self.getIntegerAttr(iTy, 1), left,
                             comparator).result)
            return

        if isinstance(op, ast.Eq):
            if F64Type.isinstance(left.type) and IntegerType.isinstance(
                    comparator.type):
                left = arith.FPToSIOp(comparator.type, left).result
            if IntegerType(left.type).width < IntegerType(
                    comparator.type).width:
                left = arith.ExtSIOp(comparator.type, left).result
            self.pushValue(
                arith.CmpIOp(self.getIntegerAttr(iTy, 0), left,
                             comparator).result)
            return

    def visit_AugAssign(self, node):
        """
        Visit augment-assign operations (e.g. +=). 
        """
        target = None
        self.currentNode = node

        if isinstance(node.target,
                      ast.Name) and node.target.id in self.symbolTable:
            target = self.symbolTable[node.target.id]
        else:
            self.emitFatalError(
                "unable to get augment-assign target variable from symbol table.",
                node)

        self.visit(node.value)
        value = self.popValue()

        loaded = cc.LoadOp(target).result
        if isinstance(node.op, ast.Sub):
            # i -= 1 -> i = i - 1
            if IntegerType.isinstance(loaded.type):
                res = arith.SubIOp(loaded, value).result
                cc.StoreOp(res, target)
                return

            self.emitFatalError("unhandled AugAssign.Sub types.", node)

        if isinstance(node.op, ast.Add):
            # i += 1 -> i = i + 1
            if IntegerType.isinstance(loaded.type):
                res = arith.AddIOp(loaded, value).result
                cc.StoreOp(res, target)
                return
            if F64Type.isinstance(loaded.type):
                if IntegerType.isinstance(value.type):
                    value = arith.SIToFPOp(loaded.type, value).result
                res = arith.AddFOp(loaded, value).result
                cc.StoreOp(res, target)
                return

            self.emitFatalError("unhandled AugAssign.Add types.", node)

        if isinstance(node.op, ast.Mult):
            # i *= 3 -> i = i * 3
            if IntegerType.isinstance(loaded.type):
                res = arith.MulIOp(loaded, value).result
                cc.StoreOp(res, target)
                return
            elif F64Type.isinstance(loaded.type):
                if IntegerType.isinstance(value.type):
                    value = arith.SIToFPOp(self.getFloatType(), value).result
                res = arith.MulFOp(loaded, value).result
                cc.StoreOp(res, target)
                return

            self.emitFatalError("unhandled AugAssign.Mult types.", node)

        self.emitFatalError("unhandled aug-assign operation.", node)

    def visit_If(self, node):
        """
        Map a Python `ast.If` node to an if statement operation in the CC dialect. 
        """
        if self.verbose:
            print("[Visit If = {}]".format(
                ast.unparse(node) if hasattr(ast, 'unparse') else node))

        self.currentNode = node

        # Visit the conditional node, retain
        # measurement results by assigning a dummy variable name
        self.currentAssignVariableName = ''
        self.visit(node.test)
        self.currentAssignVariableName = None

        condition = self.popValue()
        condition = self.ifPointerThenLoad(condition)

        if self.getIntegerType(1) != condition.type:
            # not equal to 0, then compare with 1
            condPred = IntegerAttr.get(self.getIntegerType(), 1)
            condition = arith.CmpIOp(condPred, condition,
                                     self.getConstantInt(0)).result

        ifOp = cc.IfOp([], condition, [])
        thenBlock = Block.create_at_start(ifOp.thenRegion, [])
        with InsertionPoint(thenBlock):
            self.symbolTable.pushScope()
            self.pushIfStmtBlockStack()
            [self.visit(b) for b in node.body]
            if not self.hasTerminator(thenBlock):
                cc.ContinueOp([])
            self.popIfStmtBlockStack()
            self.symbolTable.popScope()

        if len(node.orelse) > 0:
            elseBlock = Block.create_at_start(ifOp.elseRegion, [])
            with InsertionPoint(elseBlock):
                self.symbolTable.pushScope()
                self.pushIfStmtBlockStack()
                [self.visit(b) for b in node.orelse]
                if not self.hasTerminator(elseBlock):
                    cc.ContinueOp([])
                self.popIfStmtBlockStack()
                self.symbolTable.popScope()

    def visit_Return(self, node):
        if self.verbose:
            print("[Visit Return] = {}]".format(
                ast.unparse(node) if hasattr(ast, 'unparse') else node))

        if node.value == None:
            return

        self.visit(node.value)

        if len(self.valueStack) == 0:
            return

        result = self.popValue()
        if cc.StdvecType.isinstance(result.type):
            symName = '__nvqpp_vectorCopyCtor'
            load_intrinsic(self.module, symName)
            eleTy = cc.StdvecType.getElementType(result.type)
            ptrTy = cc.PointerType.get(self.ctx, self.getIntegerType(8))
            resBuf = cc.StdvecDataOp(ptrTy, result).result
            # TODO Revisit this calculation
            byteWidth = 16 if ComplexType.isinstance(eleTy) else 8
            eleSize = self.getConstantInt(byteWidth)
            dynSize = cc.StdvecSizeOp(self.getIntegerType(), result).result
            heapCopy = func.CallOp([ptrTy], symName,
                                   [resBuf, dynSize, eleSize]).result
            res = cc.StdvecInitOp(result.type, heapCopy, dynSize).result
            func.ReturnOp([res])
            return

        if result.owner.parent != self.kernelFuncOp:
            cc.UnwindReturnOp([result])
            return

        result = self.ifPointerThenLoad(result)

        if result.type != self.knownResultType:
            # FIXME consider more auto-casting where possible
            result = self.promoteOperandType(self.knownResultType, result)

        if result.type != self.knownResultType:
            self.emitFatalError(
                f"Invalid return type, function was defined to return a {mlirTypeToPyType(self.knownResultType)} but the value being returned is of type {mlirTypeToPyType(result.type)}",
                node)

        func.ReturnOp([result])

    def visit_UnaryOp(self, node):
        """
        Map unary operations in the Python AST to equivalents in MLIR.
        """
        if self.verbose:
            print("[Visit Unary = {}]".format(
                ast.unparse(node) if hasattr(ast, 'unparse') else node))

        self.currentNode = node

        self.generic_visit(node)
        operand = self.popValue()
        # Handle qubit negations
        if isinstance(node.op, ast.Invert):
            if quake.RefType.isinstance(operand.type):
                self.controlNegations.append(operand)
                self.pushValue(operand)
                return

        if isinstance(node.op, ast.USub):
            # Make our lives easier for -1 used in variable subscript extraction
            if isinstance(node.operand,
                          ast.Constant) and node.operand.value == 1:
                self.pushValue(self.getConstantInt(-1))
                return

            if F64Type.isinstance(operand.type):
                self.pushValue(arith.NegFOp(operand).result)
            elif ComplexType.isinstance(operand.type):
                # `complex.NegOp` does not seem to work
                self.pushValue(
                    complex.MulOp(
                        complex.CreateOp(operand.type,
                                         self.getConstantFloat(-1.),
                                         self.getConstantFloat(0.)).result,
                        operand).result)
            else:
                negOne = self.getConstantInt(-1)
                self.pushValue(arith.MulIOp(negOne, operand).result)
            return

        if isinstance(node.op, ast.Not):
            if not IntegerType.isinstance(operand.type):
                self.emitFatalError("UnaryOp Not() on non-integer value.", node)

            zero = self.getConstantInt(0, IntegerType(operand.type).width)
            self.pushValue(
                arith.CmpIOp(IntegerAttr.get(self.getIntegerType(), 0), operand,
                             zero).result)
            return

        self.emitFatalError("unhandled UnaryOp.", node)

    def visit_Break(self, node):
        if self.verbose:
            print("[Visit Break]")

        self.currentNode = node

        if not self.isInForBody():
            self.emitFatalError("break statement outside of for loop body.",
                                node)

        if self.isInIfStmtBlock():
            inArgs = [b for b in self.inForBodyStack[0]]
            cc.UnwindBreakOp(inArgs)
        else:
            cc.BreakOp([])

        return

    def visit_Continue(self, node):
        if self.verbose:
            print("[Visit Continue]")

        self.currentNode = node

        if not self.isInForBody():
            self.emitFatalError("continue statement outside of for loop body.",
                                node)

        if self.isInIfStmtBlock():
            inArgs = [b for b in self.inForBodyStack[0]]
            cc.UnwindContinueOp(inArgs)
        else:
            cc.ContinueOp([])

    def visit_BinOp(self, node):
        """
        Visit binary operation nodes in the AST and map them to equivalents in the 
        MLIR. This method handles arithmetic operations between values. 
        """

        if self.verbose:
            print("[Visit BinaryOp = {}]".format(
                ast.unparse(node) if hasattr(ast, 'unparse') else node))

        self.currentNode = node

        # Get the left and right parts of this expression
        self.visit(node.left)
        left = self.popValue()
        self.visit(node.right)
        right = self.popValue()

        if cc.PointerType.isinstance(left.type):
            left = cc.LoadOp(left).result
        if cc.PointerType.isinstance(right.type):
            right = cc.LoadOp(right).result

        if not IntegerType.isinstance(left.type) and not F64Type.isinstance(
                left.type) and not ComplexType.isinstance(left.type):
            raise RuntimeError("Invalid type for Binary Op {} ({}, {})".format(
                type(node.op), left, right))

        if not IntegerType.isinstance(right.type) and not F64Type.isinstance(
                right.type) and not ComplexType.isinstance(right.type):
            raise RuntimeError("Invalid type for Binary Op {} ({}, {})".format(
                type(node.op), right, right))

        # Type promotion for addition, subtraction, multiplication, or division
        if isinstance(node.op, (ast.Add, ast.Sub, ast.Mult, ast.Div)):
            right = self.promoteOperandType(left.type, right)
            left = self.promoteOperandType(right.type, left)

        # Based on the op type and the leaf types, create the MLIR operator
        if isinstance(node.op, ast.Add):
            if IntegerType.isinstance(left.type):
                self.pushValue(arith.AddIOp(left, right).result)
                return
            elif F64Type.isinstance(left.type):
                self.pushValue(arith.AddFOp(left, right).result)
                return
            elif ComplexType.isinstance(left.type):
                self.pushValue(complex.AddOp(left, right).result)
                return
            else:
                self.emitFatalError("unhandled BinOp.Add types.", node)

        if isinstance(node.op, ast.Sub):
            if IntegerType.isinstance(left.type):
                self.pushValue(arith.SubIOp(left, right).result)
                return
            if F64Type.isinstance(left.type):
                self.pushValue(arith.SubFOp(left, right).result)
                return
            if ComplexType.isinstance(left.type):
                self.pushValue(complex.SubOp(left, right).result)
            else:
                self.emitFatalError("unhandled BinOp.Sub types.", node)
        if isinstance(node.op, ast.FloorDiv):
            if IntegerType.isinstance(left.type):
                self.pushValue(arith.FloorDivSIOp(left, right).result)
                return
            else:
                self.emitFatalError("unhandled BinOp.FloorDiv types.", node)
        if isinstance(node.op, ast.Div):
            if ComplexType.isinstance(left.type):
                self.pushValue(complex.DivOp(left, right).result)
                return

            if IntegerType.isinstance(left.type):
                left = arith.SIToFPOp(self.getFloatType(), left).result
            if IntegerType.isinstance(right.type):
                right = arith.SIToFPOp(self.getFloatType(), right).result

            self.pushValue(arith.DivFOp(left, right).result)
            return
        if isinstance(node.op, ast.Pow):
            if IntegerType.isinstance(left.type) and IntegerType.isinstance(
                    right.type):
                # `math.ipowi` does not lower to LLVM as is
                # workaround, use math to function conversion
                self.pushValue(math.IPowIOp(left, right).result)
                return

            if F64Type.isinstance(left.type) and IntegerType.isinstance(
                    right.type):
                self.pushValue(math.FPowIOp(left, right).result)
                return

            # now we know the types are different, default to float
            if IntegerType.isinstance(left.type):
                left = arith.SIToFPOp(self.getFloatType(), left).result
            if IntegerType.isinstance(right.type):
                right = arith.SIToFPOp(self.getFloatType(), right).result

            self.pushValue(math.PowFOp(left, right).result)
            return
        if isinstance(node.op, ast.Mult):
            if ComplexType.isinstance(left.type):
                self.pushValue(complex.MulOp(left, right).result)
                return

            if F64Type.isinstance(left.type):
                self.pushValue(arith.MulFOp(left, right).result)
                return

            if IntegerType.isinstance(left.type):
                self.pushValue(arith.MulIOp(left, right).result)
                return
            return
        if isinstance(node.op, ast.Mod):
            if F64Type.isinstance(left.type):
                left = arith.FPToSIOp(self.getIntegerType(), left).result
            if F64Type.isinstance(right.type):
                right = arith.FPToSIOp(self.getIntegerType(), right).result

            self.pushValue(arith.RemUIOp(left, right).result)
            return
        else:
            self.emitFatalError(f"unhandled binary operator - {node.op}", node)

    def visit_Name(self, node):
        """
        Visit `ast.Name` nodes and extract the correct value from the symbol table.
        """
        if self.verbose:
            print("[Visit Name {}]".format(node.id))

        self.currentNode = node

        if node.id in globalKernelRegistry:
            return

        if node.id in self.symbolTable:
            value = self.symbolTable[node.id]
            if cc.PointerType.isinstance(value.type):
                eleTy = cc.PointerType.getElementType(value.type)
                if cc.ArrayType.isinstance(eleTy):
                    self.pushValue(value)
                    return
                # Retain `ptr<i8>`
                if IntegerType.isinstance(eleTy) and IntegerType(
                        eleTy).width == 8:
                    self.pushValue(value)
                    return
                loaded = cc.LoadOp(value).result
                self.pushValue(loaded)
            elif cc.CallableType.isinstance(
                    value.type) and not BlockArgument.isinstance(value):
                return
            else:
                self.pushValue(self.symbolTable[node.id])
            return

        if node.id in self.capturedVars:
            # Only support a small subset of types here
            complexType = type(1j)
            value = self.capturedVars[node.id]
            if isinstance(value, list) and isinstance(
                    value[0], (int, bool, float, np.float32, np.float64,
                               complexType, np.complex64, np.complex128)):
                elementValues = None
                if isinstance(value[0], (float, np.float64)):
                    elementValues = [self.getConstantFloat(el) for el in value]
                elif isinstance(value[0], np.float32):
                    elementValues = [
                        self.getConstantFloat(el, width=32) for el in value
                    ]
                elif isinstance(value[0], int):
                    elementValues = [self.getConstantInt(el) for el in value]
                elif isinstance(value[0], bool):
                    elementValues = [self.getConstantInt(el, 1) for el in value]
                elif isinstance(value[0], complexType) or isinstance(
                        value[0], np.complex128):
                    elementValues = [
                        self.getConstantComplex(el, width=64) for el in value
                    ]
                elif isinstance(value[0], np.complex64):
                    elementValues = [
                        self.getConstantComplex(el, width=32) for el in value
                    ]

                if elementValues != None:
                    self.dependentCaptureVars[node.id] = value
                    mlirVal = self.__createStdvecWithKnownValues(
                        len(value), elementValues)
                    self.symbolTable.add(node.id, mlirVal, 0)
                    self.pushValue(mlirVal)
                    return

            mlirValCreator = None
            self.dependentCaptureVars[node.id] = value
            if isinstance(value, int):
                mlirValCreator = lambda: self.getConstantInt(value)
            elif isinstance(value, bool):
                mlirValCreator = lambda: self.getConstantInt(value, 1)
            elif isinstance(value, (float, np.float64)):
                mlirValCreator = lambda: self.getConstantFloat(value)
            elif isinstance(value, np.float32):
                mlirValCreator = lambda: self.getConstantFloat(value, width=32)
            elif isinstance(value, complexType) or isinstance(
                    value, np.complex128):
                mlirValCreator = lambda: self.getConstantComplex(value,
                                                                 width=64)
            elif isinstance(value, np.complex64):
                mlirValCreator = lambda: self.getConstantComplex(value,
                                                                 width=32)

            if mlirValCreator != None:
                with InsertionPoint.at_block_begin(self.entry):
                    mlirVal = mlirValCreator()
                    stackSlot = cc.AllocaOp(
                        cc.PointerType.get(self.ctx, mlirVal.type),
                        TypeAttr.get(mlirVal.type)).result
                    cc.StoreOp(mlirVal, stackSlot)
                    # Store at the top-level
                    self.symbolTable.add(node.id, stackSlot, 0)
                    self.pushValue(stackSlot)
                    return

            errorType = type(value).__name__
            if (isinstance(value, list)):
                errorType = f"{errorType}[{type(value[0]).__name__}]"

            self.emitFatalError(
                f"Invalid type for variable ({node.id}) captured from parent scope (only int, bool, float, complex, and list[int|bool|float|complex] accepted, type was {errorType}).",
                node)

        # Throw an exception for the case that the name is not
        # in the symbol table
        self.emitFatalError(
            f"Invalid variable name requested - '{node.id}' is not defined within the quantum kernel it is used in.",
            node)


def compile_to_mlir(astModule, metadata, **kwargs):
    """
    Compile the given Python AST Module for the CUDA-Q 
    kernel FunctionDef to an MLIR `ModuleOp`. 
    Return both the `ModuleOp` and the list of function 
    argument types as MLIR Types. 

    This function will first check to see if there are any dependent 
    kernels that are required by this function. If so, those kernels 
    will also be compiled into the `ModuleOp`. The AST will be stored 
    later for future potential dependent kernel lookups. 
    """

    global globalAstRegistry
    verbose = 'verbose' in kwargs and kwargs['verbose']
    returnType = kwargs['returnType'] if 'returnType' in kwargs else None
    lineNumberOffset = kwargs['location'] if 'location' in kwargs else ('', 0)
    parentVariables = kwargs[
        'parentVariables'] if 'parentVariables' in kwargs else {}

    # Create the AST Bridge
    bridge = PyASTBridge(verbose=verbose,
                         knownResultType=returnType,
                         returnTypeIsFromPython=True,
                         locationOffset=lineNumberOffset,
                         capturedVariables=parentVariables)

    # First validate the arguments, make sure they are annotated
    bridge.validateArgumentAnnotations(astModule)

    # First we need to find any dependent kernels, they have to be
    # built as part of this ModuleOp...
    vis = FindDepKernelsVisitor(bridge.ctx)
    vis.visit(astModule)
    depKernels = vis.depKernels

    # Keep track of a kernel call graph, we will
    # sort this later after we build up the graph
    callGraph = {vis.kernelName: {k for k, v in depKernels.items()}}

    # Visit dependent kernels recursively to
    # ensure we have all necessary kernels added to the
    # module
    transitiveDeps = depKernels
    while len(transitiveDeps):
        # For each found dependency, see if that kernel
        # has further dependencies
        for depKernelName, depKernelAst in transitiveDeps.items():
            localVis = FindDepKernelsVisitor(bridge.ctx)
            localVis.visit(depKernelAst[0])
            # Append the found dependencies to our running tally
            depKernels = {**depKernels, **localVis.depKernels}
            # Reset for the next go around
            transitiveDeps = localVis.depKernels
            # Update the call graph
            callGraph[localVis.kernelName] = {
                k for k, v in localVis.depKernels.items()
            }

    # Sort the call graph topologically
    callGraphSorter = graphlib.TopologicalSorter(callGraph)
    sortedOrder = callGraphSorter.static_order()

    # Add all dependent kernels to the MLIR Module,
    # Do not check any 'dependent' kernels that
    # have the same name as the main kernel here, i.e.
    # ignore kernels that have the same name as this one.
    for funcName in sortedOrder:
        if funcName != vis.kernelName and funcName in depKernels:
            # Build an AST Bridge and visit the dependent kernel
            # function. Provide the dependent kernel source location as well.
            PyASTBridge(existingModule=bridge.module,
                        locationOffset=depKernels[funcName][1]).visit(
                            depKernels[funcName][0])

    # Build the MLIR Module for this kernel
    bridge.visit(astModule)

    if verbose:
        print(bridge.module)

    # Canonicalize the code
    pm = PassManager.parse("builtin.module(canonicalize,cse)",
                           context=bridge.ctx)

    try:
        pm.run(bridge.module)
    except:
        raise RuntimeError("could not compile code for '{}'.".format(
            bridge.name))

    if metadata['conditionalOnMeasure']:
        SymbolTable(
            bridge.module.operation)[nvqppPrefix +
                                     bridge.name].attributes.__setitem__(
                                         'qubitMeasurementFeedback',
                                         BoolAttr.get(True, context=bridge.ctx))
    extraMetaData = {}
    if len(bridge.dependentCaptureVars):
        extraMetaData['dependent_captures'] = bridge.dependentCaptureVars

    return bridge.module, bridge.argTypes, extraMetaData<|MERGE_RESOLUTION|>--- conflicted
+++ resolved
@@ -1006,12 +1006,7 @@
                 if cc.StdvecType.isinstance(type) or cc.ArrayType.isinstance(
                         type):
                     self.emitFatalError(
-<<<<<<< HEAD
                         "CUDA-Q does not allow dynamic list resizing.", node)
-=======
-                        "CUDA Quantum does not allow dynamic list resizing.",
-                        node)
->>>>>>> 02e766a2
                 return
 
             if node.attr == 'size' and quake.VeqType.isinstance(value.type):
@@ -1027,15 +1022,9 @@
             else:
                 self.visit(node.value)
                 value = self.popValue()
-<<<<<<< HEAD
 
             value = self.ifPointerThenLoad(value)
 
-=======
-
-            value = self.ifPointerThenLoad(value)
-
->>>>>>> 02e766a2
             if ComplexType.isinstance(value.type):
                 if (node.attr == 'real'):
                     self.pushValue(complex.ReOp(value).result)
@@ -1604,21 +1593,12 @@
                     if (ty == value.type):
                         self.pushValue(value)
                         return
-<<<<<<< HEAD
 
                     real = complex.ReOp(value).result
                     imag = complex.ImOp(value).result
                     real = self.promoteOperandType(eleTy, real)
                     imag = self.promoteOperandType(eleTy, imag)
 
-=======
-
-                    real = complex.ReOp(value).result
-                    imag = complex.ImOp(value).result
-                    real = self.promoteOperandType(eleTy, real)
-                    imag = self.promoteOperandType(eleTy, imag)
-
->>>>>>> 02e766a2
                     self.pushValue(complex.CreateOp(ty, real, imag).result)
                     return
 
