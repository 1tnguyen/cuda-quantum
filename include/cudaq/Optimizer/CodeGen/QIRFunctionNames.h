/****************************************************************-*- C++ -*-****
 * Copyright (c) 2022 - 2025 NVIDIA Corporation & Affiliates.                  *
 * All rights reserved.                                                        *
 *                                                                             *
 * This source code and the accompanying materials are made available under    *
 * the terms of the Apache License 2.0 which accompanies this distribution.    *
 ******************************************************************************/

#pragma once

/// This file provides some common QIR function names for use throughout our
/// MLIR lowering infrastructure.

namespace cudaq::opt {

/// QIS Function name strings
static constexpr const char QIRQISPrefix[] = "__quantum__qis__";
static constexpr const char QIRMeasureBody[] = "__quantum__qis__mz__body";
static constexpr const char QIRMeasure[] = "__quantum__qis__mz";
static constexpr const char QIRMeasureToRegister[] =
    "__quantum__qis__mz__to__register";
static constexpr const char QIRResetBody[] = "__quantum__qis__reset__body";
static constexpr const char QIRReset[] = "__quantum__qis__reset";

static constexpr const char QIRCnot[] = "__quantum__qis__cnot__body";
static constexpr const char QIRCphase[] = "__quantum__qis__cphase";
static constexpr const char QIRCZ[] = "__quantum__qis__cz__body";
static constexpr const char QIRReadResultBody[] =
    "__quantum__qis__read_result__body";

static constexpr const char QIRCustomOp[] = "__quantum__qis__custom_unitary";
static constexpr const char QIRCustomAdjOp[] =
    "__quantum__qis__custom_unitary__adj";
static constexpr const char QIRExpPauli[] = "__quantum__qis__exp_pauli";

static constexpr const char NVQIRInvokeWithControlBits[] =
    "invokeWithControlQubits";
static constexpr const char NVQIRInvokeRotationWithControlBits[] =
    "invokeRotationWithControlQubits";
static constexpr const char NVQIRInvokeU3RotationWithControlBits[] =
    "invokeU3RotationWithControlQubits";
static constexpr const char NVQIRInvokeWithControlRegisterOrBits[] =
    "invokeWithControlRegisterOrQubits";
static constexpr const char NVQIRGeneralizedInvokeAny[] =
    "generalizedInvokeWithRotationsControlsTargets";
static constexpr const char NVQIRPackSingleQubitInArray[] =
    "packSingleQubitInArray";
static constexpr const char NVQIRReleasePackedQubitArray[] =
    "releasePackedQubitArray";

/// QIR Array function name strings
static constexpr const char QIRArrayGetElementPtr1d[] =
    "__quantum__rt__array_get_element_ptr_1d";
static constexpr const char QIRArrayQubitAllocateArray[] =
    "__quantum__rt__qubit_allocate_array";
static constexpr const char QIRArrayQubitAllocateArrayWithStateFP64[] =
    "__quantum__rt__qubit_allocate_array_with_state_fp64";
static constexpr const char QIRArrayQubitAllocateArrayWithStateFP32[] =
    "__quantum__rt__qubit_allocate_array_with_state_fp32";
static constexpr const char QIRArrayQubitAllocateArrayWithStateComplex64[] =
    "__quantum__rt__qubit_allocate_array_with_state_complex64";
static constexpr const char QIRArrayQubitAllocateArrayWithStateComplex32[] =
    "__quantum__rt__qubit_allocate_array_with_state_complex32";
static constexpr const char QIRArrayQubitAllocateArrayWithStatePtr[] =
    "__quantum__rt__qubit_allocate_array_with_state_ptr";
static constexpr const char QIRArrayQubitAllocateArrayWithCudaqStatePtr[] =
    "__quantum__rt__qubit_allocate_array_with_cudaq_state_ptr";
static constexpr const char QIRQubitAllocate[] =
    "__quantum__rt__qubit_allocate";
static constexpr const char QIRArrayQubitReleaseArray[] =
    "__quantum__rt__qubit_release_array";
static constexpr const char QIRArrayQubitReleaseQubit[] =
    "__quantum__rt__qubit_release";
static constexpr const char QIRArraySlice[] = "__quantum__rt__array_slice";
static constexpr const char QIRArrayGetSize[] =
    "__quantum__rt__array_get_size_1d";
static constexpr const char QIRArrayConcatArray[] =
    "__quantum__rt__array_concatenate";
static constexpr const char QIRArrayCreateArray[] =
    "__quantum__rt__array_create_1d";

/// Dynamic qubit management helper functions. These are currently only used by
/// the NVQIR simulator.
static constexpr const char QIRisDynamicQubitManagement[] =
    "__quantum__rt__is_dynamic_qubit_management";
static constexpr const char QIRsetDynamicQubitManagement[] =
    "__quantum__rt__set_dynamic_qubit_management";

/// QIR Base/Adaptive Profile record output function names
static constexpr const char QIRRecordOutput[] =
    "__quantum__rt__result_record_output";

/// Custom NVQIR method to cleanup result maps in between consecutive programs.
static constexpr const char QIRClearResultMaps[] =
    "__quantum__rt__clear_result_maps";

<<<<<<< HEAD
// Output logging function names.
static constexpr const char QIRBoolRecordOutput[] =
    "__quantum__rt__bool_record_output";
static constexpr const char QIRIntegerRecordOutput[] =
    "__quantum__rt__integer_record_output";
static constexpr const char QIRDoubleRecordOutput[] =
    "__quantum__rt__double_record_output";
static constexpr const char QIRTupleRecordOutput[] =
    "__quantum__rt__tuple_record_output";
static constexpr const char QIRArrayRecordOutput[] =
    "__quantum__rt__array_record_output";
=======
/// Used to specify the type of the data elements in the `QISApplyKrausChannel`
/// call. (`float` or `double`)
enum class KrausChannelDataKind { FloatKind, DoubleKind };

static constexpr const char QISApplyKrausChannel[] =
    "__quantum__qis__apply_kraus_channel_generalized";
>>>>>>> 3df639cd

} // namespace cudaq::opt<|MERGE_RESOLUTION|>--- conflicted
+++ resolved
@@ -94,7 +94,6 @@
 static constexpr const char QIRClearResultMaps[] =
     "__quantum__rt__clear_result_maps";
 
-<<<<<<< HEAD
 // Output logging function names.
 static constexpr const char QIRBoolRecordOutput[] =
     "__quantum__rt__bool_record_output";
@@ -106,13 +105,12 @@
     "__quantum__rt__tuple_record_output";
 static constexpr const char QIRArrayRecordOutput[] =
     "__quantum__rt__array_record_output";
-=======
+
 /// Used to specify the type of the data elements in the `QISApplyKrausChannel`
 /// call. (`float` or `double`)
 enum class KrausChannelDataKind { FloatKind, DoubleKind };
 
 static constexpr const char QISApplyKrausChannel[] =
     "__quantum__qis__apply_kraus_channel_generalized";
->>>>>>> 3df639cd
 
 } // namespace cudaq::opt