--- conflicted
+++ resolved
@@ -26,11 +26,64 @@
   },
   {
    "cell_type": "code",
-<<<<<<< HEAD
    "execution_count": 2,
    "metadata": {},
    "outputs": [],
-=======
+   "source": [
+    "import cudaq\n",
+    "import matplotlib.pyplot as plt\n",
+    "from scipy.optimize import minimize\n",
+    "import numpy as np\n",
+    "\n",
+    "np.random.seed(42)\n",
+    "\n",
+    "cudaq.set_target(\"nvidia\")"
+   ]
+  },
+  {
+   "attachments": {},
+   "cell_type": "markdown",
+   "metadata": {},
+   "source": [
+    "The problem of interest here is a chain of hydrogen atoms seperated along the z-axis at a fixed interval called the bond distance. \n",
+    "\n",
+    "The interatomic electrostatic forces due to the electrons and protons and the shielding by the neutrons creates a chemical system whose energy can be minimised to find a stable configuration. \n",
+    "\n",
+    "Let us first begin by defining the molecule and other metadata about the problem.\n"
+   ]
+  },
+  {
+   "cell_type": "code",
+   "execution_count": 3,
+   "metadata": {},
+   "outputs": [],
+   "source": [
+    "# Number of hydrogen atoms.\n",
+    "hydrogen_count = 2\n",
+    "\n",
+    "# Distance between the atoms in Angstroms.\n",
+    "bond_distance = 0.7474\n",
+    "\n",
+    "# Define a linear chain of Hydrogen atoms\n",
+    "geometry = [('H', (0, 0, i * bond_distance)) for i in range(hydrogen_count)]\n",
+    "\n",
+    "molecule, data = cudaq.chemistry.create_molecular_hamiltonian(\n",
+    "    geometry, 'sto-3g', 1, 0)\n",
+    "\n",
+    "electron_count = data.n_electrons\n",
+    "qubit_count = 2 * data.n_orbitals"
+   ]
+  },
+  {
+   "attachments": {},
+   "cell_type": "markdown",
+   "metadata": {},
+   "source": [
+    "We now generate a Unitary Coupled-Cluster Singles and Doubles (UCCSD) ansatz from the template provided by CUDA Quantum.  "
+   ]
+  },
+  {
+   "cell_type": "code",
    "execution_count": 1,
    "metadata": {},
    "outputs": [
@@ -42,65 +95,6 @@
      ]
     }
    ],
->>>>>>> 22e66ab2
-   "source": [
-    "import cudaq\n",
-    "import matplotlib.pyplot as plt\n",
-    "from scipy.optimize import minimize\n",
-    "import numpy as np\n",
-    "\n",
-    "np.random.seed(42)\n",
-    "\n",
-    "cudaq.set_target(\"nvidia\")"
-   ]
-  },
-  {
-   "attachments": {},
-   "cell_type": "markdown",
-   "metadata": {},
-   "source": [
-    "The problem of interest here is a chain of hydrogen atoms seperated along the z-axis at a fixed interval called the bond distance. \n",
-    "\n",
-    "The interatomic electrostatic forces due to the electrons and protons and the shielding by the neutrons creates a chemical system whose energy can be minimised to find a stable configuration. \n",
-    "\n",
-    "Let us first begin by defining the molecule and other metadata about the problem.\n"
-   ]
-  },
-  {
-   "cell_type": "code",
-   "execution_count": 3,
-   "metadata": {},
-   "outputs": [],
-   "source": [
-    "# Number of hydrogen atoms.\n",
-    "hydrogen_count = 2\n",
-    "\n",
-    "# Distance between the atoms in Angstroms.\n",
-    "bond_distance = 0.7474\n",
-    "\n",
-    "# Define a linear chain of Hydrogen atoms\n",
-    "geometry = [('H', (0, 0, i * bond_distance)) for i in range(hydrogen_count)]\n",
-    "\n",
-    "molecule, data = cudaq.chemistry.create_molecular_hamiltonian(\n",
-    "    geometry, 'sto-3g', 1, 0)\n",
-    "\n",
-    "electron_count = data.n_electrons\n",
-    "qubit_count = 2 * data.n_orbitals"
-   ]
-  },
-  {
-   "attachments": {},
-   "cell_type": "markdown",
-   "metadata": {},
-   "source": [
-    "We now generate a Unitary Coupled-Cluster Singles and Doubles (UCCSD) ansatz from the template provided by CUDA Quantum.  "
-   ]
-  },
-  {
-   "cell_type": "code",
-   "execution_count": 4,
-   "metadata": {},
-   "outputs": [],
    "source": [
     "kernel, angles = cudaq.make_kernel(list)\n",
     "qubits = kernel.qalloc(qubit_count)\n",
