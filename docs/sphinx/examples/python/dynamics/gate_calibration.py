--- conflicted
+++ resolved
@@ -59,13 +59,8 @@
         anharmonicity / 2) * boson.create(0) * boson.create(
             0) * boson.annihilate(0) * boson.annihilate(0)
     # Drive term
-<<<<<<< HEAD
-    hamiltonian += amplitude * ScalarOperator(gaussian) * (
-        boson.create(0) + boson.annihilate(0))
-=======
     hamiltonian += amplitude * ScalarOperator(gaussian) * (boson.create(0) +
                                                            boson.annihilate(0))
->>>>>>> da31e1b7
 
     # Drag term (leakage reduction)
     hamiltonian += 1j * drag_amp * ScalarOperator(dgaussian) * (
