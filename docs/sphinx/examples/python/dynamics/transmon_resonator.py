--- conflicted
+++ resolved
@@ -1,9 +1,5 @@
 import cudaq
-<<<<<<< HEAD
-from cudaq import boson, spin_op, Schedule, ScipyZvodeIntegrator
-=======
 from cudaq import operators, spin, operators, Schedule, ScipyZvodeIntegrator
->>>>>>> da31e1b7
 import numpy as np
 import cupy as cp
 import os
