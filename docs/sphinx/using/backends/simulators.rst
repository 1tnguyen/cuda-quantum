<<<<<<< HEAD
CUDA-Q Simulation Backends
*********************************

.. _nvidia-backend:

The simulation backends that are currently available in CUDA-Q are as follows.

State Vector Simulators
==================================

The :code:`nvidia` target provides a state vector simulator accelerated with 
the :code:`cuStateVec` library. 

The :code:`nvidia` target supports multiple configurable options.

Features 
+++++++++

* Floating-point precision configuration 

The floating point precision of the state vector data can be configured to either 
double (`fp64`) or single (`fp32`) precision. This option can be chosen for the optimal performance and accuracy.


* Distributed simulation

The :code:`nvidia` target supports distributing state vector simulations to multiple GPUs and multiple nodes (`mgpu` :ref:`distribution <nvidia-mgpu-backend>`)
and multi-QPU (`mqpu` :ref:`platform <mqpu-platform>`) distribution whereby each QPU is simulated via a single-GPU simulator instance.


* Host CPU memory utilization 

Host CPU memory can be leveraged in addition to GPU memory to accommodate the state vector 
(i.e., maximizing the number of qubits to be simulated).

* Trajectory simulation for noisy quantum circuits

The :code:`nvidia` target supports noisy quantum circuit simulations using quantum trajectory method across all configurations: single GPU, multi-node multi-GPU, and with host memory.
When simulating many trajectories with small state vectors, the simulation is batched for optimal performance.

.. _cuQuantum single-GPU:


Single-GPU 
++++++++++++++++++++++++++++++++++

To execute a program on the :code:`nvidia` target, use the following commands:

.. tab:: Python

    .. code:: bash 

        python3 program.py [...] --target nvidia

    The target can also be defined in the application code by calling

    .. code:: python 

        cudaq.set_target('nvidia')

    If a target is set in the application code, this target will override the :code:`--target` command line flag given during program invocation.

.. tab:: C++

    .. code:: bash 

        nvq++ --target nvidia program.cpp [...] -o program.x
        ./program.x

.. _nvidia-fp64-backend:

By default, this will leverage :code:`FP32` floating point types for the simulation. To 
switch to :code:`FP64`, specify the :code:`--target-option fp64` `nvq++` command line option for `C++` and `Python` or 
use `cudaq.set_target('nvidia', option='fp64')` for Python in-source target modification instead. 

.. tab:: Python

    .. code:: bash 

        python3 program.py [...] --target nvidia --target-option fp64

    The precision of the :code:`nvidia` target can also be modified in the application code by calling

    .. code:: python 

        cudaq.set_target('nvidia', option='fp64')

.. tab:: C++

    .. code:: bash 

        nvq++ --target nvidia --target-option fp64 program.cpp [...] -o program.x
        ./program.x

.. note:: 

  This backend requires an NVIDIA GPU and CUDA runtime libraries. If you do not have these dependencies installed, you may encounter an error stating `Invalid simulator requested`. See the section :ref:`dependencies-and-compatibility` for more information about how to install dependencies.

In the single-GPU mode, the :code:`nvidia` target provides the following
environment variable options. Any environment variables must be set prior to
setting the target.

.. list-table:: **Environment variable options supported in single-GPU mode**
  :widths: 20 30 50

  * - Option
    - Value
    - Description
  * - ``CUDAQ_FUSION_MAX_QUBITS``
    - positive integer
    - The max number of qubits used for gate fusion. The default value is `4`.
  * - ``CUDAQ_FUSION_DIAGONAL_GATE_MAX_QUBITS``
    - integer greater than or equal to -1
    - The max number of qubits used for diagonal gate fusion. The default value is set to `-1` and the fusion size will be automatically adjusted for the better performance. If 0, the gate fusion for diagonal gates is disabled.
  * - ``CUDAQ_FUSION_NUM_HOST_THREADS``
    - positive integer
    - Number of CPU threads used for circuit processing. The default value is `8`.
  * - ``CUDAQ_MAX_CPU_MEMORY_GB``
    - non-negative integer, or `NONE`
    - CPU memory size (in GB) allowed for state-vector migration. `NONE` means unlimited (up to physical memory constraints). Default is 0GB (disabled, variable is not set to any value).
  * - ``CUDAQ_MAX_GPU_MEMORY_GB``
    - positive integer, or `NONE`
    - GPU memory (in GB) allowed for on-device state-vector allocation. As the state-vector size exceeds this limit, host memory will be utilized for migration. `NONE` means unlimited (up to physical memory constraints). This is the default.

.. deprecated:: 0.8
    The :code:`nvidia-fp64` targets, which is equivalent setting the `fp64` option on the :code:`nvidia` target, 
    is deprecated and will be removed in a future release.

.. _nvidia-mgpu-backend:

Multi-node multi-GPU
++++++++++++++++++++++++++++++++++

The NVIDIA target also provides a state vector simulator accelerated with 
the :code:`cuStateVec` library with support for Multi-Node, Multi-GPU distribution of the 
state vector, in addition to a single GPU.

The multi-node multi-GPU simulator expects to run within an MPI context.
To execute a program on the multi-node multi-GPU NVIDIA target, use the following commands 
(adjust the value of the :code:`-np` flag as needed to reflect available GPU resources on your system):

.. tab:: Python

    Double precision simulation:

    .. code:: bash 

        mpiexec -np 2 python3 program.py [...] --target nvidia --target-option fp64,mgpu

    Single precision simulation:
    
    .. code:: bash 

        mpiexec -np 2 python3 program.py [...] --target nvidia --target-option fp32,mgpu

    .. note::

      If you installed CUDA-Q via :code:`pip`, you will need to install the necessary MPI dependencies separately;
      please follow the instructions for installing dependencies in the `Project Description <https://pypi.org/project/cudaq/#description>`__.

    In addition to using MPI in the simulator, you can use it in your application code by installing `mpi4py <https://mpi4py.readthedocs.io/>`__, and 
    invoking the program with the command

    .. code:: bash 

        mpiexec -np 2 python3 -m mpi4py program.py [...] --target nvidia --target-option fp64,mgpu

    The target can also be defined in the application code by calling

    .. code:: python 

        cudaq.set_target('nvidia', option='mgpu,fp64')

    If a target is set in the application code, this target will override the :code:`--target` command line flag given during program invocation.

    .. note::
        
        * The order of the option settings are interchangeable.
          For example, `cudaq.set_target('nvidia', option='mgpu,fp64')` is equivalent to `cudaq.set_target('nvidia', option='fp64,mgpu')`.

        * The `nvidia` target has single-precision as the default setting. Thus, using `option='mgpu'` implies that `option='mgpu,fp32'`.  

.. tab:: C++

    Double precision simulation:

    .. code:: bash 

        nvq++ --target nvidia  --target-option mgpu,fp64 program.cpp [...] -o program.x
        mpiexec -np 2 ./program.x

    Single precision simulation:

    .. code:: bash 

        nvq++ --target nvidia  --target-option mgpu,fp32 program.cpp [...] -o program.x
        mpiexec -np 2 ./program.x

.. note:: 

  This backend requires an NVIDIA GPU, CUDA runtime libraries, as well as an MPI installation. If you do not have these dependencies installed, you may encounter either an error stating `invalid simulator requested` (missing CUDA libraries), or an error along the lines of `failed to launch kernel` (missing MPI installation). See the section :ref:`dependencies-and-compatibility` for more information about how to install dependencies.
  
  The number of processes and nodes should be always power-of-2. 

  Host-device state vector migration is also supported in the multi-node multi-GPU configuration. 


In addition to those environment variable options supported in the single-GPU mode,
the :code:`nvidia` target provides the following environment variable options particularly for 
the multi-node multi-GPU configuration. Any environment variables must be set
prior to setting the target.

.. list-table:: **Additional environment variable options for multi-node multi-GPU mode**
  :widths: 20 30 50

  * - Option
    - Value
    - Description
  * - ``CUDAQ_MGPU_LIB_MPI``
    - string
    - The shared library name for inter-process communication. The default value is `libmpi.so`.
  * - ``CUDAQ_MGPU_COMM_PLUGIN_TYPE``
    - `AUTO`, `EXTERNAL`, `OpenMPI`, or `MPICH` 
    - Selecting :code:`cuStateVec` `CommPlugin` for inter-process communication. The default is `AUTO`. If `EXTERNAL` is selected, `CUDAQ_MGPU_LIB_MPI` should point to an implementation of :code:`cuStateVec` `CommPlugin` interface.
  * - ``CUDAQ_MGPU_NQUBITS_THRESH``
    - positive integer
    - The qubit count threshold where state vector distribution is activated. Below this threshold, simulation is performed as independent (non-distributed) tasks across all MPI processes for optimal performance. Default is 25. 
  * - ``CUDAQ_MGPU_FUSE``
    - positive integer
    - The max number of qubits used for gate fusion. The default value is `6` if there are more than one MPI processes or `4` otherwise.
  * - ``CUDAQ_MGPU_P2P_DEVICE_BITS``
    - positive integer
    - Specify the number of GPUs that can communicate by using GPUDirect P2P. Default value is 0 (P2P communication is disabled).
  * - ``CUDAQ_GPU_FABRIC``
    - `MNNVL`, `NVL`, or `NONE`
    - Automatically set the number of P2P device bits based on the total number of processes when multi-node NVLink (`MNNVL`) is selected; or the number of processes per node when NVLink (`NVL`) is selected; or disable P2P (with `NONE`). 
  * - ``CUDAQ_GLOBAL_INDEX_BITS``
    - comma-separated list of positive integers
    - Specify the inter-node network structure (faster to slower). For example, assuming a 8 nodes, 4 GPUs/node simulation whereby network communication is faster, this `CUDAQ_GLOBAL_INDEX_BITS` environment variable can be set to `3,2`. The first `3` represents **8** nodes with fast communication and the second `2` represents **4** 8-node groups in those total 32 nodes. Default is an empty list (no customization based on network structure of the cluster).
  * - ``CUDAQ_HOST_DEVICE_MIGRATION_LEVEL``
    - positive integer
    - Specify host-device memory migration w.r.t. the network structure. If provided, this setting determines the position to insert the number of migration index bits to the `CUDAQ_GLOBAL_INDEX_BITS` list. By default, if not set, the number of migration index bits (CPU-GPU data transfers) is appended to the end of the array of index bits (aka, state vector distribution scheme). This default behavior is optimized for systems with fast GPU-GPU interconnects (NVLink, InfiniBand, etc.) 

.. deprecated:: 0.8
    The :code:`nvidia-mgpu` target, which is equivalent to the multi-node multi-GPU double-precision option (`mgpu,fp64`) of the :code:`nvidia`
    is deprecated and will be removed in a future release.

The above configuration options of the :code:`nvidia` backend 
can be tuned to reduce your simulation runtimes. One of the
performance improvements is to fuse multiple gates together during runtime. For
example, :code:`x(qubit0)` and :code:`x(qubit1)` can be fused together into a
single 4x4 matrix operation on the state vector rather than 2 separate 2x2
matrix operations on the state vector. This fusion reduces memory bandwidth on
the GPU because the state vector is transferred into and out of memory fewer
times. By default, up to 4 gates are fused together for single-GPU simulations,
and up to 6 gates are fused together for multi-GPU simulations. The number of
gates fused can **significantly** affect performance of some circuits, so users
can override the default fusion level by setting the setting `CUDAQ_MGPU_FUSE`
environment variable to another integer value as shown below.

.. tab:: Python

    .. code:: bash 

        CUDAQ_MGPU_FUSE=5 mpiexec -np 2 python3 program.py [...] --target nvidia --target-option mgpu,fp64

.. tab:: C++

    .. code:: bash 

        nvq++ --target nvidia --target-option mgpu,fp64 program.cpp [...] -o program.x
        CUDAQ_MGPU_FUSE=5 mpiexec -np 2 ./program.x


Trajectory Noisy Simulation
++++++++++++++++++++++++++++++++++

When a :code:`noise_model` is provided to CUDA-Q, the :code:`nvidia` target will incorporate quantum noise into the quantum circuit simulation according to the noise model specified.


.. tab:: Python

    .. literalinclude:: ../../snippets/python/using/backends/trajectory.py
        :language: python
        :start-after: [Begin Docs]

    .. code:: bash 
        
        python3 program.py
        { 00:15 01:92 10:81 11:812 }

.. tab:: C++

    .. literalinclude:: ../../snippets/cpp/using/backends/trajectory.cpp
        :language: cpp
        :start-after: [Begin Documentation]

    .. code:: bash 

        nvq++ --target nvidia program.cpp [...] -o program.x
        ./program.x
        { 00:15 01:92 10:81 11:812 }


In the case of bit-string measurement sampling as in the above example, each measurement 'shot' is executed as a trajectory, whereby Kraus operators specified in the noise model are sampled.

For observable expectation value estimation, the statistical error scales asymptotically as :math:`1/\sqrt{N_{trajectories}}`, where :math:`N_{trajectories}` is the number of trajectories.
Hence, depending on the required level of accuracy, the number of trajectories can be specified accordingly.

.. tab:: Python

    .. literalinclude:: ../../snippets/python/using/backends/trajectory_observe.py
        :language: python
        :start-after: [Begin Docs]

    .. code:: bash 
        
        python3 program.py
        Noisy <Z> with 1024 trajectories = -0.810546875
        Noisy <Z> with 8192 trajectories = -0.800048828125

.. tab:: C++

    .. literalinclude:: ../../snippets/cpp/using/backends/trajectory_observe.cpp
        :language: cpp
        :start-after: [Begin Documentation]

    .. code:: bash 

        nvq++ --target nvidia program.cpp [...] -o program.x
        ./program.x
        Noisy <Z> with 1024 trajectories = -0.810547
        Noisy <Z> with 8192 trajectories = -0.800049


The following environment variable options are applicable to the :code:`nvidia` target for trajectory noisy simulation. Any environment variables must be set
prior to setting the target.

.. list-table:: **Additional environment variable options for trajectory simulation**
  :widths: 20 30 50

  * - Option
    - Value
    - Description
  * - ``CUDAQ_OBSERVE_NUM_TRAJECTORIES``
    - positive integer
    - The default number of trajectories for observe simulation if none was provided in the `observe` call. The default value is 1000.
  * - ``CUDAQ_BATCH_SIZE``
    - positive integer or `NONE`
    - The number of state vectors in the batched mode. If `NONE`, the batch size will be calculated based on the available device memory. Default is `NONE`.
  * - ``CUDAQ_BATCHED_SIM_MAX_BRANCHES``
    - positive integer
    - The number of trajectory branches to be tracked simultaneously in the gate fusion. Default is 16. 
  * - ``CUDAQ_BATCHED_SIM_MAX_QUBITS``
    - positive integer
    - The max number of qubits for batching. If the qubit count in the circuit is more than this value, batched trajectory simulation will be disabled. The default value is 20.
  * - ``CUDAQ_BATCHED_SIM_MIN_BATCH_SIZE``
    - positive integer
    - The minimum number of trajectories for batching. If the number of trajectories is less than this value, batched trajectory simulation will be disabled. Default value is 4.

.. note::
    
    Batched trajectory simulation is only available on the single-GPU execution mode of the :code:`nvidia` target. 
    
    If batched trajectory simulation is not activated, e.g., due to problem size, number of trajectories, or the nature of the circuit (dynamic circuits with mid-circuit measurements and conditional branching), the required number of trajectories will be executed sequentially.  


.. _OpenMP CPU-only:

OpenMP CPU-only
++++++++++++++++++++++++++++++++++

.. _qpp-cpu-backend:

This target provides a state vector simulator based on the CPU-only, OpenMP threaded `Q++ <https://github.com/softwareqinc/qpp>`_ library.
This is the default target when running on CPU-only systems.

To execute a program on the :code:`qpp-cpu` target even if a GPU-accelerated backend is available, 
use the following commands:

.. tab:: Python

    .. code:: bash 

        python3 program.py [...] --target qpp-cpu

    The target can also be defined in the application code by calling

    .. code:: python 

        cudaq.set_target('qpp-cpu')

    If a target is set in the application code, this target will override the :code:`--target` command line flag given during program invocation.

.. tab:: C++

    .. code:: bash 

        nvq++ --target qpp-cpu program.cpp [...] -o program.x
        ./program.x

Tensor Network Simulators
==================================

.. _tensor-backends:

CUDA-Q provides a couple of tensor-network simulator targets accelerated with 
the :code:`cuTensorNet` library. 
These backends are available for use from both C++ and Python.

Tensor network simulators are suitable for large-scale simulation of certain classes of quantum circuits involving many qubits beyond the memory limit of state vector based simulators. For example, computing the expectation value of a Hamiltonian via :code:`cudaq::observe` can be performed efficiently, thanks to :code:`cuTensorNet` contraction optimization capability. On the other hand, conditional circuits, i.e., those with mid-circuit measurements or reset, despite being supported by both backends, may result in poor performance. 

Multi-node multi-GPU
+++++++++++++++++++++++++++++++++++

The :code:`tensornet` backend represents quantum states and circuits as tensor networks in an exact form (no approximation). 
Measurement samples and expectation values are computed via tensor network contractions. 
This backend supports multi-node, multi-GPU distribution of tensor operations required to evaluate and simulate the circuit.

To execute a program on the :code:`tensornet` target using a *single GPU*, use the following commands:

.. tab:: Python

    .. code:: bash 

        python3 program.py [...] --target tensornet

    The target can also be defined in the application code by calling

    .. code:: python 

        cudaq.set_target('tensornet')

    If a target is set in the application code, this target will override the :code:`--target` command line flag given during program invocation.

.. tab:: C++

    .. code:: bash 

        nvq++ --target tensornet program.cpp [...] -o program.x
        ./program.x

If you have *multiple GPUs* available on your system, you can use MPI to automatically distribute parallelization across the visible GPUs. 

.. note::

  If you installed the CUDA-Q Python wheels, distribution across multiple GPUs is currently not supported for this backend.
  We will add support for it in future releases. For more information, see this `GitHub issue <https://github.com/NVIDIA/cuda-quantum/issues/920>`__.

Use the following commands to enable distribution across multiple GPUs (adjust the value of the :code:`-np` flag as needed to reflect available GPU resources on your system):

.. tab:: Python

    .. code:: bash 

        mpiexec -np 2 python3 program.py [...] --target tensornet

    In addition to using MPI in the simulator, you can use it in your application code by installing `mpi4py <https://mpi4py.readthedocs.io/>`__, and 
    invoking the program with the command

    .. code:: bash 

        mpiexec -np 2 python3 -m mpi4py program.py [...] --target tensornet

.. tab:: C++

    .. code:: bash 

        nvq++ --target tensornet program.cpp [...] -o program.x
        mpiexec -np 2 ./program.x

.. note::
  MPI parallelization on the :code:`tensornet` backend requires CUDA-Q's MPI support. 
  Please refer to the instructions on how to :ref:`enable MPI parallelization <distributed-computing-with-mpi>` within CUDA-Q.  
  CUDA-Q containers are shipped with a pre-built MPI plugin; hence no additional setup is needed.  

.. note::  
  If the `CUTENSORNET_COMM_LIB` environment variable is set following the activation procedure described in the `cuTensorNet documentation <https://docs.nvidia.com/cuda/cuquantum/latest/getting-started/index.html#from-nvidia-devzone>`__, the cuTensorNet MPI plugin will take precedence over the builtin support from CUDA-Q.

Specific aspects of the simulation can be configured by setting the following of environment variables:

* **`CUDA_VISIBLE_DEVICES=X`**: Makes the process only see GPU X on multi-GPU nodes. Each MPI process must only see its own dedicated GPU. For example, if you run 8 MPI processes on a DGX system with 8 GPUs, each MPI process should be assigned its own dedicated GPU via `CUDA_VISIBLE_DEVICES` when invoking `mpiexec` (or `mpirun`) commands. 
* **`OMP_PLACES=cores`**: Set this environment variable to improve CPU parallelization.
* **`OMP_NUM_THREADS=X`**: To enable CPU parallelization, set X to `NUMBER_OF_CORES_PER_NODE/NUMBER_OF_GPUS_PER_NODE`.
* **`CUDAQ_TENSORNET_CONTROLLED_RANK=X`**: Specify the number of controlled qubits whereby the full tensor body of the controlled gate is expanded. If the number of controlled qubits is greater than this value, the gate is applied as a controlled tensor operator to the tensor network state. Default value is 1.
* **`CUDAQ_TENSORNET_OBSERVE_CONTRACT_PATH_REUSE=X`**: Set this environment variable to `TRUE` (`ON`) or `FALSE` (`OFF`) to enable or disable contraction path reuse when computing expectation values. Default is `OFF`.

.. note:: 

  This backend requires an NVIDIA GPU and CUDA runtime libraries. 
  If you do not have these dependencies installed, you may encounter an error stating `Invalid simulator requested`. 
  See the section :ref:`dependencies-and-compatibility` for more information about how to install dependencies.

.. note:: 

  When using contraction path reuse (`CUDAQ_TENSORNET_OBSERVE_CONTRACT_PATH_REUSE=TRUE`), :code:`tensornet` backends perform a single contraction path optimization with an opaque spin operator term. This path is then used to contract all the actual terms in the spin operator, hence saving the path finding time.

  As we use an opaque spin operator term as a placeholder for contraction path optimization, the resulting contraction path is not as optimal as if the actual spin operator is used.
  For instance, if the spin operator is sparse (only acting on a few qubits), the contraction can be significantly simplified.  

.. note:: 

  :code:`tensornet` backends only return the overall expectation value for a :class:`cudaq.SpinOperator` when using the `cudaq::observe` method. 
  Term-by-term expectation values will not be available in the resulting `ObserveResult` object.
  If needed, these values can be computed by calling `cudaq::observe` on individual terms instead.  

Matrix product state 
+++++++++++++++++++++++++++++++++++

The :code:`tensornet-mps` backend is based on the matrix product state (MPS) representation of the state vector/wave function, exploiting the sparsity in the tensor network via tensor decomposition techniques such as QR and SVD. As such, this backend is an approximate simulator, whereby the number of singular values may be truncated to keep the MPS size tractable. 
The :code:`tensornet-mps` backend only supports single-GPU simulation. Its approximate nature allows the :code:`tensornet-mps` backend to handle a large number of qubits for certain classes of quantum circuits on a relatively small memory footprint.

To execute a program on the :code:`tensornet-mps` target, use the following commands:

.. tab:: Python

    .. code:: bash 

        python3 program.py [...] --target tensornet-mps

    The target can also be defined in the application code by calling

    .. code:: python 

        cudaq.set_target('tensornet-mps')

    If a target is set in the application code, this target will override the :code:`--target` command line flag given during program invocation.

.. tab:: C++

    .. code:: bash 

        nvq++ --target tensornet-mps program.cpp [...] -o program.x
        ./program.x

Specific aspects of the simulation can be configured by defining the following environment variables:

* **`CUDAQ_MPS_MAX_BOND=X`**: The maximum number of singular values to keep (fixed extent truncation). Default: 64.
* **`CUDAQ_MPS_ABS_CUTOFF=X`**: The cutoff for the largest singular value during truncation. Eigenvalues that are smaller will be trimmed out. Default: 1e-5.
* **`CUDAQ_MPS_RELATIVE_CUTOFF=X`**: The cutoff for the maximal singular value relative to the largest eigenvalue. Eigenvalues that are smaller than this fraction of the largest singular value will be trimmed out. Default: 1e-5
* **`CUDAQ_MPS_SVD_ALGO=X`**: The SVD algorithm to use. Valid values are: `GESVD` (QR algorithm), `GESVDJ` (Jacobi method), `GESVDP` (`polar decomposition <https://epubs.siam.org/doi/10.1137/090774999>`__), `GESVDR` (`randomized methods <https://epubs.siam.org/doi/10.1137/090771806>`__). Default: `GESVDJ`.

.. note:: 

  This backend requires an NVIDIA GPU and CUDA runtime libraries. 
  If you do not have these dependencies installed, you may encounter an error stating `Invalid simulator requested`. 
  See the section :ref:`dependencies-and-compatibility` for more information about how to install dependencies.

.. note::
    The parallelism of Jacobi method (the default `CUDAQ_MPS_SVD_ALGO` setting) gives GPU better performance on small and medium size matrices.
    If you expect a large number of singular values (e.g., increasing the `CUDAQ_MPS_MAX_BOND` setting), please adjust the `CUDAQ_MPS_SVD_ALGO` setting accordingly.  

Clifford-Only Simulator
==================================

Stim (CPU)
++++++++++++++++++++++++++++++++++

.. _stim-backend:

This target provides a fast simulator for circuits containing *only* Clifford
gates. Any non-Clifford gates (such as T gates and Toffoli gates) are not
supported. This simulator is based on the `Stim <https://github.com/quantumlib/Stim>`_
library.

To execute a program on the :code:`stim` target, use the following commands:

.. tab:: Python

    .. code:: bash 

        python3 program.py [...] --target stim

    The target can also be defined in the application code by calling

    .. code:: python 

        cudaq.set_target('stim')

    If a target is set in the application code, this target will override the :code:`--target` command line flag given during program invocation.

.. tab:: C++

    .. code:: bash 

        nvq++ --target stim program.cpp [...] -o program.x
        ./program.x

.. note::
    CUDA-Q currently executes kernels using a "shot-by-shot" execution approach.
    This allows for conditional gate execution (i.e. full control flow), but it
    can be slower than executing Stim a single time and generating all the shots
    from that single execution.


Photonics Simulators
==================================

The :code:`orca-photonics` target provides a state vector simulator with 
the :code:`Q++` library. 

The :code:`orca-photonics` target supports supports a double precision simulator that can run in multiple CPUs.

OpenMP CPU-only
++++++++++++++++++++++++++++++++++

.. _qpp-cpu-photonics-backend:

This target provides a state vector simulator based on the CPU-only, OpenMP threaded `Q++ <https://github.com/softwareqinc/qpp>`_  library.

To execute a program on the :code:`orca-photonics` target, use the following commands:

.. tab:: Python

    .. code:: bash 

        python3 program.py [...] --target orca-photonics

    The target can also be defined in the application code by calling

    .. code:: python 

        cudaq.set_target('orca-photonics')

    If a target is set in the application code, this target will override the :code:`--target` command line flag given during program invocation.

.. tab:: C++

    .. code:: bash 

        nvq++ --library-mode --target orca-photonics program.cpp [...] -o program.x


Fermioniq
==================================

.. _fermioniq-backend:

`Fermioniq <https://fermioniq.com/>`__ offers a cloud-based tensor-network emulation platform, `Ava <https://www.fermioniq.com/ava/>`__, 
for the approximate simulation of large-scale quantum circuits beyond the memory limit of state vector and exact tensor network based methods. 

The level of approximation can be controlled by setting the bond dimension: larger values yield more accurate simulations at the expense 
of slower computation time. For a detailed description of Ava users are referred to the `online documentation <https://docs.fermioniq.com/>`__.

Users of CUDA-Q can access a simplified version of the full Fermioniq emulator (`Ava <https://www.fermioniq.com/ava/>`__) from either
C++ or Python. This version currently supports emulation of quantum circuits without noise, and can return measurement samples and/or 
compute expectation values of observables.

.. note::
    In order to use the Fermioniq emulator, users must provide access credentials. These can be requested by contacting info@fermioniq.com 

    The credentials must be set via two environment variables:
    `FERMIONIQ_ACCESS_TOKEN_ID` and `FERMIONIQ_ACCESS_TOKEN_SECRET`.

.. tab:: Python

    The target to which quantum kernels are submitted 
    can be controlled with the ``cudaq::set_target()`` function.

    .. code:: python

        cudaq.set_target('fermioniq')

    You will have to specify a remote configuration id for the Fermioniq backend
    during compilation.

    .. code:: python

        cudaq.set_target("fermioniq", **{
            "remote_config": remote_config_id
        })

    For a comprehensive list of all remote configurations, please contact Fermioniq directly.

    When your organization requires you to define a project id, you have to specify
    the project id during compilation.

    .. code:: python

        cudaq.set_target("fermioniq", **{
            "project_id": project_id
        })

    To specify the bond dimension, you can pass the ``bond_dim`` parameter.

    .. code:: python 

        cudaq.set_target("fermioniq", **{
            "bond_dim": 5
        })

.. tab:: C++

    To target quantum kernel code for execution in the Fermioniq backends,
    pass the flag ``--target fermioniq`` to the ``nvq++`` compiler. CUDA-Q will 
    authenticate via the Fermioniq REST API using the environment variables 
    set earlier.

    .. code:: bash

        nvq++ --target fermioniq src.cpp ...

    You will have to specify a remote configuration id for the Fermioniq backend
    during compilation.

    .. code:: bash

        nvq++ --target fermioniq --fermioniq-remote-config <remote_config_id> src.cpp ...

    For a comprehensive list of all remote configurations, please contact Fermioniq directly.

    When your organization requires you to define a project id, you have to specify
    the project id during compilation.

    .. code:: bash

        nvq++ --target fermioniq --fermioniq-project-id <project_id> src.cpp ...

    To specify the bond dimension, you can pass the ``fermioniq-bond-dim`` parameter.

    .. code:: bash

        nvq++ --target fermioniq --fermioniq-bond-dim 10 src.cpp ...

Default Simulator
==================================

.. _default-simulator:

If no explicit target is set, i.e., if the code is compiled without any :code:`--target` flags, then CUDA-Q makes a default choice for the simulator.

If an NVIDIA GPU and CUDA runtime libraries are available, the default target is set to `nvidia`. This will utilize the :ref:`cuQuantum single-GPU state vector simulator <cuQuantum single-GPU>`.  
On CPU-only systems, the default target is set to `qpp-cpu` which uses the :ref:`OpenMP CPU-only simulator <OpenMP CPU-only>`.

The default simulator can be overridden by the environment variable `CUDAQ_DEFAULT_SIMULATOR`. If no target is explicitly specified and the environment variable has a valid value, then it will take effect.
This environment variable can be set to any non-hardware backend. Any invalid value is ignored.

For CUDA-Q Python API, the environment variable at the time when `cudaq` module is imported is relevant, not the value of the environment variable at the time when the simulator is invoked.

For example,

.. tab:: Python

    .. code:: bash 

        CUDAQ_DEFAULT_SIMULATOR=density-matrix-cpu python3 program.py [...]
        
.. tab:: C++

    .. code:: bash 

        CUDAQ_DEFAULT_SIMULATOR=density-matrix-cpu nvq++ program.cpp [...] -o program.x
        ./program.x

This will use the density matrix simulator target.


.. note:: 

    To use targets that require an NVIDIA GPU and CUDA runtime libraries, the dependencies must be installed, else you may encounter an error stating `Invalid simulator requested`. See the section :ref:`dependencies-and-compatibility` for more information about how to install dependencies.
=======
CUDA-Q Circuit Simulation Backends
************************************
.. _simulators:

The simulators available in CUDA-Q are grouped in the figure below. The 
following sections follow the structure of the figure and provide additional 
technical details and code examples for using each circuit simulator.

.. figure:: circuitsimulators.png
   :width: 600
   :align: center

.. list-table:: Simulators In CUDA-Q
   :header-rows: 1
   :widths: 20 20 25 10 10 16

   * - Simulator Name
     - Method
     - Purpose
     - Processor(s)
     - Precision(s)
     - N Qubits
   * - `qpp-cpu`
     - State Vector
     - Testing and small applications
     - CPU
     - single
     - < 28
   * - `nvidia`
     - State Vector
     - General purpose (default)
     - Single GPU
     - single / double
     - < 33 / 32 (64 GB)
   * - `nvidia, option=mgpu`
     - State Vector
     - Large-scale simulation
     - multi-GPU multi-node
     - single / double
     - 33+
   * - `tensornet`
     - Tensor Network
     - Shallow-depth (low-entanglement) and high width circuits
     - multi-GPU multi-node
     - single / double
     - Thousands 
   * - `tensornet-mps`
     - Matrix Product State
     - Square-shaped circuits
     - Single GPU
     - single / double
     - Hundreds
   * - `fermioniq`
     - Various
     - Various
     - Single GPU
     - Various
     - Various
   * - `nvidia, option=mqpu`
     - State Vector 
     - Asynchronous distribution across multiple simulated QPUs to speedup applications
     - multi-GPU multi-node
     - single / double
     - < 33 / 32 (64 GB)
   * - `remote-mqpu`
     - State Vector / Tensor Network
     - Combine `mqpu` with other backend like `tensornet` and `mgpu`
     - varies
     - varies
     - varies
   * - `density-matrix-cpu`
     - Density Matrix
     - Noisy simulations
     - CPU
     - single
     - < 14
   * - `stim`
     - Stabilizer 
     - QEC simulation
     - CPU
     - N/A
     - Thousands +
   * - `orca-photonics`
     - State Vector
     - Photonics
     - CPU
     - double
     - Varies on qudit level



.. toctree::
   :maxdepth: 2
      
        State Vector Simulators <sims/svsims.rst>
        Tensor Network Simulators <sims/tnsims.rst>
        Multi-QPU Simulators <sims/mqpusims.rst>
        Noisy Simulators <sims/noisy.rst>
        Photonics Simulators <sims/photonics.rst>
>>>>>>> 503227c7
<|MERGE_RESOLUTION|>--- conflicted
+++ resolved
@@ -1,765 +1,3 @@
-<<<<<<< HEAD
-CUDA-Q Simulation Backends
-*********************************
-
-.. _nvidia-backend:
-
-The simulation backends that are currently available in CUDA-Q are as follows.
-
-State Vector Simulators
-==================================
-
-The :code:`nvidia` target provides a state vector simulator accelerated with 
-the :code:`cuStateVec` library. 
-
-The :code:`nvidia` target supports multiple configurable options.
-
-Features 
-+++++++++
-
-* Floating-point precision configuration 
-
-The floating point precision of the state vector data can be configured to either 
-double (`fp64`) or single (`fp32`) precision. This option can be chosen for the optimal performance and accuracy.
-
-
-* Distributed simulation
-
-The :code:`nvidia` target supports distributing state vector simulations to multiple GPUs and multiple nodes (`mgpu` :ref:`distribution <nvidia-mgpu-backend>`)
-and multi-QPU (`mqpu` :ref:`platform <mqpu-platform>`) distribution whereby each QPU is simulated via a single-GPU simulator instance.
-
-
-* Host CPU memory utilization 
-
-Host CPU memory can be leveraged in addition to GPU memory to accommodate the state vector 
-(i.e., maximizing the number of qubits to be simulated).
-
-* Trajectory simulation for noisy quantum circuits
-
-The :code:`nvidia` target supports noisy quantum circuit simulations using quantum trajectory method across all configurations: single GPU, multi-node multi-GPU, and with host memory.
-When simulating many trajectories with small state vectors, the simulation is batched for optimal performance.
-
-.. _cuQuantum single-GPU:
-
-
-Single-GPU 
-++++++++++++++++++++++++++++++++++
-
-To execute a program on the :code:`nvidia` target, use the following commands:
-
-.. tab:: Python
-
-    .. code:: bash 
-
-        python3 program.py [...] --target nvidia
-
-    The target can also be defined in the application code by calling
-
-    .. code:: python 
-
-        cudaq.set_target('nvidia')
-
-    If a target is set in the application code, this target will override the :code:`--target` command line flag given during program invocation.
-
-.. tab:: C++
-
-    .. code:: bash 
-
-        nvq++ --target nvidia program.cpp [...] -o program.x
-        ./program.x
-
-.. _nvidia-fp64-backend:
-
-By default, this will leverage :code:`FP32` floating point types for the simulation. To 
-switch to :code:`FP64`, specify the :code:`--target-option fp64` `nvq++` command line option for `C++` and `Python` or 
-use `cudaq.set_target('nvidia', option='fp64')` for Python in-source target modification instead. 
-
-.. tab:: Python
-
-    .. code:: bash 
-
-        python3 program.py [...] --target nvidia --target-option fp64
-
-    The precision of the :code:`nvidia` target can also be modified in the application code by calling
-
-    .. code:: python 
-
-        cudaq.set_target('nvidia', option='fp64')
-
-.. tab:: C++
-
-    .. code:: bash 
-
-        nvq++ --target nvidia --target-option fp64 program.cpp [...] -o program.x
-        ./program.x
-
-.. note:: 
-
-  This backend requires an NVIDIA GPU and CUDA runtime libraries. If you do not have these dependencies installed, you may encounter an error stating `Invalid simulator requested`. See the section :ref:`dependencies-and-compatibility` for more information about how to install dependencies.
-
-In the single-GPU mode, the :code:`nvidia` target provides the following
-environment variable options. Any environment variables must be set prior to
-setting the target.
-
-.. list-table:: **Environment variable options supported in single-GPU mode**
-  :widths: 20 30 50
-
-  * - Option
-    - Value
-    - Description
-  * - ``CUDAQ_FUSION_MAX_QUBITS``
-    - positive integer
-    - The max number of qubits used for gate fusion. The default value is `4`.
-  * - ``CUDAQ_FUSION_DIAGONAL_GATE_MAX_QUBITS``
-    - integer greater than or equal to -1
-    - The max number of qubits used for diagonal gate fusion. The default value is set to `-1` and the fusion size will be automatically adjusted for the better performance. If 0, the gate fusion for diagonal gates is disabled.
-  * - ``CUDAQ_FUSION_NUM_HOST_THREADS``
-    - positive integer
-    - Number of CPU threads used for circuit processing. The default value is `8`.
-  * - ``CUDAQ_MAX_CPU_MEMORY_GB``
-    - non-negative integer, or `NONE`
-    - CPU memory size (in GB) allowed for state-vector migration. `NONE` means unlimited (up to physical memory constraints). Default is 0GB (disabled, variable is not set to any value).
-  * - ``CUDAQ_MAX_GPU_MEMORY_GB``
-    - positive integer, or `NONE`
-    - GPU memory (in GB) allowed for on-device state-vector allocation. As the state-vector size exceeds this limit, host memory will be utilized for migration. `NONE` means unlimited (up to physical memory constraints). This is the default.
-
-.. deprecated:: 0.8
-    The :code:`nvidia-fp64` targets, which is equivalent setting the `fp64` option on the :code:`nvidia` target, 
-    is deprecated and will be removed in a future release.
-
-.. _nvidia-mgpu-backend:
-
-Multi-node multi-GPU
-++++++++++++++++++++++++++++++++++
-
-The NVIDIA target also provides a state vector simulator accelerated with 
-the :code:`cuStateVec` library with support for Multi-Node, Multi-GPU distribution of the 
-state vector, in addition to a single GPU.
-
-The multi-node multi-GPU simulator expects to run within an MPI context.
-To execute a program on the multi-node multi-GPU NVIDIA target, use the following commands 
-(adjust the value of the :code:`-np` flag as needed to reflect available GPU resources on your system):
-
-.. tab:: Python
-
-    Double precision simulation:
-
-    .. code:: bash 
-
-        mpiexec -np 2 python3 program.py [...] --target nvidia --target-option fp64,mgpu
-
-    Single precision simulation:
-    
-    .. code:: bash 
-
-        mpiexec -np 2 python3 program.py [...] --target nvidia --target-option fp32,mgpu
-
-    .. note::
-
-      If you installed CUDA-Q via :code:`pip`, you will need to install the necessary MPI dependencies separately;
-      please follow the instructions for installing dependencies in the `Project Description <https://pypi.org/project/cudaq/#description>`__.
-
-    In addition to using MPI in the simulator, you can use it in your application code by installing `mpi4py <https://mpi4py.readthedocs.io/>`__, and 
-    invoking the program with the command
-
-    .. code:: bash 
-
-        mpiexec -np 2 python3 -m mpi4py program.py [...] --target nvidia --target-option fp64,mgpu
-
-    The target can also be defined in the application code by calling
-
-    .. code:: python 
-
-        cudaq.set_target('nvidia', option='mgpu,fp64')
-
-    If a target is set in the application code, this target will override the :code:`--target` command line flag given during program invocation.
-
-    .. note::
-        
-        * The order of the option settings are interchangeable.
-          For example, `cudaq.set_target('nvidia', option='mgpu,fp64')` is equivalent to `cudaq.set_target('nvidia', option='fp64,mgpu')`.
-
-        * The `nvidia` target has single-precision as the default setting. Thus, using `option='mgpu'` implies that `option='mgpu,fp32'`.  
-
-.. tab:: C++
-
-    Double precision simulation:
-
-    .. code:: bash 
-
-        nvq++ --target nvidia  --target-option mgpu,fp64 program.cpp [...] -o program.x
-        mpiexec -np 2 ./program.x
-
-    Single precision simulation:
-
-    .. code:: bash 
-
-        nvq++ --target nvidia  --target-option mgpu,fp32 program.cpp [...] -o program.x
-        mpiexec -np 2 ./program.x
-
-.. note:: 
-
-  This backend requires an NVIDIA GPU, CUDA runtime libraries, as well as an MPI installation. If you do not have these dependencies installed, you may encounter either an error stating `invalid simulator requested` (missing CUDA libraries), or an error along the lines of `failed to launch kernel` (missing MPI installation). See the section :ref:`dependencies-and-compatibility` for more information about how to install dependencies.
-  
-  The number of processes and nodes should be always power-of-2. 
-
-  Host-device state vector migration is also supported in the multi-node multi-GPU configuration. 
-
-
-In addition to those environment variable options supported in the single-GPU mode,
-the :code:`nvidia` target provides the following environment variable options particularly for 
-the multi-node multi-GPU configuration. Any environment variables must be set
-prior to setting the target.
-
-.. list-table:: **Additional environment variable options for multi-node multi-GPU mode**
-  :widths: 20 30 50
-
-  * - Option
-    - Value
-    - Description
-  * - ``CUDAQ_MGPU_LIB_MPI``
-    - string
-    - The shared library name for inter-process communication. The default value is `libmpi.so`.
-  * - ``CUDAQ_MGPU_COMM_PLUGIN_TYPE``
-    - `AUTO`, `EXTERNAL`, `OpenMPI`, or `MPICH` 
-    - Selecting :code:`cuStateVec` `CommPlugin` for inter-process communication. The default is `AUTO`. If `EXTERNAL` is selected, `CUDAQ_MGPU_LIB_MPI` should point to an implementation of :code:`cuStateVec` `CommPlugin` interface.
-  * - ``CUDAQ_MGPU_NQUBITS_THRESH``
-    - positive integer
-    - The qubit count threshold where state vector distribution is activated. Below this threshold, simulation is performed as independent (non-distributed) tasks across all MPI processes for optimal performance. Default is 25. 
-  * - ``CUDAQ_MGPU_FUSE``
-    - positive integer
-    - The max number of qubits used for gate fusion. The default value is `6` if there are more than one MPI processes or `4` otherwise.
-  * - ``CUDAQ_MGPU_P2P_DEVICE_BITS``
-    - positive integer
-    - Specify the number of GPUs that can communicate by using GPUDirect P2P. Default value is 0 (P2P communication is disabled).
-  * - ``CUDAQ_GPU_FABRIC``
-    - `MNNVL`, `NVL`, or `NONE`
-    - Automatically set the number of P2P device bits based on the total number of processes when multi-node NVLink (`MNNVL`) is selected; or the number of processes per node when NVLink (`NVL`) is selected; or disable P2P (with `NONE`). 
-  * - ``CUDAQ_GLOBAL_INDEX_BITS``
-    - comma-separated list of positive integers
-    - Specify the inter-node network structure (faster to slower). For example, assuming a 8 nodes, 4 GPUs/node simulation whereby network communication is faster, this `CUDAQ_GLOBAL_INDEX_BITS` environment variable can be set to `3,2`. The first `3` represents **8** nodes with fast communication and the second `2` represents **4** 8-node groups in those total 32 nodes. Default is an empty list (no customization based on network structure of the cluster).
-  * - ``CUDAQ_HOST_DEVICE_MIGRATION_LEVEL``
-    - positive integer
-    - Specify host-device memory migration w.r.t. the network structure. If provided, this setting determines the position to insert the number of migration index bits to the `CUDAQ_GLOBAL_INDEX_BITS` list. By default, if not set, the number of migration index bits (CPU-GPU data transfers) is appended to the end of the array of index bits (aka, state vector distribution scheme). This default behavior is optimized for systems with fast GPU-GPU interconnects (NVLink, InfiniBand, etc.) 
-
-.. deprecated:: 0.8
-    The :code:`nvidia-mgpu` target, which is equivalent to the multi-node multi-GPU double-precision option (`mgpu,fp64`) of the :code:`nvidia`
-    is deprecated and will be removed in a future release.
-
-The above configuration options of the :code:`nvidia` backend 
-can be tuned to reduce your simulation runtimes. One of the
-performance improvements is to fuse multiple gates together during runtime. For
-example, :code:`x(qubit0)` and :code:`x(qubit1)` can be fused together into a
-single 4x4 matrix operation on the state vector rather than 2 separate 2x2
-matrix operations on the state vector. This fusion reduces memory bandwidth on
-the GPU because the state vector is transferred into and out of memory fewer
-times. By default, up to 4 gates are fused together for single-GPU simulations,
-and up to 6 gates are fused together for multi-GPU simulations. The number of
-gates fused can **significantly** affect performance of some circuits, so users
-can override the default fusion level by setting the setting `CUDAQ_MGPU_FUSE`
-environment variable to another integer value as shown below.
-
-.. tab:: Python
-
-    .. code:: bash 
-
-        CUDAQ_MGPU_FUSE=5 mpiexec -np 2 python3 program.py [...] --target nvidia --target-option mgpu,fp64
-
-.. tab:: C++
-
-    .. code:: bash 
-
-        nvq++ --target nvidia --target-option mgpu,fp64 program.cpp [...] -o program.x
-        CUDAQ_MGPU_FUSE=5 mpiexec -np 2 ./program.x
-
-
-Trajectory Noisy Simulation
-++++++++++++++++++++++++++++++++++
-
-When a :code:`noise_model` is provided to CUDA-Q, the :code:`nvidia` target will incorporate quantum noise into the quantum circuit simulation according to the noise model specified.
-
-
-.. tab:: Python
-
-    .. literalinclude:: ../../snippets/python/using/backends/trajectory.py
-        :language: python
-        :start-after: [Begin Docs]
-
-    .. code:: bash 
-        
-        python3 program.py
-        { 00:15 01:92 10:81 11:812 }
-
-.. tab:: C++
-
-    .. literalinclude:: ../../snippets/cpp/using/backends/trajectory.cpp
-        :language: cpp
-        :start-after: [Begin Documentation]
-
-    .. code:: bash 
-
-        nvq++ --target nvidia program.cpp [...] -o program.x
-        ./program.x
-        { 00:15 01:92 10:81 11:812 }
-
-
-In the case of bit-string measurement sampling as in the above example, each measurement 'shot' is executed as a trajectory, whereby Kraus operators specified in the noise model are sampled.
-
-For observable expectation value estimation, the statistical error scales asymptotically as :math:`1/\sqrt{N_{trajectories}}`, where :math:`N_{trajectories}` is the number of trajectories.
-Hence, depending on the required level of accuracy, the number of trajectories can be specified accordingly.
-
-.. tab:: Python
-
-    .. literalinclude:: ../../snippets/python/using/backends/trajectory_observe.py
-        :language: python
-        :start-after: [Begin Docs]
-
-    .. code:: bash 
-        
-        python3 program.py
-        Noisy <Z> with 1024 trajectories = -0.810546875
-        Noisy <Z> with 8192 trajectories = -0.800048828125
-
-.. tab:: C++
-
-    .. literalinclude:: ../../snippets/cpp/using/backends/trajectory_observe.cpp
-        :language: cpp
-        :start-after: [Begin Documentation]
-
-    .. code:: bash 
-
-        nvq++ --target nvidia program.cpp [...] -o program.x
-        ./program.x
-        Noisy <Z> with 1024 trajectories = -0.810547
-        Noisy <Z> with 8192 trajectories = -0.800049
-
-
-The following environment variable options are applicable to the :code:`nvidia` target for trajectory noisy simulation. Any environment variables must be set
-prior to setting the target.
-
-.. list-table:: **Additional environment variable options for trajectory simulation**
-  :widths: 20 30 50
-
-  * - Option
-    - Value
-    - Description
-  * - ``CUDAQ_OBSERVE_NUM_TRAJECTORIES``
-    - positive integer
-    - The default number of trajectories for observe simulation if none was provided in the `observe` call. The default value is 1000.
-  * - ``CUDAQ_BATCH_SIZE``
-    - positive integer or `NONE`
-    - The number of state vectors in the batched mode. If `NONE`, the batch size will be calculated based on the available device memory. Default is `NONE`.
-  * - ``CUDAQ_BATCHED_SIM_MAX_BRANCHES``
-    - positive integer
-    - The number of trajectory branches to be tracked simultaneously in the gate fusion. Default is 16. 
-  * - ``CUDAQ_BATCHED_SIM_MAX_QUBITS``
-    - positive integer
-    - The max number of qubits for batching. If the qubit count in the circuit is more than this value, batched trajectory simulation will be disabled. The default value is 20.
-  * - ``CUDAQ_BATCHED_SIM_MIN_BATCH_SIZE``
-    - positive integer
-    - The minimum number of trajectories for batching. If the number of trajectories is less than this value, batched trajectory simulation will be disabled. Default value is 4.
-
-.. note::
-    
-    Batched trajectory simulation is only available on the single-GPU execution mode of the :code:`nvidia` target. 
-    
-    If batched trajectory simulation is not activated, e.g., due to problem size, number of trajectories, or the nature of the circuit (dynamic circuits with mid-circuit measurements and conditional branching), the required number of trajectories will be executed sequentially.  
-
-
-.. _OpenMP CPU-only:
-
-OpenMP CPU-only
-++++++++++++++++++++++++++++++++++
-
-.. _qpp-cpu-backend:
-
-This target provides a state vector simulator based on the CPU-only, OpenMP threaded `Q++ <https://github.com/softwareqinc/qpp>`_ library.
-This is the default target when running on CPU-only systems.
-
-To execute a program on the :code:`qpp-cpu` target even if a GPU-accelerated backend is available, 
-use the following commands:
-
-.. tab:: Python
-
-    .. code:: bash 
-
-        python3 program.py [...] --target qpp-cpu
-
-    The target can also be defined in the application code by calling
-
-    .. code:: python 
-
-        cudaq.set_target('qpp-cpu')
-
-    If a target is set in the application code, this target will override the :code:`--target` command line flag given during program invocation.
-
-.. tab:: C++
-
-    .. code:: bash 
-
-        nvq++ --target qpp-cpu program.cpp [...] -o program.x
-        ./program.x
-
-Tensor Network Simulators
-==================================
-
-.. _tensor-backends:
-
-CUDA-Q provides a couple of tensor-network simulator targets accelerated with 
-the :code:`cuTensorNet` library. 
-These backends are available for use from both C++ and Python.
-
-Tensor network simulators are suitable for large-scale simulation of certain classes of quantum circuits involving many qubits beyond the memory limit of state vector based simulators. For example, computing the expectation value of a Hamiltonian via :code:`cudaq::observe` can be performed efficiently, thanks to :code:`cuTensorNet` contraction optimization capability. On the other hand, conditional circuits, i.e., those with mid-circuit measurements or reset, despite being supported by both backends, may result in poor performance. 
-
-Multi-node multi-GPU
-+++++++++++++++++++++++++++++++++++
-
-The :code:`tensornet` backend represents quantum states and circuits as tensor networks in an exact form (no approximation). 
-Measurement samples and expectation values are computed via tensor network contractions. 
-This backend supports multi-node, multi-GPU distribution of tensor operations required to evaluate and simulate the circuit.
-
-To execute a program on the :code:`tensornet` target using a *single GPU*, use the following commands:
-
-.. tab:: Python
-
-    .. code:: bash 
-
-        python3 program.py [...] --target tensornet
-
-    The target can also be defined in the application code by calling
-
-    .. code:: python 
-
-        cudaq.set_target('tensornet')
-
-    If a target is set in the application code, this target will override the :code:`--target` command line flag given during program invocation.
-
-.. tab:: C++
-
-    .. code:: bash 
-
-        nvq++ --target tensornet program.cpp [...] -o program.x
-        ./program.x
-
-If you have *multiple GPUs* available on your system, you can use MPI to automatically distribute parallelization across the visible GPUs. 
-
-.. note::
-
-  If you installed the CUDA-Q Python wheels, distribution across multiple GPUs is currently not supported for this backend.
-  We will add support for it in future releases. For more information, see this `GitHub issue <https://github.com/NVIDIA/cuda-quantum/issues/920>`__.
-
-Use the following commands to enable distribution across multiple GPUs (adjust the value of the :code:`-np` flag as needed to reflect available GPU resources on your system):
-
-.. tab:: Python
-
-    .. code:: bash 
-
-        mpiexec -np 2 python3 program.py [...] --target tensornet
-
-    In addition to using MPI in the simulator, you can use it in your application code by installing `mpi4py <https://mpi4py.readthedocs.io/>`__, and 
-    invoking the program with the command
-
-    .. code:: bash 
-
-        mpiexec -np 2 python3 -m mpi4py program.py [...] --target tensornet
-
-.. tab:: C++
-
-    .. code:: bash 
-
-        nvq++ --target tensornet program.cpp [...] -o program.x
-        mpiexec -np 2 ./program.x
-
-.. note::
-  MPI parallelization on the :code:`tensornet` backend requires CUDA-Q's MPI support. 
-  Please refer to the instructions on how to :ref:`enable MPI parallelization <distributed-computing-with-mpi>` within CUDA-Q.  
-  CUDA-Q containers are shipped with a pre-built MPI plugin; hence no additional setup is needed.  
-
-.. note::  
-  If the `CUTENSORNET_COMM_LIB` environment variable is set following the activation procedure described in the `cuTensorNet documentation <https://docs.nvidia.com/cuda/cuquantum/latest/getting-started/index.html#from-nvidia-devzone>`__, the cuTensorNet MPI plugin will take precedence over the builtin support from CUDA-Q.
-
-Specific aspects of the simulation can be configured by setting the following of environment variables:
-
-* **`CUDA_VISIBLE_DEVICES=X`**: Makes the process only see GPU X on multi-GPU nodes. Each MPI process must only see its own dedicated GPU. For example, if you run 8 MPI processes on a DGX system with 8 GPUs, each MPI process should be assigned its own dedicated GPU via `CUDA_VISIBLE_DEVICES` when invoking `mpiexec` (or `mpirun`) commands. 
-* **`OMP_PLACES=cores`**: Set this environment variable to improve CPU parallelization.
-* **`OMP_NUM_THREADS=X`**: To enable CPU parallelization, set X to `NUMBER_OF_CORES_PER_NODE/NUMBER_OF_GPUS_PER_NODE`.
-* **`CUDAQ_TENSORNET_CONTROLLED_RANK=X`**: Specify the number of controlled qubits whereby the full tensor body of the controlled gate is expanded. If the number of controlled qubits is greater than this value, the gate is applied as a controlled tensor operator to the tensor network state. Default value is 1.
-* **`CUDAQ_TENSORNET_OBSERVE_CONTRACT_PATH_REUSE=X`**: Set this environment variable to `TRUE` (`ON`) or `FALSE` (`OFF`) to enable or disable contraction path reuse when computing expectation values. Default is `OFF`.
-
-.. note:: 
-
-  This backend requires an NVIDIA GPU and CUDA runtime libraries. 
-  If you do not have these dependencies installed, you may encounter an error stating `Invalid simulator requested`. 
-  See the section :ref:`dependencies-and-compatibility` for more information about how to install dependencies.
-
-.. note:: 
-
-  When using contraction path reuse (`CUDAQ_TENSORNET_OBSERVE_CONTRACT_PATH_REUSE=TRUE`), :code:`tensornet` backends perform a single contraction path optimization with an opaque spin operator term. This path is then used to contract all the actual terms in the spin operator, hence saving the path finding time.
-
-  As we use an opaque spin operator term as a placeholder for contraction path optimization, the resulting contraction path is not as optimal as if the actual spin operator is used.
-  For instance, if the spin operator is sparse (only acting on a few qubits), the contraction can be significantly simplified.  
-
-.. note:: 
-
-  :code:`tensornet` backends only return the overall expectation value for a :class:`cudaq.SpinOperator` when using the `cudaq::observe` method. 
-  Term-by-term expectation values will not be available in the resulting `ObserveResult` object.
-  If needed, these values can be computed by calling `cudaq::observe` on individual terms instead.  
-
-Matrix product state 
-+++++++++++++++++++++++++++++++++++
-
-The :code:`tensornet-mps` backend is based on the matrix product state (MPS) representation of the state vector/wave function, exploiting the sparsity in the tensor network via tensor decomposition techniques such as QR and SVD. As such, this backend is an approximate simulator, whereby the number of singular values may be truncated to keep the MPS size tractable. 
-The :code:`tensornet-mps` backend only supports single-GPU simulation. Its approximate nature allows the :code:`tensornet-mps` backend to handle a large number of qubits for certain classes of quantum circuits on a relatively small memory footprint.
-
-To execute a program on the :code:`tensornet-mps` target, use the following commands:
-
-.. tab:: Python
-
-    .. code:: bash 
-
-        python3 program.py [...] --target tensornet-mps
-
-    The target can also be defined in the application code by calling
-
-    .. code:: python 
-
-        cudaq.set_target('tensornet-mps')
-
-    If a target is set in the application code, this target will override the :code:`--target` command line flag given during program invocation.
-
-.. tab:: C++
-
-    .. code:: bash 
-
-        nvq++ --target tensornet-mps program.cpp [...] -o program.x
-        ./program.x
-
-Specific aspects of the simulation can be configured by defining the following environment variables:
-
-* **`CUDAQ_MPS_MAX_BOND=X`**: The maximum number of singular values to keep (fixed extent truncation). Default: 64.
-* **`CUDAQ_MPS_ABS_CUTOFF=X`**: The cutoff for the largest singular value during truncation. Eigenvalues that are smaller will be trimmed out. Default: 1e-5.
-* **`CUDAQ_MPS_RELATIVE_CUTOFF=X`**: The cutoff for the maximal singular value relative to the largest eigenvalue. Eigenvalues that are smaller than this fraction of the largest singular value will be trimmed out. Default: 1e-5
-* **`CUDAQ_MPS_SVD_ALGO=X`**: The SVD algorithm to use. Valid values are: `GESVD` (QR algorithm), `GESVDJ` (Jacobi method), `GESVDP` (`polar decomposition <https://epubs.siam.org/doi/10.1137/090774999>`__), `GESVDR` (`randomized methods <https://epubs.siam.org/doi/10.1137/090771806>`__). Default: `GESVDJ`.
-
-.. note:: 
-
-  This backend requires an NVIDIA GPU and CUDA runtime libraries. 
-  If you do not have these dependencies installed, you may encounter an error stating `Invalid simulator requested`. 
-  See the section :ref:`dependencies-and-compatibility` for more information about how to install dependencies.
-
-.. note::
-    The parallelism of Jacobi method (the default `CUDAQ_MPS_SVD_ALGO` setting) gives GPU better performance on small and medium size matrices.
-    If you expect a large number of singular values (e.g., increasing the `CUDAQ_MPS_MAX_BOND` setting), please adjust the `CUDAQ_MPS_SVD_ALGO` setting accordingly.  
-
-Clifford-Only Simulator
-==================================
-
-Stim (CPU)
-++++++++++++++++++++++++++++++++++
-
-.. _stim-backend:
-
-This target provides a fast simulator for circuits containing *only* Clifford
-gates. Any non-Clifford gates (such as T gates and Toffoli gates) are not
-supported. This simulator is based on the `Stim <https://github.com/quantumlib/Stim>`_
-library.
-
-To execute a program on the :code:`stim` target, use the following commands:
-
-.. tab:: Python
-
-    .. code:: bash 
-
-        python3 program.py [...] --target stim
-
-    The target can also be defined in the application code by calling
-
-    .. code:: python 
-
-        cudaq.set_target('stim')
-
-    If a target is set in the application code, this target will override the :code:`--target` command line flag given during program invocation.
-
-.. tab:: C++
-
-    .. code:: bash 
-
-        nvq++ --target stim program.cpp [...] -o program.x
-        ./program.x
-
-.. note::
-    CUDA-Q currently executes kernels using a "shot-by-shot" execution approach.
-    This allows for conditional gate execution (i.e. full control flow), but it
-    can be slower than executing Stim a single time and generating all the shots
-    from that single execution.
-
-
-Photonics Simulators
-==================================
-
-The :code:`orca-photonics` target provides a state vector simulator with 
-the :code:`Q++` library. 
-
-The :code:`orca-photonics` target supports supports a double precision simulator that can run in multiple CPUs.
-
-OpenMP CPU-only
-++++++++++++++++++++++++++++++++++
-
-.. _qpp-cpu-photonics-backend:
-
-This target provides a state vector simulator based on the CPU-only, OpenMP threaded `Q++ <https://github.com/softwareqinc/qpp>`_  library.
-
-To execute a program on the :code:`orca-photonics` target, use the following commands:
-
-.. tab:: Python
-
-    .. code:: bash 
-
-        python3 program.py [...] --target orca-photonics
-
-    The target can also be defined in the application code by calling
-
-    .. code:: python 
-
-        cudaq.set_target('orca-photonics')
-
-    If a target is set in the application code, this target will override the :code:`--target` command line flag given during program invocation.
-
-.. tab:: C++
-
-    .. code:: bash 
-
-        nvq++ --library-mode --target orca-photonics program.cpp [...] -o program.x
-
-
-Fermioniq
-==================================
-
-.. _fermioniq-backend:
-
-`Fermioniq <https://fermioniq.com/>`__ offers a cloud-based tensor-network emulation platform, `Ava <https://www.fermioniq.com/ava/>`__, 
-for the approximate simulation of large-scale quantum circuits beyond the memory limit of state vector and exact tensor network based methods. 
-
-The level of approximation can be controlled by setting the bond dimension: larger values yield more accurate simulations at the expense 
-of slower computation time. For a detailed description of Ava users are referred to the `online documentation <https://docs.fermioniq.com/>`__.
-
-Users of CUDA-Q can access a simplified version of the full Fermioniq emulator (`Ava <https://www.fermioniq.com/ava/>`__) from either
-C++ or Python. This version currently supports emulation of quantum circuits without noise, and can return measurement samples and/or 
-compute expectation values of observables.
-
-.. note::
-    In order to use the Fermioniq emulator, users must provide access credentials. These can be requested by contacting info@fermioniq.com 
-
-    The credentials must be set via two environment variables:
-    `FERMIONIQ_ACCESS_TOKEN_ID` and `FERMIONIQ_ACCESS_TOKEN_SECRET`.
-
-.. tab:: Python
-
-    The target to which quantum kernels are submitted 
-    can be controlled with the ``cudaq::set_target()`` function.
-
-    .. code:: python
-
-        cudaq.set_target('fermioniq')
-
-    You will have to specify a remote configuration id for the Fermioniq backend
-    during compilation.
-
-    .. code:: python
-
-        cudaq.set_target("fermioniq", **{
-            "remote_config": remote_config_id
-        })
-
-    For a comprehensive list of all remote configurations, please contact Fermioniq directly.
-
-    When your organization requires you to define a project id, you have to specify
-    the project id during compilation.
-
-    .. code:: python
-
-        cudaq.set_target("fermioniq", **{
-            "project_id": project_id
-        })
-
-    To specify the bond dimension, you can pass the ``bond_dim`` parameter.
-
-    .. code:: python 
-
-        cudaq.set_target("fermioniq", **{
-            "bond_dim": 5
-        })
-
-.. tab:: C++
-
-    To target quantum kernel code for execution in the Fermioniq backends,
-    pass the flag ``--target fermioniq`` to the ``nvq++`` compiler. CUDA-Q will 
-    authenticate via the Fermioniq REST API using the environment variables 
-    set earlier.
-
-    .. code:: bash
-
-        nvq++ --target fermioniq src.cpp ...
-
-    You will have to specify a remote configuration id for the Fermioniq backend
-    during compilation.
-
-    .. code:: bash
-
-        nvq++ --target fermioniq --fermioniq-remote-config <remote_config_id> src.cpp ...
-
-    For a comprehensive list of all remote configurations, please contact Fermioniq directly.
-
-    When your organization requires you to define a project id, you have to specify
-    the project id during compilation.
-
-    .. code:: bash
-
-        nvq++ --target fermioniq --fermioniq-project-id <project_id> src.cpp ...
-
-    To specify the bond dimension, you can pass the ``fermioniq-bond-dim`` parameter.
-
-    .. code:: bash
-
-        nvq++ --target fermioniq --fermioniq-bond-dim 10 src.cpp ...
-
-Default Simulator
-==================================
-
-.. _default-simulator:
-
-If no explicit target is set, i.e., if the code is compiled without any :code:`--target` flags, then CUDA-Q makes a default choice for the simulator.
-
-If an NVIDIA GPU and CUDA runtime libraries are available, the default target is set to `nvidia`. This will utilize the :ref:`cuQuantum single-GPU state vector simulator <cuQuantum single-GPU>`.  
-On CPU-only systems, the default target is set to `qpp-cpu` which uses the :ref:`OpenMP CPU-only simulator <OpenMP CPU-only>`.
-
-The default simulator can be overridden by the environment variable `CUDAQ_DEFAULT_SIMULATOR`. If no target is explicitly specified and the environment variable has a valid value, then it will take effect.
-This environment variable can be set to any non-hardware backend. Any invalid value is ignored.
-
-For CUDA-Q Python API, the environment variable at the time when `cudaq` module is imported is relevant, not the value of the environment variable at the time when the simulator is invoked.
-
-For example,
-
-.. tab:: Python
-
-    .. code:: bash 
-
-        CUDAQ_DEFAULT_SIMULATOR=density-matrix-cpu python3 program.py [...]
-        
-.. tab:: C++
-
-    .. code:: bash 
-
-        CUDAQ_DEFAULT_SIMULATOR=density-matrix-cpu nvq++ program.cpp [...] -o program.x
-        ./program.x
-
-This will use the density matrix simulator target.
-
-
-.. note:: 
-
-    To use targets that require an NVIDIA GPU and CUDA runtime libraries, the dependencies must be installed, else you may encounter an error stating `Invalid simulator requested`. See the section :ref:`dependencies-and-compatibility` for more information about how to install dependencies.
-=======
 CUDA-Q Circuit Simulation Backends
 ************************************
 .. _simulators:
@@ -859,4 +97,3 @@
         Multi-QPU Simulators <sims/mqpusims.rst>
         Noisy Simulators <sims/noisy.rst>
         Photonics Simulators <sims/photonics.rst>
->>>>>>> 503227c7
